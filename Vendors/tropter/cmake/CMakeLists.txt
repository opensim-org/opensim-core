
if(TROPTER_COPY_DEPENDENCIES AND APPLE)
    get_filename_component(gcc_libdir "${pkgcfg_lib_IPOPT_gfortran}" DIRECTORY)

    file(GLOB gfortran "${gcc_libdir}/libgfortran*.dylib")
    file(GLOB quadmath "${gcc_libdir}/libquadmath*.dylib")

    # Get the actual name of the library libgcc_s.1.dylib (can be libgcc_s.1.1.dylib),
    # or another if it changes in the future.
    execute_process(COMMAND bash "-c"
        "basename `otool -L ${IPOPT_LIBDIR}/libipopt.dylib  | grep 'libgcc' | awk '{print $1}'`"
        OUTPUT_VARIABLE libgcc_name
        OUTPUT_STRIP_TRAILING_WHITESPACE)
        
<<<<<<< HEAD
    #message("DIRS ADOLC, COLPACK, IPOPT, gf, qm, gcc", ${ADOLC_DIR}, ${ColPack_ROOT_DIR}, ${IPOPT_LIBDIR}, ${gfortran}, ${quadmath}, ${gcc_libdir})
=======
>>>>>>> 4c4fd2c1
    install(FILES
            ${ADOLC_DIR}/lib64/libadolc.2.dylib
            ${ADOLC_DIR}/lib64/libadolc.dylib
            # /usr/local/opt/boost/lib/libboost_system.dylib
            ${ColPack_ROOT_DIR}/lib/libColPack.0.dylib
            ${IPOPT_LIBDIR}/libipopt.1.10.8.dylib
            ${IPOPT_LIBDIR}/libipopt.1.dylib
            ${IPOPT_LIBDIR}/libipopt.dylib
            # #${IPOPT_LIBDIR}/libcoinmumps.1.6.0.dylib
            # #${IPOPT_LIBDIR}/libcoinmumps.1.dylib
            # #${IPOPT_LIBDIR}/libcoinmumps.dylib
            # ${IPOPT_LIBDIR}/libcoinmetis.1.3.5.dylib
            # ${IPOPT_LIBDIR}/libcoinmetis.1.dylib
            # ${IPOPT_LIBDIR}/libcoinmetis.dylib

            # ${gfortran}
            # ${quadmath}
            # ${gcc_libdir}/${libgcc_name}

            DESTINATION ${CMAKE_INSTALL_LIBDIR})

    # This command must be invoked from the cmake subdirectory so that the
    # editing of libtropter's link libraries is done after libtropter.dylib
    # is installed (add_subdirectory(cmake) must be after
    # add_subdirectory(tropter)).
    set(script
     ${CMAKE_CURRENT_BINARY_DIR}/tropter_install_mac_dependency_libraries.cmake)
    configure_file(tropter_install_mac_dependency_libraries.cmake.in
            "${script}" @ONLY)
    install(SCRIPT "${script}")

elseif(TROPTER_COPY_DEPENDENCIES AND UNIX)
    message(STATUS "getting dir for ${pkgcfg_lib_IPOPT_gfortran}" )
    message(STATUS "ADOLC_DIR dir ${ADOLC_DIR}" )
    message(STATUS "ColPack_ROOT_DIR dir ${ColPack_ROOT_DIR}" )
    message(STATUS "IPOPT_LIBDIR dir ${IPOPT_LIBDIR}" )
    
    get_filename_component(gcc_libdir "${pkgcfg_lib_IPOPT_gfortran}" DIRECTORY)

    file(GLOB gfortran "${gcc_libdir}/../../../x86_64-linux-gnu/libgfortran*.so*")
    file(GLOB quadmath "${gcc_libdir}/../../../x86_64-linux-gnu/libquadmath*.so*")
    message(STATUS "gfortran list ${gfortran}" )
    message(STATUS "quadmath list ${quadmath}" )

    install(FILES
            ${ADOLC_DIR}/lib64/libadolc.so.2
            ${ADOLC_DIR}/lib64/libadolc.so.2.1.0
            ${ADOLC_DIR}/lib64/libadolc.so
            # /usr/local/opt/boost/lib/libboost_system.so
            ${ColPack_ROOT_DIR}/lib/libColPack.so.0
            ${ColPack_ROOT_DIR}/lib/libColPack.so
            ${IPOPT_LIBDIR}/libipopt.so.1.10.8
            ${IPOPT_LIBDIR}/libipopt.so.1
            ${IPOPT_LIBDIR}/libipopt.so
            ${IPOPT_LIBDIR}/libcoinmumps.so.1.6.0
            ${IPOPT_LIBDIR}/libcoinmumps.so.1
            ${IPOPT_LIBDIR}/libcoinmumps.so
            ${IPOPT_LIBDIR}/libcoinmetis.so.1.3.5
            ${IPOPT_LIBDIR}/libcoinmetis.so.1
            ${IPOPT_LIBDIR}/libcoinmetis.so

            ${gfortran}
            ${quadmath}
            ${gcc_libdir}/libgcc_s.so

            DESTINATION ${CMAKE_INSTALL_LIBDIR})
        set(script
            ${CMAKE_CURRENT_BINARY_DIR}/tropter_install_linux_dependency_libraries.cmake)
        configure_file(tropter_install_linux_dependency_libraries.cmake.in
                   "${script}" @ONLY)
        install(SCRIPT "${script}")
endif()

<|MERGE_RESOLUTION|>--- conflicted
+++ resolved
@@ -12,10 +12,6 @@
         OUTPUT_VARIABLE libgcc_name
         OUTPUT_STRIP_TRAILING_WHITESPACE)
         
-<<<<<<< HEAD
-    #message("DIRS ADOLC, COLPACK, IPOPT, gf, qm, gcc", ${ADOLC_DIR}, ${ColPack_ROOT_DIR}, ${IPOPT_LIBDIR}, ${gfortran}, ${quadmath}, ${gcc_libdir})
-=======
->>>>>>> 4c4fd2c1
     install(FILES
             ${ADOLC_DIR}/lib64/libadolc.2.dylib
             ${ADOLC_DIR}/lib64/libadolc.dylib
