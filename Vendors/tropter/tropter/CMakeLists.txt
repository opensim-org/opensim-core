--- conflicted
+++ resolved
@@ -79,11 +79,7 @@
 if(UNIX)
     target_link_libraries(tropter PRIVATE PkgConfig::IPOPT)
 else()
-<<<<<<< HEAD
-    # message("Adding ipopt depndency in link line for tropter ${Ipopt_LIBRARIES}")
-=======
     # message("Adding ipopt dependency in link line for tropter ${Ipopt_LIBRARIES}")
->>>>>>> 73e701df
     target_link_directories(tropter PRIVATE ${Ipopt_ROOT_DIR}/lib)
     target_link_libraries(tropter PRIVATE ipopt.dll.lib coinmumps.dll.lib sipopt.dll.lib ipoptamplinterface.dll.lib)
 endif()
@@ -92,13 +88,6 @@
     # We only include Ipopt in cpp files, so our clients don't need
     # this flag.
     target_compile_options(tropter PRIVATE ${IPOPT_CFLAGS_OTHER})
-<<<<<<< HEAD
-    # We must use this flag on Linux for tropter to link to gfortran.
-    # In CMake 3.13, we could use target_link_options().
-    #message("LINK_FLAGS ${IPOPT_LDFLAGS}")
-    #target_link_libraries(tropter PROPERTIES LINK_FLAGS ${IPOPT_LDFLAGS})
-=======
->>>>>>> 73e701df
 endif()
 # TODO IPOPT_DEFINITIONS, IPOPT_LINK_FLAGS
 
