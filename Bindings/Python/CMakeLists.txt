
# Location of the opensim python package in the build directory, for testing.
if(MSVC OR XCODE)
    # Multi-configuration generators like MSVC and XCODE use one build tree for
    # all configurations.
    set(OPENSIM_PYTHON_BINARY_DIR
        "${CMAKE_CURRENT_BINARY_DIR}/${CMAKE_CFG_INTDIR}")
else()
    set(OPENSIM_PYTHON_BINARY_DIR
        "${CMAKE_CURRENT_BINARY_DIR}/${CMAKE_BUILD_TYPE}")
endif()


# Avoid excessive compiler warnings.
# ==================================
# We set these COMPILE_OPTIONS in the root CMakeLists.txt.
set_directory_properties(PROPERTIES COMPILE_OPTIONS "")


# Helper macros.
# ==============

# Helper function to for copying files into the python package.
macro(OpenSimPutFileInPythonPackage source_full_path relative_dest_dir)

    # Python package in the build tree.
    # ---------------------------------
    get_filename_component(file_name "${source_full_path}" NAME)
    set(binary_dest_full_path
        "${OPENSIM_PYTHON_BINARY_DIR}/${relative_dest_dir}/${file_name}")
    add_custom_command(
        DEPENDS "${source_full_path}"
        OUTPUT "${binary_dest_full_path}"
        COMMAND ${CMAKE_COMMAND} -E copy "${source_full_path}"
                                         "${binary_dest_full_path}"
        COMMENT "Copying ${source_full_path} to python package in build directory"
        VERBATIM
        )
    # This list is used to specify dependencies for the PythonBindings target.
    list(APPEND OPENSIM_PYTHON_PACKAGE_FILES "${binary_dest_full_path}")

    # Python package in the installation.
    # -----------------------------------
    install(FILES "${source_full_path}"
        DESTINATION "${OPENSIM_INSTALL_PYTHONDIR}/${relative_dest_dir}")

endmacro()

# Generates source code for python module and then compiles it.
# Here are the arguments:
# MODULE: Name of python module. The module is build with the interface file
#       named ${MODULE}_python.i.
# DEPENDS: Names of other python modules on which this module depends. 
macro(OpenSimAddPythonModule)
    # Parse arguments.
    # ----------------
    # http://www.cmake.org/cmake/help/v2.8.9/cmake.html#module:CMakeParseArguments
    set(options)
    set(oneValueArgs MODULE)
    set(multiValueArgs DEPENDS)
    cmake_parse_arguments(
        OSIMSWIGPY "${options}" "${oneValueArgs}" "${multiValueArgs}" ${ARGN})

    # Generate source code for wrapper using SWIG.
    # --------------------------------------------
    set(_output_file_prefix
        "${CMAKE_CURRENT_BINARY_DIR}/python_${OSIMSWIGPY_MODULE}_wrap")
    set(_output_cxx_file "${_output_file_prefix}.cxx")
    set(_output_header_file "${_output_file_prefix}.h")
    set(_interface_file
        "${CMAKE_CURRENT_SOURCE_DIR}/swig/python_${OSIMSWIGPY_MODULE}.i")

    # We run swig once to get dependencies and then again to actually generate
    # the wrappers. This variable holds the parts of the swig command that
    # are shared between both invocations.
<<<<<<< HEAD
    set(_swig_common_args -c++ -python -py3 -doxygen 
=======
    set(_swig_common_args -c++ -python -py3 -doxygen
>>>>>>> 51ee73de
            -I${OpenSim_SOURCE_DIR}
            -I${OpenSim_SOURCE_DIR}/Bindings/
            -I${Simbody_INCLUDE_DIR}
            -v
            ${SWIG_FLAGS}
            ${_interface_file}
            )

    # Assemble dependencies. This macro runs a command during CMake's
    # configure step and fills the first argument with a list of the
    # dependencies.
    OpenSimFindSwigFileDependencies(_${OSIMSWIGPY_MODULE}_dependencies
        "${OSIMSWIGPY_MODULE} (Python)" "${_swig_common_args}")

    # Run swig.
    add_custom_command(
        OUTPUT "${CMAKE_CURRENT_BINARY_DIR}/${OSIMSWIGPY_MODULE}.py"
            ${_output_cxx_file} ${_output_header_file}
        COMMAND ${SWIG_EXECUTABLE}
            #-debug-tmused # Which typemaps were used?
            -v # verbose
            -o ${_output_cxx_file}
            -doxygen 
            -outdir "${CMAKE_CURRENT_BINARY_DIR}"
            ${_swig_common_args}
        DEPENDS ${_${OSIMSWIGPY_MODULE}_dependencies}
            COMMENT "Generating python bindings source code with SWIG: ${OSIMSWIGPY_MODULE} module."
        )

    # Compile python wrapper files into a library.
    # --------------------------------------------
    set(_libname _${OSIMSWIGPY_MODULE}) 

    # Used for specifying dependencies for PythonBindings.
    list(APPEND OPENSIM_PYTHON_PACKAGE_LIBRARY_TARGETS ${_libname})

    # We purposefully wrap deprecated functions, so no need to see such
    # warnings.
    if(${CMAKE_CXX_COMPILER_ID} MATCHES "GNU" OR
            ${CMAKE_CXX_COMPILER_ID} MATCHES "Clang")
        # Turn off optimization for SWIG wrapper code. Optimization slows down
        # compiling and also requires lots of memory. Also, there's not much to
        # gain from an optimized wrapper file. 
        # Note that the last optimization flag is what counts for GCC. So an -O0
        # later on the command line overrides a previous -O2.
        set(_COMPILE_FLAGS "-O0 -Wno-deprecated-declarations")
    elseif(${CMAKE_CXX_COMPILER_ID} MATCHES "MSVC")
        # TODO disable optimization on Windows.
        # Don't warn about:
        # 4996: deprecated functions.
        # 4114: "const const T"
        set(_COMPILE_FLAGS "/wd4996 /wd4114")
    endif()
    if(${CMAKE_CXX_COMPILER_ID} MATCHES "Clang" AND
            NOT (${CMAKE_CXX_COMPILER_VERSION} VERSION_LESS "10"))
        # SWIG uses the register keyword, which is deprecated in C++17.
        set(_COMPILE_FLAGS "${_COMPILE_FLAGS} -Wno-deprecated-register")
    endif()

    set_source_files_properties("${_output_cxx_file}"
        PROPERTIES COMPILE_FLAGS "${_COMPILE_FLAGS}")

    add_library(${_libname} SHARED ${_output_cxx_file} ${_output_header_file})

    target_include_directories(${_libname} PRIVATE
            "${PYTHON_INCLUDE_PATH}"
            "${PYTHON_NUMPY_INCLUDE_DIR}")
    
    # On macOS, the python interpreter might link to the python library 
    # statically, in which case we do not want to link dynamically to the
    # python library. This situation occurs with Anaconda's python.
    # In this situation, we must add a linker flag to mark all undefined
    # symbols as having to be looked up at runtime, and we ignore
    # PYTHON_LIBRARIES.
    # https://github.com/opensim-org/opensim-core/issues/2771
    # https://stackoverflow.com/questions/25421479/clang-and-undefined-symbols-when-building-a-library
    # https://github.com/lisitsyn/shogun/commit/961f6109c2a8abab4941bcdde1a19dfe70c440f1
    # https://github.com/shogun-toolbox/shogun/issues/4068
    execute_process(COMMAND "${PYTHON_EXECUTABLE}" -c
        "import sysconfig; print(sysconfig.get_config_var('LDSHARED'))"
        OUTPUT_VARIABLE PYTHON_LDSHARED
        OUTPUT_STRIP_TRAILING_WHITESPACE)
    if("${PYTHON_LDSHARED}" MATCHES "dynamic_lookup")
        set_target_properties(${_libname} PROPERTIES LINK_FLAGS
            "-undefined dynamic_lookup")
    else()
        target_link_libraries(${_libname} ${PYTHON_LIBRARIES})
    endif()

    target_link_libraries(${_libname} osimTools osimExampleComponents osimMoco)
    
    # Set target properties for various platforms.
    # --------------------------------------------
    # Resulting library must be named with .so on Unix, .pyd on Windows.
    set_target_properties(${_libname} PROPERTIES
        PROJECT_LABEL "Python - ${_libname}"
        FOLDER "Bindings"
        PREFIX ""
    )
    if(WIN32)
        set_target_properties(${_libname} PROPERTIES SUFFIX ".pyd")
    elseif(APPLE)
        # Defaults to .dylib; change to .so.
        set_target_properties(${_libname} PROPERTIES SUFFIX ".so")
    endif()
    
    # RPATH: We always set a relative RPATH but only use an absolute RPATH if
    # the python package is not standalone, as the libraries are not copied
    # into the python package. If Simbody libraries are not installed in the
    # same folder as the OpenSim libraries, then we must also provide the path
    # to the Simbody libraries within OpenSim's installation.
    OpenSimAddInstallRPATHSelf(TARGET ${_libname})
    OpenSimAddInstallRPATH(TARGET ${_libname} LOADER 
        FROM "${OPENSIM_INSTALL_PYTHONDIR}/opensim"
        TO "${CMAKE_INSTALL_LIBDIR}")
    if(NOT OPENSIM_PYTHON_STANDALONE)
        OpenSimAddInstallRPATHAbsolute(TARGET ${_libname}
            TO "${CMAKE_INSTALL_LIBDIR}")
    endif()
    OpenSimAddInstallRPATHSimbody(TARGET ${_libname} LOADER
        FROM "${CMAKE_INSTALL_LIBDIR}/opensim")
    if(NOT OPENSIM_PYTHON_STANDALONE)
        OpenSimAddInstallRPATHSimbody(TARGET ${_libname} ABSOLUTE)
    endif()

    # Copy files into the build tree python package.
    # ----------------------------------------------
    add_custom_command(TARGET ${_libname} POST_BUILD
        COMMAND ${CMAKE_COMMAND} -E copy "$<TARGET_FILE:${_libname}>"
            "${OPENSIM_PYTHON_BINARY_DIR}/opensim/$<TARGET_FILE_NAME:${_libname}>"
        COMMAND ${CMAKE_COMMAND} -E copy "${CMAKE_CURRENT_BINARY_DIR}/${OSIMSWIGPY_MODULE}.py"
            "${OPENSIM_PYTHON_BINARY_DIR}/opensim/${OSIMSWIGPY_MODULE}.py"
        COMMENT "Copying ${OSIMSWIGPY_MODULE}.py and ${_libname} to python package in build directory."
        VERBATIM
        )

    # Install the python module and compiled library.
    # -----------------------------------------------
    # For the shared library, it's important that we use install(TARGETS)
    # because this causes CMake to remove the build-tree RPATH from the library
    # (which is set temporarily for libraries in the build tree).
    install(TARGETS ${_libname} DESTINATION "${OPENSIM_INSTALL_PYTHONDIR}/opensim")

    install(FILES "${CMAKE_CURRENT_BINARY_DIR}/${OSIMSWIGPY_MODULE}.py"
        DESTINATION "${OPENSIM_INSTALL_PYTHONDIR}/opensim")

endmacro()


# Build python modules (generate binding source code and compile it).
# ===================================================================
OpenSimAddPythonModule(MODULE simbody)
OpenSimAddPythonModule(MODULE common)
OpenSimAddPythonModule(MODULE simulation)
OpenSimAddPythonModule(MODULE actuators)
OpenSimAddPythonModule(MODULE analyses)
OpenSimAddPythonModule(MODULE tools)
OpenSimAddPythonModule(MODULE examplecomponents)
OpenSimAddPythonModule(MODULE moco)


# Copy files to create complete package in the build tree.
# ========================================================
# This allows us to test the python package with ctest.
# Note: some of the commands to do this copying (for the swig-generated py
# files) appear above.

# Configure version.py.
configure_file(${CMAKE_CURRENT_SOURCE_DIR}/version.py.in
    "${CMAKE_CURRENT_BINARY_DIR}/version.py" @ONLY)

# Copy the configured version.py for each build configuration.
OpenSimPutFileInPythonPackage("${CMAKE_CURRENT_BINARY_DIR}/version.py" opensim)

# Copy setup.py for each build configuration.
OpenSimPutFileInPythonPackage("${CMAKE_CURRENT_SOURCE_DIR}/setup.py" ".")

# __init__.py.
OpenSimPutFileInPythonPackage("${CMAKE_CURRENT_SOURCE_DIR}/__init__.py" opensim)

OpenSimPutFileInPythonPackage("${CMAKE_CURRENT_SOURCE_DIR}/report.py" opensim)
# for Python 3.8+/Windows we use a special script
# setup_win_python38.py to set additional dll directory in __init__.py on client machine
if (WIN32)
    OpenSimPutFileInPythonPackage("${CMAKE_CURRENT_SOURCE_DIR}/setup_win_python38.py" ".")
endif()

# Test files. If you require more test resource files, list them here.
foreach(test_file
        "${CMAKE_CURRENT_SOURCE_DIR}/tests/storage.sto"
        "${CMAKE_CURRENT_SOURCE_DIR}/tests/gait2392_setup_forward_empty_model.xml"
        "${CMAKE_CURRENT_SOURCE_DIR}/tests/gait2392_cmc_actuators_empty_model.xml"
        "${OPENSIM_SHARED_TEST_FILES_DIR}/arm26.osim"
        "${OPENSIM_SHARED_TEST_FILES_DIR}/gait10dof18musc_subject01.osim"
        "${CMAKE_SOURCE_DIR}/OpenSim/Sandbox/futureOrientationInverseKinematics.trc"
        "${CMAKE_SOURCE_DIR}/OpenSim/Common/Test/dataWithNaNsOfDifferentCases.trc"
        "${CMAKE_SOURCE_DIR}/Applications/Analyze/test/subject02_grf_HiFreq.mot"
        "${CMAKE_SOURCE_DIR}/Applications/IK/test/std_subject01_walk1_ik.mot"
        "${CMAKE_SOURCE_DIR}/OpenSim/Tests/shared/walking2.c3d"
        "${CMAKE_SOURCE_DIR}/OpenSim/Tests/shared/walking5.c3d"
        )

    OpenSimPutFileInPythonPackage("${test_file}" opensim/tests)

endforeach()


# Umbrella target for assembling the python bindings in the build tree.
# =====================================================================
# This command must come *after* all calls to OpenSimPutFileInPythonPackage, as
# that macro assembles the OPENSIM_PYTHON_PACKAGE_FILES list.
add_custom_target(PythonBindings ALL DEPENDS ${OPENSIM_PYTHON_PACKAGE_FILES})

# Require the libraries to be built.
add_dependencies(PythonBindings ${OPENSIM_PYTHON_PACKAGE_LIBRARY_TARGETS})

set_target_properties(PythonBindings PROPERTIES
    PROJECT_LABEL "Python - umbrella target"
    FOLDER "Bindings")


# Test.
# =====
# This test runs all the python tests in the tests directory from the
# source tree. It's important to run the tests in the source tree so that
# one can edit the tests and immediately re-run the tests without any
# intermediate file copying.
# It so happens that ${CMAKE_CURRENT_BINARY_DIR}/$<CONFIG> is the same as
# ${OPENSIM_PYTHON_BINARY_DIR}, but the former avoids an `if(MSVC OR XCODE)`.
add_test(NAME python_tests
    WORKING_DIRECTORY "${CMAKE_CURRENT_BINARY_DIR}/$<CONFIG>"
    COMMAND "${PYTHON_EXECUTABLE}" -m unittest discover
                --start-directory "${CMAKE_CURRENT_SOURCE_DIR}/tests"
                --verbose
    )

# List the examples we want to test. Some examples might run too long for
# testing, or might require additional libraries.
# Leave off the .py extension; here, we are listing module names.
set(PYTHON_EXAMPLES_UNITTEST_ARGS
        build_simple_arm_model
        extend_OpenSim_Vec3_class
        posthoc_StatesTrajectory_example
        wiring_inputs_and_outputs_with_TableReporter
        )
if(OPENSIM_WITH_CASADI)
    list(APPEND PYTHON_EXAMPLES_UNITTEST_ARGS
            Moco.exampleKinematicConstraints
            Moco.exampleSlidingMass
            )
endif()
if(OPENSIM_WITH_TROPTER)
    list(APPEND PYTHON_EXAMPLES_UNITTEST_ARGS
            Moco.exampleOptimizeMass
            Moco.examplePredictAndTrack
            )
endif()
# Similar as above, but for the example files. These files aren't named as
# test_*.py, so we must specify a more general search pattern.
add_test(NAME python_examples
    WORKING_DIRECTORY "${CMAKE_CURRENT_BINARY_DIR}/$<CONFIG>"
    COMMAND "${PYTHON_EXECUTABLE}" -m unittest
                ${PYTHON_EXAMPLES_UNITTEST_ARGS}
                --verbose
    )
set_tests_properties(python_examples PROPERTIES
        ENVIRONMENT "PYTHONPATH=${CMAKE_CURRENT_SOURCE_DIR}/examples")

foreach(folder tests examples)
    set_property(TEST python_${folder} APPEND PROPERTY ENVIRONMENT
        "OPENSIM_USE_VISUALIZER=0")
endforeach()

if(WIN32)
    # On Windows, CMake cannot use RPATH to hard code the location of libraries
    # in the binary directory (DLL's don't have RPATH), so we must set PATH to
    # find the right libraries. The location of the libraries depends on the
    # build configuration, which is filled in for `$<CONFIG>`. We also don't
    # want to accidentally use a different OpenSim build/installation somewhere
    # on the machine.
    foreach(folder tests examples)
        set_property(TEST python_${folder} APPEND PROPERTY ENVIRONMENT
            "PATH=${CMAKE_BINARY_DIR}/$<CONFIG>")
    endforeach()
endif()

# Allow MSVC users to run only the python tests directly from the MSVC GUI.
# The python tests are run from RUN_TESTS, so no need to run this target as
# part of `BUILD_ALL` (e.g, in MSVC). Might need to set
# EXCLUDE_FROM_DEFAULT_BUILD to achieve this?
add_custom_target(RunPythonTests
    COMMAND ${CMAKE_CTEST_COMMAND} --tests-regex python
                                   ${OPENSIM_TEST_BUILD_CONFIG}
                                   --extra-verbose)
set_target_properties(RunPythonTests PROPERTIES
    PROJECT_LABEL "Python - run tests"
    FOLDER "Bindings")

add_dependencies(RunPythonTests PythonBindings)


# Install python package.
# =======================
# Most of the files are installed via the above macros.
# Install the test scripts.
install(DIRECTORY "${CMAKE_CURRENT_SOURCE_DIR}/tests"
        DESTINATION "${OPENSIM_INSTALL_PYTHONDIR}/opensim")

# Install example files (not installed next to the python package).
install(DIRECTORY "${CMAKE_CURRENT_SOURCE_DIR}/examples/"
        DESTINATION "${OPENSIM_INSTALL_PYTHONEXDIR}")
install(DIRECTORY ../Java/Matlab/OpenSenseExample
        DESTINATION "${OPENSIM_INSTALL_PYTHONEXDIR}"
        # Exclude Matlab m files
        PATTERN "*.m" EXCLUDE)
install(DIRECTORY ../Java/Matlab/examples/Moco/exampleEMGTracking
        DESTINATION "${OPENSIM_INSTALL_PYTHONEXDIR}/Moco"
        # Exclude Matlab m files
        PATTERN "*.m" EXCLUDE)
install(DIRECTORY ../Java/Matlab/examples/Moco/exampleSquatToStand
        DESTINATION "${OPENSIM_INSTALL_PYTHONEXDIR}/Moco"
        # Exclude Matlab m files
        PATTERN "*.m" EXCLUDE)
install(DIRECTORY OpenSenseExample
        DESTINATION "${OPENSIM_INSTALL_PYTHONEXDIR}")<|MERGE_RESOLUTION|>--- conflicted
+++ resolved
@@ -73,11 +73,7 @@
     # We run swig once to get dependencies and then again to actually generate
     # the wrappers. This variable holds the parts of the swig command that
     # are shared between both invocations.
-<<<<<<< HEAD
-    set(_swig_common_args -c++ -python -py3 -doxygen 
-=======
     set(_swig_common_args -c++ -python -py3 -doxygen
->>>>>>> 51ee73de
             -I${OpenSim_SOURCE_DIR}
             -I${OpenSim_SOURCE_DIR}/Bindings/
             -I${Simbody_INCLUDE_DIR}
