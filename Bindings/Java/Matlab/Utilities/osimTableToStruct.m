function structdata = osimTableToStruct(osimtable)
<<<<<<< HEAD
%% Convert TimeSeriesTable to a Matlab Struct
%  Input is an OpenSim TimesSeriesTable.
%  Output is a Matlab stucture where data.<label> = n x 1 or n x 3 array
% 
%  Inputs - OpenSim TimesSeriesTable()
%  
%  Outputs - structure such that structdata.<label> = [n x 1] or [n x 3]
% 
%  e.g. structdata = osimTableFromStruct(osimtable)

% Author: James Dunne, Tom Uchida, Shrinidhi K. Lakshmikanth, Chris Dembia, 
% Ajay Seth, Ayman Habib, Jen Hicks.
% ----------------------------------------------------------------------- %
% The OpenSim API is a toolkit for musculoskeletal modeling and           %
% simulation. See http://opensim.stanford.edu and the NOTICE file         %
% for more information. OpenSim is developed at Stanford University       %
% and supported by the US National Institutes of Health (U54 GM072970,    %
% R24 HD065690) and by DARPA through the Warrior Web program.             %
%                                                                         %
% Copyright (c) 2005-2016 Stanford University and the Authors             %
% Author(s): James Dunne                                                  %
%                                                                         %
% Licensed under the Apache License, Version 2.0 (the "License");         %
% you may not use this file except in compliance with the License.        %
% You may obtain a copy of the License at                                 %
% http://www.apache.org/licenses/LICENSE-2.0.                             %
%                                                                         %
% Unless required by applicable law or agreed to in writing, software     %
% distributed under the License is distributed on an "AS IS" BASIS,       %
% WITHOUT WARRANTIES OR CONDITIONS OF ANY KIND, either express or         %
% implied. See the License for the specific language governing            %
% permissions and limitations under the License.                          %
% ----------------------------------------------------------------------- %

%% import java libraries
=======
% Convert Matlab Struct to OpenSim time Series Table
% Input is an OpenSim TimesSeriesTable or TimesSeriesTableVec3
% Output is a Maltab stucture where data.label = nX1 or nx3 array
% eg structdata.LASI = [2 3 4; 4 5 6, ...

% Author: James Dunne, Tom Uchida, Shrinidhi K. Lakshmikanth, Chris Dembia, 
% Ajay Seth, Ayman Habib, Jen Hicks.

% Import Java libraries 
>>>>>>> 7cc30476
import org.opensim.modeling.*

%% Type check the input variables 
if strcmp( char(osimtable.getClass()), 'class org.opensim.modeling.TimeSeriesTableVec3')
        vec3Table = true;

elseif strcmp( char(osimtable.getClass()), 'class org.opensim.modeling.TimeSeriesTable')
        vec3Table = false;
        
else
    disp(['Input is of type ' char(osimtable.getClass()) ])
    error(['This function only converts TimeSeriesTable and TimeSeriesTableVec3']);
end

%% get the number of data columns as label headers and data rows
nLabels = osimtable.getNumColumns(); 
nRows = osimtable.getNumRows();

%% pre-allocate data arrarys. 
structdata = struct();
if vec3Table == true
    dataArray = NaN([nRows 3]);
else
    dataArray = NaN([nRows 1]);
end

%% cycle through columns and rows to make new arrays, then addd then to struct. 
for iLabel = 0 : nLabels - 1
    %     
    if vec3Table == true
        % If the data is Vec3 type
        for iRow = 0 : nRows - 1
            dataArray(iRow+1,1) = osimtable.getDependentColumnAtIndex(iLabel).get(iRow).get(0);
            dataArray(iRow+1,2) = osimtable.getDependentColumnAtIndex(iLabel).get(iRow).get(1);
            dataArray(iRow+1,3) = osimtable.getDependentColumnAtIndex(iLabel).get(iRow).get(2);
        end
    else
        % If the data is double type
        for iRow = 0 : nRows - 1
            dataArray(iRow+1,1) = osimtable.getDependentColumnAtIndex(iLabel).getElt(iRow,0);
        end
    end
    
    % Get the osim table column label
    col_label  = char(osimtable.getColumnLabels.get(iLabel));
    % replace fwd slashes if present
    if isempty(strfind(col_label, '/'))
        col_label = strrep(col_label,'/', '_');
    end
    % Add the label and data to the data struct
    structdata.(col_label) = dataArray;
end

% Get the time
time = NaN([nRows 1]);
% read time data from table
for iRow = 0 : nRows - 1
    time(iRow+1,1) = osimtable.getIndependentColumn.get(iRow);
end
% add time field to structure
[structdata.time] = time;

end<|MERGE_RESOLUTION|>--- conflicted
+++ resolved
@@ -1,5 +1,4 @@
 function structdata = osimTableToStruct(osimtable)
-<<<<<<< HEAD
 %% Convert TimeSeriesTable to a Matlab Struct
 %  Input is an OpenSim TimesSeriesTable.
 %  Output is a Matlab stucture where data.<label> = n x 1 or n x 3 array
@@ -34,18 +33,7 @@
 % permissions and limitations under the License.                          %
 % ----------------------------------------------------------------------- %
 
-%% import java libraries
-=======
-% Convert Matlab Struct to OpenSim time Series Table
-% Input is an OpenSim TimesSeriesTable or TimesSeriesTableVec3
-% Output is a Maltab stucture where data.label = nX1 or nx3 array
-% eg structdata.LASI = [2 3 4; 4 5 6, ...
-
-% Author: James Dunne, Tom Uchida, Shrinidhi K. Lakshmikanth, Chris Dembia, 
-% Ajay Seth, Ayman Habib, Jen Hicks.
-
 % Import Java libraries 
->>>>>>> 7cc30476
 import org.opensim.modeling.*
 
 %% Type check the input variables 
