/* -------------------------------------------------------------------------- *
 *                         OpenSim:  testContext.cpp                          *
 * -------------------------------------------------------------------------- *
 * The OpenSim API is a toolkit for musculoskeletal modeling and simulation.  *
 * See http://opensim.stanford.edu and the NOTICE file for more information.  *
 * OpenSim is developed at Stanford University and supported by the US        *
 * National Institutes of Health (U54 GM072970, R24 HD065690) and by DARPA    *
 * through the Warrior Web program.                                           *
 *                                                                            *
 * Copyright (c) 2005-2017 Stanford University and the Authors                *
 * Author(s): Ayman Habib                                                     *
 *                                                                            *
 * Licensed under the Apache License, Version 2.0 (the "License"); you may    *
 * not use this file except in compliance with the License. You may obtain a  *
 * copy of the License at http://www.apache.org/licenses/LICENSE-2.0.         *
 *                                                                            *
 * Unless required by applicable law or agreed to in writing, software        *
 * distributed under the License is distributed on an "AS IS" BASIS,          *
 * WITHOUT WARRANTIES OR CONDITIONS OF ANY KIND, either express or implied.   *
 * See the License for the specific language governing permissions and        *
 * limitations under the License.                                             *
 * -------------------------------------------------------------------------- */
#include "../OpenSimContext.h"
#include <OpenSim/Common/Function.h>
#include <OpenSim/Common/MarkerData.h>
#include <OpenSim/Simulation/SimbodyEngine/Body.h>
#include <OpenSim/Simulation/SimbodyEngine/Coordinate.h>
#include <OpenSim/Simulation/Model/Marker.h>
#include <OpenSim/Simulation/Model/Model.h>
#include <OpenSim/Simulation/Model/BodySet.h>
#include <OpenSim/Simulation/Model/MovingPathPoint.h>
#include <OpenSim/Simulation/Model/Muscle.h>
#include <OpenSim/Simulation/Model/PathPoint.h>
#include <OpenSim/Simulation/Wrap/PathWrap.h>
#include <OpenSim/Simulation/Model/ConditionalPathPoint.h>
#include <OpenSim/Simulation/SimbodyEngine/SimbodyEngine.h>
#include <OpenSim/Simulation/Wrap/WrapObject.h>
#include <OpenSim/Simulation/Model/Analysis.h>
#include <OpenSim/Simulation/Model/MarkerSet.h>
#include <OpenSim/Tools/AnalyzeTool.h>
#include <OpenSim/Tools/ModelScaler.h>
#include <OpenSim/Tools/Measurement.h>
#include <OpenSim/Tools/MarkerPlacer.h>
#include <OpenSim/Simulation/Model/ForceSet.h>
#include <OpenSim/Common/LoadOpenSimLibrary.h>
#include <OpenSim/Actuators/Thelen2003Muscle.h>

using namespace OpenSim;
using namespace SimTK;
using namespace std;

#define ASSERT_EQUAL(expected, found, tolerance) { \
double tol = std::max((tolerance), std::abs((expected)*(tolerance))); \
if ((found)<(expected)-(tol) || (found)>(expected)+(tol)) throw(exception());}

int main()
{
  try {
    int  status = 0;

    // To Retrace the steps taken by the GUI this test case follows the same call sequence:
    // new Model(file)
    // new OpenSimContext(model.initSystem(), model);
    // context.updateDisplayer(muscle)  // to display muscles
    // context.getCurrentPath(muscle)
    // context.getTransform(body)
    // context.transformPosition(body, loc, global)  // to display markers
    // context.getLocked(Coordinate)
    // context.getValue(cooridnate)
    LoadOpenSimLibrary("osimActuators");
    LoadOpenSimLibrary("osimSimulation");
    LoadOpenSimLibrary("osimJavaJNI");

    Model *model = new Model("wrist.osim");
    OpenSimContext* context = new OpenSimContext(&model->initSystem(), model);
    const ForceSet& fs = model->getForceSet();
    int n1 = fs.getNumGroups();
    const ObjectGroup* grp = fs.getGroup("wrist");
    assert(grp);
    const Array<const Object*>& members = grp->getMembers();
    int sz = members.getSize();
    ASSERT_EQUAL(sz,5,0);
    assert(members.get(0)->getName()=="ECRB");
    delete model;
    delete context;
    model = new Model("arm26_20.osim");
    context = new OpenSimContext(&model->initSystem(), model);
    // Make a copy of state contained in context ad make sure content match
    SimTK::State stateCopy = context->getCurrentStateCopy();
    assert(context->getCurrentStateRef().toString()==stateCopy.toString());

    Array<std::string> stateNames = model->getStateVariableNames();
    OpenSim::Force* dForce=&(model->updForceSet().get("TRIlong"));
    Muscle* dTRIlong = dynamic_cast<Muscle*>(dForce);
    assert(dTRIlong);
    context->setPropertiesFromState();
    OpenSim::Thelen2003Muscle* thelenMsl = dynamic_cast<Thelen2003Muscle*>(dTRIlong);
    AbstractProperty& dProp = thelenMsl->updPropertyByName("ignore_tendon_compliance");
    
    PropertyHelper::setValueBool(true, dProp);
    cout << "Prop after is " << dProp.toString() << endl;

    bool exceptionThrown = false;
    try{// adding to the system should cause Muscle that do not handle
        // ignore_tendon_compliance to throw an exception
        context->recreateSystemKeepStage();
    }   
    catch (const std::exception& e) {
        cout << e.what() << endl;
        exceptionThrown = true;
        PropertyHelper::setValueBool(false, dProp);
        cout << "Prop reset to " << dProp.toString() << endl;
        // recreate the system so test can continue
        context->recreateSystemKeepStage();
    }

    SimTK_ASSERT_ALWAYS(exceptionThrown, "Setting ignore_tendon_compliance must throw an exception.");


    AbstractProperty& dProp2 = thelenMsl->updPropertyByName("ignore_tendon_compliance");
    cout << "Prop after create system is " << dProp2.toString() << endl;
    bool after = PropertyHelper::getValueBool(dProp);
    SimTK_ASSERT_ALWAYS(!after, "Property has wrong value!!");
    dTRIlong->updGeometryPath().updateGeometry(context->getCurrentStateRef());
    const OpenSim::Array<AbstractPathPoint*>& path = context->getCurrentPath(*dTRIlong);
    cout << "Muscle Path" << endl;
    cout << path.getSize() << endl;
    context->realizePosition();
    for(int i=0; i< path.getSize(); i++)
        cout << path[i]->getParentFrame().getName()
             << path[i]->getLocation(stateCopy) << endl;
    // Compare to known path 
    const OpenSim::Body& dBody = model->getBodySet().get("r_ulna_radius_hand");
    Transform xform = context->getTransform(dBody);
    cout << xform << endl;
    double flat[16];
    context->getTransformAsDouble16(xform, flat);
    // Compare to known xform
    double markerPosition[] = {.005000000000, -0.290400000000, 0.030000000000};
    double markerPositionInGround[3];
    context->transformPosition(dBody, markerPosition, markerPositionInGround);  // to display markers
    cout << "Global frame position = " << markerPositionInGround[0] <<  
        markerPositionInGround[1] << markerPositionInGround[2]<< endl;
    // Check xformed point against known position
    const Coordinate& dr_elbow_flex = model->getCoordinateSet().get("r_elbow_flex");
    bool isLocked = context->getLocked(dr_elbow_flex);
    assert(!isLocked);
    double startValue = context->getValue(dr_elbow_flex);
    cout << "Coordinate start value = " << startValue << endl;
    double length1 = context->getMuscleLength(*dTRIlong);
    cout << length1 << endl;
    ASSERT_EQUAL(.277609, length1, 1e-5);
    // Coordinate Slider
    context->setValue(dr_elbow_flex, 100*SimTK_PI/180.);
    // Get body transform, marker position and muscle path (tests wrapping as well)
    xform = context->getTransform(dBody);
    cout << "After setting coordinate to 100 deg." << endl;
    cout << xform << endl;
    // Compare to known xform
    dTRIlong->updGeometryPath().updateGeometry(context->getCurrentStateRef());
    const OpenSim::Array<AbstractPathPoint*>& newPath = context->getCurrentPath(*dTRIlong);
    // Compare to known path 
    cout << "New Muscle Path" << endl;
    cout << path.getSize() << endl;
<<<<<<< HEAD
    context->realizePosition();
=======
    context->recreateSystemKeepStage();
    model->realizePosition(stateCopy);
>>>>>>> 812c38e1
    for(int i=0; i< path.getSize(); i++)
        cout << path[i]->getParentFrame().getName() 
             << path[i]->getLocation(stateCopy) << endl;
    double length2 = context->getMuscleLength(*dTRIlong);
    cout << length2 << endl;
    ASSERT_EQUAL(.315748, length2, 1e-5);
    // Test that we can lock coordinates to specific value and make this persistant.
    Coordinate& dr_elbow_flex_mod = model->updCoordinateSet().get("r_elbow_flex");
    //dr_elbow_flex_mod.setDefaultValue(0.5);
    dr_elbow_flex_mod.setDefaultLocked(true);
    context->setValue(dr_elbow_flex_mod, 0.5);
    //model->print("wrist_locked_elbow.osim");
    context->recreateSystemKeepStage();
    const Coordinate& dr_elbow_flexNew = model->getCoordinateSet().get("r_elbow_flex");
    assert(context->getLocked(dr_elbow_flexNew));
    ASSERT_EQUAL(0.5, context->getValue(dr_elbow_flexNew), 0.000001);

    // Exercise Editing workflow
    // These are the same calls done from GUI code base through Property edits
    OpenSim::Body& bdy = model->updBodySet().get("r_humerus");
    AbstractProperty& massProp = bdy.updPropertyByName("mass");
    double oldValue = PropertyHelper::getValueDouble(massProp);
    double v = oldValue + 1.0;
    context->cacheModelAndState();
    PropertyHelper::setValueDouble(v, massProp);
    context->restoreStateFromCachedModel();

    // Exercise PathPoint operations used to edit Path in GUI
    PathPointSet& pathPoints = dTRIlong->updGeometryPath().updPathPointSet();
    std::string pathBeforeInXML = dTRIlong->updGeometryPath().dump();
    std::cout << pathBeforeInXML << endl;
    int origSize = pathPoints.getSize();
    AbstractPathPoint& savePoint = pathPoints.get("TRIlong-P2");
    const std::string& saveFrameName = savePoint.getParentFrame().getName();
    AbstractPathPoint* clonedPoint = savePoint.clone();

    // Test delete second PathPoint from TRIlong muscle
    context->deletePathPoint(dTRIlong->updGeometryPath(), 2); 
    assert(pathPoints.getSize() == origSize - 1);
    std::string pathAfterDeletionInXML = dTRIlong->updGeometryPath().dump();
    std::cout << pathAfterDeletionInXML << endl;
    
    // Test adding PathPoint to TRIlong muscle (Stationary)
    Component& frame = model->updBodySet().updComponent(saveFrameName);
    PhysicalFrame* physFrame = PhysicalFrame::safeDownCast(&frame);
    context->addPathPoint(dTRIlong->updGeometryPath(), 3, *physFrame);
    assert(pathPoints.getSize() == origSize);
    std::string pathAfterReinsertionInXML = dTRIlong->updGeometryPath().dump();
    std::cout << pathAfterReinsertionInXML << endl;

    // Test changing type to ConditionalPathPoint
    ConditionalPathPoint* newPoint = new ConditionalPathPoint();
    AbstractPathPoint& oldPoint = pathPoints.get(2);
    newPoint->setCoordinate(model->getCoordinateSet().get(0));
    newPoint->setParentFrame(oldPoint.getParentFrame());
    context->replacePathPoint(dTRIlong->updGeometryPath(), oldPoint, *newPoint);
    assert(pathPoints.getSize() == origSize);

    std::string pathAfterTypeChangeToViaInXML = dTRIlong->updGeometryPath().dump();
    std::cout << pathAfterTypeChangeToViaInXML << endl;
 
    // Make a change to a socket that is invalid and verify that we can recover
    // from that invalid change by not making it on model directly
    // context has reference to the model already
    context->cacheModelAndState();
    Joint& shoulder = model->updJointSet().updComponent<Joint>("r_shoulder");
    AbstractSocket& socket = shoulder.updSocket("child_frame");
    try {
        // create an invalid model where joint connects two frames on ground,
        // the test will verify the connectee has not been changed 
        context->setSocketConnecteePath(socket, "ground");
    }
    catch (const std::exception& e) {
        // Expect meaningful error message explaining why initsystem failed
        // in GUI use case this gets propagated to users
        cout << "Exception: " << e.what() << endl;
    }
    AbstractSocket& psocket = shoulder.updSocket("parent_frame");
    const Object& connecteeBefore = psocket.getConnecteeAsObject();
    try {
        // Try to create an invalid model again, this call should leave the 
        // model untouched since change invalidates psocket
        context->setSocketConnecteePath(psocket, "r_ulna_radius_hand");

    }
    catch (const std::exception& e) {
        // Expect meaningful error message explaining why initsystem failed
        // in GUI use case this gets propagated to users
        cout << "Exception: " << e.what() << endl;
    }
    const Object& connecteeAfter = psocket.getConnecteeAsObject();
    OPENSIM_THROW_IF(&connecteeAfter != &connecteeBefore, OpenSim::Exception, 
        "Connectee changed after unsuccessful edit");
    // model is still valid here despite attempts to make invalid edits
    return status;
  } catch (const std::exception& e) {
      cout << "Exception: " << e.what() << endl;
      return 1;
  }
}
<|MERGE_RESOLUTION|>--- conflicted
+++ resolved
@@ -162,12 +162,8 @@
     // Compare to known path 
     cout << "New Muscle Path" << endl;
     cout << path.getSize() << endl;
-<<<<<<< HEAD
-    context->realizePosition();
-=======
     context->recreateSystemKeepStage();
     model->realizePosition(stateCopy);
->>>>>>> 812c38e1
     for(int i=0; i< path.getSize(); i++)
         cout << path[i]->getParentFrame().getName() 
              << path[i]->getLocation(stateCopy) << endl;
