--- conflicted
+++ resolved
@@ -106,7 +106,6 @@
     }
 
     std::vector<std::string> labelsToUse;
-<<<<<<< HEAD
     for (const auto& label : labels) {
         if (std::find(m_state_names.begin(), m_state_names.end(), label) != 
                 m_state_names.end()) {
@@ -117,27 +116,14 @@
                         "Column '" + label + "' is not a state in the "
                         "iterate; consider setting allowExtraColumns to "
                         "true.");
-=======
-    if (!allowExtraColumns) {
-        for (const auto& label : labels) {
-            if (find(m_state_names, label) != labels.end()) {
-                labelsToUse.push_back(label);
-            } else {
-                OPENSIM_THROW(Exception,
-                        "Column '" + label + "' is not a state in the "
-                        "iterate; consider setting allowExtraColumns to true.");
->>>>>>> ccfb983b
             }
         }
     }
 
     GCVSplineSet splines(states, labelsToUse, std::min(numTimesTable - 1, 5));
 
-<<<<<<< HEAD
-=======
     // TODO memory issue if extra columns in states but allowExtraColumns=false.
 
->>>>>>> ccfb983b
     SimTK::Vector curTime(1, SimTK::NaN);
     for (const auto& label : labelsToUse) {
         auto it = find(m_state_names, label);
