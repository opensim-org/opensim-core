--- conflicted
+++ resolved
@@ -86,19 +86,17 @@
 OSIMMUSCOLLO_API void prescribeControlsToModel(const MucoIterate& iterate, 
     Model& model);
 
-<<<<<<< HEAD
+/// Replace all muscles in a model with a PathActuator of the same GeometryPath,
+/// optimal force, and min/max control defaults.
+OSIMMUSCOLLO_API void replaceMusclesWithPathActuators(Model& model);
+
+OSIMMUSCOLLO_API void removeMuscles(Model& model);
+
 /// The map provides the index of each state variable in
 /// SimTK::State::getY() from its each state variable path string.
 OSIMMUSCOLLO_API
 std::vector<std::string> createStateVariableNamesInSystemOrder(
         const Model& model);
-=======
-/// Replace all muscles in a model with a PathActuator of the same GeometryPath,
-/// optimal force, and min/max control defaults.
-OSIMMUSCOLLO_API void replaceMusclesWithPathActuators(Model& model);
-
-OSIMMUSCOLLO_API void removeMuscles(Model& model);
->>>>>>> d33a61aa
 
 #ifndef SWIG
 /// The map provides the index of each state variable in
