--- conflicted
+++ resolved
@@ -369,13 +369,8 @@
     for (int i = 0; i < getProperty_control_infos().size(); ++i) {
         const auto& name = get_control_infos(i).getName();
         OPENSIM_THROW_IF(actuNames.findIndex(name) == -1, Exception,
-<<<<<<< HEAD
-                "Control info provided for nonexistant actuator "
-                "'" + name + "'.");
-=======
                 "Control info provided for nonexistent actuator '"
                         + name + "'.");
->>>>>>> 9d0aeeb4
     }
 
     for (int i = 0; i < getProperty_parameters().size(); ++i) {
