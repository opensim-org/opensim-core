This document lists the changes to `opensim-core` that are
introduced with each new version, starting with version 4.0. When possible, we provide the
GitHub issues or pull requests that
are related to the items below. If there is no issue or pull
request related to the change, then we may provide the commit.

This is not a comprehensive list of changes but rather a hand-curated collection of the more notable ones. For a comprehensive history, see the [OpenSim Core GitHub repo](https://github.com/opensim-org/opensim-core).

v4.5
======
- IMU::calcGyroscopeSignal() now reports angular velocities in the IMU frame.
- Update `report.py` to set specific colors for plotted trajectories
- Made `Component::getSocketNames` a `const` member method (previously: non-const)
- Added `ModOpReplaceMusclesWithPathActuators` to the list of available model operators in `ModelOperators.h`
- Modifed the swig interface files to make OpenSim::PathPointSet adopt new PathPoints inserted into it. (Issue #3276)
- Remove references to obsoleted dependency BTK, use ezc3d exclusively.
- Fixed an issue with IPOPT libraries when building OpenSim with `OPENSIM_WITH_CASADI = ON` but `OPENSIM_WITH_TROPTER = OFF` (Issue #3267).
- Removed all references to deprecated environment variable `OPENSIM_HOME`.
- Fix issue where templatized Property classes are not available to Objects defined in plugins.
- Minimum supported version for Java is now 1.8 in the cmake files (Issue #3215).
- Fix CSV file adapter hanging on csv files that are missing end-header (issue #2432).
- Improve documentation for MotionType to serve scripting users (Issue #3324).
- Drop support for 32-bit Matlab in build system since Matlab stopped providing 32-bit distributions (issue #3373).
- Hotfixed body inertia not being updated after changing the 'inertia' property of a body (Issue #3395).
- Fixed segfault that can occur when working with OpenSim::Models that are initialized from invalid XML (osim) data (#3409)
- Deduplicated `SmoothSegmentedFunction` data when constructing the muscle curves (#3442).
- Added `OpenSim::AbstractSocket::canConnectTo(Object const&) const`, for faster socket connectivity checks (#3451)
- Fixed the `CoordinateCouplerConstraint` bug preventing functions with multiple independent coordinates (#3435)
- Removed memory leak tests from `testInitState` and `testComponents`, because external analyzers (e.g. libASAN) are better-suited to this (#3459)
- Fixed `CMC_TaskSet` memory leak whenever it is copied (#3457)
- Added `SIMBODY_EXTRA_CMAKE_ARGS` to `dependencies/CMakeLists.txt`, which lets integrators customize Simbody via the OpenSim superbuild (#3455)
- Fixed out-of-bounds memory access in testAssemblySolver (#3460)
- The property, input, output, and socket macros (e.g. OpenSim_DECLARE_PROPERTY) can now be used outside of the OpenSim namespace
  and no longer require a `using namespace OpenSim;` declaration in order to work (#3468)
- Fixed runtime segfault that can occur when trying to use a `WrapObject` that is not a child of a `PhysicalFrame` (#3465)
- Fixed issues #3083 #2575 where analog data is not pulled out from c3d files, a a new function getAnalogDataTable() has been added to the C3DFileAdapter
- Fixed segfault that can occur when building models with unusual joint topologies (it now throws an `OpenSim::Exception` instead, #3299)
- Add `calcMomentum`, `calcAngularMomentum`, `calcLinearMomentum`, and associated `Output`s to `Model` (#3474)
<<<<<<< HEAD
- Fix issue where a different __init__.py is used by conda package and dev environment, the fix allows developers to install local builds into conda. (#3502)
=======
- Changed control points in `SegmentedQuinticBezierToolkit` to be of `SimTK::Vec6` type instead of `SimTK::Vector` (#3481).

>>>>>>> 6919b281

v4.4
====
- Updated ezc3d to version 1.5.0 which better manages the events defined in a c3d file.
- Fixed an issue that could happen sometimes with ScaleTool where loading the model file or marker set file could fail if the file was given as an absolute path (Issue #3109, PR #3110)
- Fixed an issue with SWIG with `OpenSim::Body::getRotationInGround()` where it would return an object without the correct `SimTK::Rotation` methods.
- Fixed OpenSim::Arrow start_point property being ignored
- Fixed objects being set as not up to date with their properties by finalizeFromProperties
- Throw exception if body masses are either NaN or -ve (Issue #3130)
- Fixed issue #3176 where McKibbenActuator is not registered and can't be serialized to XML files
- Fixed issue #3191 where CustomJoint coordinates ordering in model files affects coordinate definitions.
- Fixed issue #3220 Memory leak running InverseKinematicsTool repeatedly and using Kinematics analysis.


v4.3
====
- Introduced IMU component that models a typical Inertial Measurement Unit (IMU) with corresponding outputs for orientation, accelerometer, and gyroscope signals. 
- Introduced IMUDataReporter (analysis) to record signals from IMU components placed on models.
- Fixed a bug with Actuation analysis that would lead to extra columns in the output when an actuator is disabled (Issue #2977).
- Fix issue where including path in output file name caused output to not be written without warning, now warning is given and file is written (Issue #3042).
- Fix copy-paste bug in reporting orientation errors (Issue #2893, fixed by Henrik-Norgren). 
- Upgrade bindings to use SWIG version 4.0 (allowing doxygen comments to carry over to Java/Python files).
- Added createSyntheticIMUAccelerationSignals() to SimulationUtilities to generate "synthetic" IMU accelerations based on passed in state trajectory.
- Fixed incorrect header information in BodyKinematics file output
- Fixed bug applying non-uniform scaling to inertia matrix of a Body due to using local vaiable of type SysMat33 (Issue #2871).
- Default build to python 3.8 and numpy 1.20 (special instructions for using python 3.8+ on windows at https://simtk-confluence.stanford.edu/display/OpenSim/Scripting+in+Python)

v4.2
====
- Fixed a bug with InverseDynamicsTool/InverseDynamicsSolver to account for cases where a model has extra slots in its `State`'s "q" (PR #2971)
- Added Bhargava2004SmoothedMuscleMetabolics, a smoothed version of the Bhargava metabolics model designed for gradient-based optimization (i.e., Moco).
- Fixed a bug in Millard2012EquilibriumMuscle::extendFinalizeFromProperties(): the end point slopes on the inverse force velocity curves are constrained to yield a valid curve. A warning is noted in the log if the slopes are small enough that numerical integration might be slow.
- Added logging to Millard2012EquilibriumMuscle::extendFinalizeFromProperties(): whenever an internal setting is changed automatically these changes are noted in the log. To avoid seeing these messages, update the corresponding properties in the .osim file to the values noted in the log message.
- Introduced new logging system based on spdlog https://github.com/gabime/spdlog.git. The transition should be transparent to end users with default settings except that the name of the log file is now opensim.log. Main features are:
  - The ability to customize error level for reporting (in increasing level of verbosity): Off, Critical, Error, Warn, Info, Debug, Trace 
  - The ability to start logging to a specified file on the fly.
  - Log file messages are time stamped and the format can be changed by users
  - More details and additional functionality is described in the Developer's Guide, and Doxygen pages of OpenSim::Logger class.
- Add the ActivationCoordinateActuator component, which is a CoordinateActuator with simple activation dynamics (PR #2699).
- Easily convert Matlab matrices and Python NumPy arrays to and from OpenSim Vectors and Matrices. See Matlab example matrixConversions.m and Python example numpy_conversions.py.
- Users have more control over which messages are logged. Messages are now logged to opensim.log instead of out.log and err.log. Users can control logging levels via `Logger::setLevel()`.
- Fix a segfault that occurs when using OpenSim's Python Package with Anaconda's Python on a Mac.
- Expose PropertyHelper class to python bindings to allow editing of objects using the properties interface (useful for editing objects defined in plugins) in python (consistent with Java/Matlab).
- Whitespace is trimmed when reading table metadata for STO, MOT, and CSV files.
- Introduce utilities for creating SimTK::Vectors, linear interpolation, updating table column labels from v3.3 to v4.0 syntax, solving for a function's root using bisection (OpenSim/Common/CommonUtilities.h) ([PR #2808](https://github.com/opensim-org/opensim-core/pull/2808)).
- Introduce utilities for querying, filtering, and resampling TimeSeriesTables (OpenSim/Common/TableUtilities.h) ([PR #2808](https://github.com/opensim-org/opensim-core/pull/2808)).
- StatesTrajectories can now be created from a TimeSeriesTable of states.
- Minor performance improvements (5-10 %) for controller-heavy models (PR #2806)
- `Controller::isEnabled` will now only return whether the particular controller is enabled
  - Previously, it would return `false` if its parent `Model`'s `Model::getAllControllersEnabled` returned `false`
  - The previous behavior would mean that `Controller::setEnabled(true); return Controller::isEnabled();` could return `false`
- When building from source, CMake now outputs more detailed information about dependencies.
- The new Matlab examplePointMass.m shows how to build and simulate a point-mass model.
- Fix OpenSense calibration algorithm to handle models facing an arbitrary direction. The calibration algorithm now aligns one axis of the provided Orientation Sensor data with the x-axis of the base segment (e.g. pelvis) of the model in default pose.
- For PrescribedController, the controls_file column labels can now be absolute paths to actuators (previously, the column labels were required to be actuator names).
- Fixed a critical bug in Induced Accelerations Analysis which prevents analysis to run when external forces are present ([PR #2847](https://github.com/opensim-org/opensim-core/pull/2808)).
- For PrescribedController, the controls_file column labels can now be absolute paths to actuators (previously, the column labels were required to be actuator names).
- CMCTool now supports the setSolveForEquilibrium() method inherited by AbstractTool, which allows users to disable a call to Model::equilibrateMuscles() when running CMC. This setting is true by default, so the default behavior remains the same.
- The Matlab utility osimTableToStruct() now handles column labels that start with a non-letter character by prepending 'a_' instead of 'unlabeled'.
- Removed `Path` abstract base class (PR #2844)
  - Unused by OpenSim and related projects
- Improved the performance of `ComponentPath` (PR #2844)
  - This improves the performance of component-heavy models by ~5-10 %
  - The behavior and interface of `ComponentPath` should remain the same
- The new Matlab CustomStaticOptimization.m guides the user to build their own custom static optimization code. 
- Dropped support for separate Kinematics for application of External Loads. ([PR #2770] (https://github.com/opensim-org/opensim-core/pull/2770)). 
- Refactored InverseKinematicsSolver to allow for adding (live) Orientation data to track, introduced BufferedOrientationsReference to queue data (PR #2855)
- `opensim.log` will only be created/opened when the first message is logged to it (PR #2880):
  - Previously, `opensim.log` would always be created, even if nothing was logged
- Added a CMake option, `OPENSIM_DISABLE_LOG_FILE` (PR #2880):
  - When set, disables `opensim.log` from being used by the logger by default when the first message is written to the log
  - Log messages are still written to the standard output/error streams
  - Previously, `opensim.log` would always be created - even if nothing was written to it (fixed above)
  - Setting `OPENSIM_DISABLE_LOG_FILE` only disables the automatic creation of `opensim.log`. File logging can still be manually be enabled by calling `Logger::addFileSink()`
  - This flag is `OFF` by default. So standard builds will still observe the existing behavior (`opensim.log` is created).
- Fix bug in visualization of EllipsoidJoint that was not attaching to the correct frame ([PR #2887] (https://github.com/opensim-org/opensim-core/pull/2887))
- Fix bug in error reporting of sensor tracking (PR #2893)
- Throw an exception rather than log an error message when an unrecognized type is encountered in xml/osim files (PR #2914)
- Added ScapulothoracicJoint as a builtin Joint type instead of a plugin (PRs #2877 and #2932)

v4.1
====
- Added `OrientationsReference` as the frame orientation analog to the location of experimental markers. Enables experimentally measured orientations from wearable sensors (e.g. from IMUs) to be tracked by reference frames in the model. A correspondence between the experimental (IMU frame) orientation column label and that of the virtual frame on the `Model` is expected. The `InverseKinematicsSolver` was extended to simultaneously track the `OrientationsReference` if provided. (PR #2412)
- Removed the undocumented `bool dumpName` argument from `Object::dump()` and made the method `const` so it can be safely called on `const` objects. (PR #2412)
- `MarkersReference` convenience constructors were updated to take a const reference to a `MarkerWeightSet` as its second argument. If a `Set` is not empty, then only the markers listed are used as reference signals. That means `InverseKinematicsTool` no longer tracks all experimental markers even those not in the `MarkerWeightSet`. One can quickly track all experimental markers (that have a corresponding model marker) by simply providing an empty `Set`, in which case all markers are assigned the default weight (typically 1.0).
- Model files from very old versions (pre 1.8.1) are not supported, an exception is thrown rather than fail quietly (issue #2395).
- Initializing a Component from an existing Component with correct socket connectees yields invalid paths (issue #2418).
- Reading DataTables from files has been simplified. Reading one table from a file typically uses the Table constructor except when the data-source/file contains multiple tables. (In these cases e.g. C3D files, use C3DFileAdapter.read method, then use functions in C3DFileAdapter to get the individual TimeSeriesTable(s)). Writing tables to files has not changed.
- Exposed convertMillimeters2Meters() in osimC3D.m. This function converts COP and moment data from mm to m and now must be invoked prior to writing force data to file. Previously, this was automatically performed during writing forces to file. 
- Methods that operate on SimTK::Vec<n> are now available through Java/Matlab and python bindings to add/subtract/divide/multiply vec<n> contents with a scalar (PR #2558)
- The new Stopwatch class allows C++ API users to easily measure the runtime of their code.
- If finalizeConnections() method was not called on a model after making changes and before printing, an exception is thrown to avoid creating corrupt model files quietly (PR #2529)
- Updated the docopt.cpp dependency so that OpenSim can be compiled with Visual C++ from Visual Studio 2019.
- Added `Blankevoort1991Ligament` force component which represents ligament fibers as non-linear path springs. The force-strain curve has a quadratic toe region at low strains and a linear stiffness region at high strains. (PR #2632)  
- Updated Simbody to 3.7 to fix an issue with the simbody-visualizer on macOS 10.15 Catalina.
- On Mac and Linux, we include a shell script opensim-install-command-line.sh to make OpenSim's command-line tools easily accessible.
- Added the compliant SmoothSphereHalfSpaceForce component, for use with direct collocation and Moco.
 

Converting from v4.0 to v4.1
----------------------------
- The `OpenSim::Array` constructor is now marked explicit, which prevents
  accidental implicit conversion to `Array`. If you relied on this implicit
  conversion, you will need to update your code to use the constructor
  explicitly.

Bug Fixes
---------
- Fixed bug in osimTable2Struct.m for renaming unlabelled markers (PR #2491)
- Fixed bug that resulted in an exception when reading C3D files without forces. Now, if the C3D doesn't contain markers or forces, an empty table will be returned (PR #2421) 
- Fix bug that resulted in activations and forces reported for Actuators that are disabled during StaticOptimization (issue #2438) Disabled actuators are now ignored in StaticOptimization.
- OpenSim no longer supports model file formats predating version 1.8.1 (PR #2498)
- FunctionBasedBushingForce now applies damping if specified (it was incorrectly ignored in 4.0) issue #2512
- TRCFileAdapter.write() uses the number of columns and rows in the supplied dataTable to set the "NumMarkers" and "NumRows" Metadata in the output file. Users won't have to set this metadata string manually.  #2510

Documentation
-------------


Other Changes
-------------
- Performance of reading large data files has been significantly improved. A 50MB .sto file would take 10-11 min to read now takes 2-3 seconds. (PR #2399)
- Added Matlab example script of plotting the Force-length properties of muscles in a models; creating an Actuator file from a model; 
building and simulating a simple arm model;  using OutputReporters to record and write marker location and coordinate values to file.
- Added Python example that demonstrates how to run an optimization using the cma package and how to avoid an expensive call to `initSystem()` within the objective function. (PR #2604)
- OpenSim 4.1 ships with Python3 bindings as default. It is still possible to create bindings for Python2 if desired by setting CMake variable OPENSIM_PYTHON_VERSION to 2
- For CMake, the option OPENSIM_COPY_DEPENDENCIES option is now an advanced option, and a warning is provided if this option is off but wrapping is turned on.

v4.0
====

Converting from v3.x to v4.0
-----------------------------
- A significant difference between v3.3 and 4.0 is the naming of dependencies. Unique names were not enforced in 3.3, which led to undefined behavior. In 4.0, Component pathnames must be unique. That is a Component must be unique with respect to its peers. A Model named *model* cannot have multiple subcomponents with the name *toes* either as bodies or joints, because the pathname */model/toes* will not uniquely identify the Component. However, multiple *toes* bodies can be used as long as they are not subcomponents of the same Component. For example, a *device* Component with a *toes* Body will have no issues since this *toes* Body has a unique pathname, */model/device/toes*, which is unambiguous. One could also create a multi-legged model, where each leg is identical, with *hip* and *knee* joints and *upper* and *lower* bodies, but each being unique because each `Leg` Component that contains the leg subcomponents, is uniquely named like */model/leg1* and */model/leg4/* and thus all of their subcomponents are unique, e.g.: */model/leg1/knee* vs. */model/leg4/knee*.
- Component naming is more strictly enforced and names with spaces are no longer accepted. Spaces are only allowable as separators for `Output` or `Channel` names that satisfy a list `Input`. (PR #1955)
- The Actuator class has been renamed to ScalarActuator (and `Actuator_` has been renamed to `Actuator`) (PR #126).
  If you have subclassed from Actuator, you must now subclass from ScalarActuator.
- Methods like `Actuator::getForce` are renamed to use "Actuator" instead (e.g., `Actuator::getActuator`) (PR #209).
- Markers are now ModelComponents (PR #188). Code is included for conversion on serialization/de-serialization.
- MarkerSet::addMarker() was removed (PR #1898). Please use Model::addMarker() to add markers to your model.
- `Body::getMassCenter` now returns a `Vec3` instead of taking a `Vec3` reference as an argument (commit cb0697d98).
- The following virtual methods in ModelComponent have been moved:
  - connectToModel -> extendConnectToModel
  - addToSystem -> extendAddToSystem
  - initStateFromProperties -> extendInitStateFromProperties
  - setPropertiesFromState -> extendSetPropertiesFromState

  The original methods (without `extend`) still exist, but they are now non-virtual.
  To invoke `connectToModel` on an entire Model, you still call `Model::connectToModel`.
  This change has been made to make a distinction between the user interface and
  the Component developer (extension) interface. **IMPORTANT** The calls to
  `Super::addToSystem`, etc. in the implementation of these methods must now
  also use the `extend` variants. Otherwise, you will enter into an infinite recursion.
- OpenSim now makes substantial use of C++11 features; if you compile OpenSim, your compiler
  must support C++11. Also, any C++ project in which you use OpenSim must also be compiled with C++11.
- The following components have been upgraded to use Sockets to connect to
  other components they depend on (instead of string properties):
  - ContactGeometry (ContactSphere, ContactHalfSpace, ContactMesh)
- Many of the methods in ScaleTool have now been marked const.
- We created a new unified command line interface that will replace the
  single-tool command line executables (`scale`, `ik`, `id`, `rra`, `cmc`,
  etc.).
  - `scale -S setup.xml` -> `opensim run-tool setup.xml`.
  - `scale -PS` -> `opensim print-xml scale`
  - `scale -PropertyInfo ...` -> `opensim info ...`
  - `versionUpdate ...` -> `opensim update-file ...`
- The `CoordinateSet` property in `Joint` has been replaced with a `coordinates`
  list property and enumerations have been added for accessing the Coordinates
  owned by a Joint. Code like `myPlanarJoint.getCoordinateSet()[0]` now becomes
  `myPlanarJoint.getCoordinate(PlanarJoint::Coord::RotationZ)` (PRs #1116,
  #1210, and #1222).
- The `reverse` property in Joint can no longer be set by the user; Model uses
  SimTK::MultibodyGraphMaker to determine whether joints should be reversed when
  building the multibody system. The joint's transform and coordinates maintain
  a parent->child sense even if the joint has been reversed. For backwards
  compatibility, a joint's parent and child PhysicalFrames are swapped when
  opening a Model if the `reverse` element is set to `true`.
- The `MotionType` of a `Coordinate` is now fully determined by the Joint. The
  user cannot set the `MotionType` for a `Coordinate`. There are instances such
  as in the *leg6dof9musc* and *Rajagopal2015* models, where a `Coordinate` was
  assigned an incorrect type (e.g. when a coordinate of a `CustomJoint` is not a
  measure of a Cartesian angle). In 4.0, the coordinate is correctly marked as
  `Coupled` since a function couples the coordinate value to the angular
  displacement of the patella in Cartesian space. **NOTE**, this causes issues
  (e.g.  opensim-org/opensim-gui#617, #2088) when using kinematics files
  generated in 3.3 (or earlier) where `Rotational` coordinates have been
  converted to degrees. Because OpenSim 4.0 does not recognize the coordinate's
  `MotionType` to be `Rotational` it will not convert it back to radians
  internally. For motion files generated prior to 4.0 where the file has
  `inDegrees=yes`, please use the following conversion utility:
  `updatePre40KinematicsFilesFor40MotionType()`. When loading a pre-4.0 model,
  OpenSim will warn users of any changes in `MotionType` when updating an
   existing model to OpenSim 4.0.
- `Manager::integrate(SimTK::State&)` has been removed and replaced by
  `Manager::integrate(double)`. You must also now call
  `Manager::initialize(SimTK::State&)` before integrating or pass the
  initialization state into a convenience constructor. Here is a
   before-after example (see the documentation in the `Manager` class
   for more details):
  - Before:
    - Manager manager(model);
    - manager.setInitialTime(0.0);
    - manager.setFinalTime(1.0);
    - manager.integrate(state);
  - After:
    - Manager manager(model);
    - state.setTime(0.0);
    - manager.initialize(state);
    - manager.integrate(1.0);
  - After (using a convenience constructor):
    - state.setTime(0.0);
    - Manager manager(model, state);
    - manager.integrate(1.0);
- `Manager::setIntegrator(SimTK::Integrator)` has been removed and replaced by
  `Manager::setIntegratorMethod(IntegratorMethod)` which uses an enum and can
  be used by the MATLAB/Python interface. See the method's documentation for
  examples. Integrator settings are now handled by the Manager through the
  following new functions:
  - setIntegratorAccuracy(double)
  - setIntegratorMinimumStepSize(double)
  - setIntegratorMaximumStepSize(double)
  - setIntegratorInternalStepLimit(int)
- `Muscle::equilibrate(SimTK::State&)` has been removed from the Muscle interface in order to reduce the number and variety of muscle equilibrium methods. `Actuator::computeEquilibrium(SimTK::State&)` is overridden by Muscle and invokes pure virtual `Muscle::computeInitialFiberEquilibrium(SimTK::State&)`.
- `Millard2012EquilibriumMuscle::computeFiberEquilibriumAtZeroVelocity(SimTK::State&)` and `computeInitialFiberEquilibrium(SimTK::State&)` were combined into a single method:
`Millard2012EquilibriumMuscle::computeFiberEquilibrium(SimTK::State&, bool useZeroVelocity)`
where fiber-velocity can be estimated from the state or assumed to be zero if the flag is *true*.
- `Millard2012EquilibriumMuscle::computeInitialFiberEquilibrium(SimTK::State&)` invokes `computeFiberEquilibrium()` with `useZeroVelocity = true` to maintain its previous behavior.
- `Model::replaceMarkerSet()` was removed. (PR #1938) Please use `Model::updMarkerSet()` to edit the model's MarkerSet instead.
- The argument list for `Model::scale()` was changed: the `finalMass` and
  `preserveMassDist` arguments were swapped and the `preserveMassDist` argument
  is no longer optional. The default argument for `preserveMassDist` in OpenSim
  3.3 was `false`. (PR #1994)
- A GeometryPath without PathPoints is considered invalid, since it does not
represent a physical system. You must specify PathPoints to define a valid
GeometryPath for a Muscle, Ligament, PathSpring, etc... that is added to a
Model. (PR #1948)
  - Before (no longer valid):
    ```cpp
    Model model;
    Thelen2003Muscle* muscle = new Thelen2003Muscle("muscle", ...);
    // GeometryPath throws: "A valid path requires at least two PathPoints."
    model.addForce(muscle);
    ```
  - After (now required):
    ```cpp
    Model model;
    Thelen2003Muscle* muscle = new Thelen2003Muscle("muscle", ...);
    // require at least two path points to have a valid muscle GeometryPath
    muscle->addNewPathPoint("p1", ...);
    muscle->addNewPathPoint("p2", ...);
    model.addForce(muscle);
    ```
- The JointReaction analysis interface has changed in a few ways:
  - "express_in_frame" now takes a `Frame` name. "child" and "parent" keywords are also still accepted, provided that no Frame is named "child" or "parent"
  - If the number of elements in "apply_on_bodies" or "express_in_frame" is neither of length 1 or the same length as indicated by "joint_names", an exception is thrown. This was previously a warning.
- Updated wrapping properties


Composing a Component from other components
-------------------------------------------
Component now maintains a list property of *components* which it owns. You add
a (sub) Component to a *parent* Component by calling `addComponent` and passing
a heap allocated (`new Component`) to the parent which you want to take
ownership of the new subcomponent. Ownership determines how the subcomponent is serialized
(appears within the parent) and the order in which of Component interface methods (above)
are propagated to the subcomponent. Access to contained components is provided through
`getComponent<C>(path)` or `getComponentList<C>` where `C` is any Component type (default
is `Component` to get all subcomponents). These methods always traverse down into
a Component's list of components.  All subcomponents that are properties of (and thus owned by)
a parent Component are accessible this way. The Model's typed %Sets and `add####()` methods
are no longer necessary to compose a Model, since any Component can now be composed of
components. `Model` still supports `addd####()` methods and de/serialization of Sets,
but components added via `addComponent` are NOT included in the Sets but contained
in the Component's *components* property list. Details in PR#1014. **Note**, it is now
strictly required that immediate subcomponents have unique names. For example, a Model cannot contain two bodies in its `BodySet` named *tibia* or a Body and a Joint named *toes*, since it is ambiguous as to which *tibia* `Body` or *toes* `Component` is being referenced.

Bug Fixes
---------
- Fixed a typo in one of the method names for AbstractTool verifyUniqueComulnLabels -> verifyUniqueColumnLabels (PR #130)
- Fixed bug where Body VisibleObject was not serialized when writing a model to XML (PR #139)
- Fixed memory leaks in AssemblySolver and using Simtk::XML (PR #176)
- Fixed model mass scaling. When 'preserve mass distribution' is unchecked (GUI) the input mass was previously not respected and the resulting scaled model mass does not equal the input mass. The modelscaler() now alters the body masses and inertias to match the input mass. (PR #230)
- Fixed a bug in the equilibrium solution of Millard and Thelen muscles, where the initial activation and fiber-length values (for solving for equilibrium) were always coming from the default values. This was unnecessary, because unless specified otherwise, the state automatically contains the default values. This fixes an issue where initial states activations from a file were not respected by the Forward Tool and instead, the initial activations would revert to the model defaults. (PR #272)
- Fixed a bug where MuscleAnalysis was producing empty moment arm files. We now avoid creating empty Moment and MomentArm storage files when `_computeMoments` is False. (PR #324)
- Fixed bug causing the muscle equilibrium solve routine in both Thelen2003Muscle and Millard2012EquilibriumMuscle to fail to converge and erroneously return the minimum fiber length. The fix added a proper reduction in step-size when errors increase and limiting the fiber-length to its minimum. (PR #1728)
- Fixed a bug where Models with Bodies and Joints (and other component types) with the same name were loaded without error. Duplicately named Bodies were simply being ignored and only the first Body of that name in the BodySet was being used, for example, to connect a Body to its parent via its Joint, or to affix path points to its respective Body. Now, duplicate names are flagged and renamed so they are uniquely identified. (PR #1887)
- Fixed bug and speed issue with `model.setStateVariableValues()` caused by enforcing constraints after each coordinate value was being set (PR #1911). Removing the automatic enforcement of constraints makes setting all state values much faster, but also requires calling `model.assemble()` afterwards. Enforcing constraints after setting each coordinate value individually was also incorrect, since it neglected the effect of other coordinate changes have on the current coordinate. All coordinate values must be set before enforcing constraints.
- Fixed a bug that resulted in incorrect Ligament resting lengths after scaling.
  (PR #1994)

New Classes
-----------
- Added a BodyActuator component, which applies a spatial force on a specified Point of a Body (PR #126)
- Created Frame, PhysicalFrame, OffsetFrame, PhysicalOffsetFrame, Station and Marker ModelComponents (PR #188, PR #325, PR #339). Marker did not previously comply with the Model Component interface.
- A Body is a PhysicalFrame
- Connections to Bodies upgraded to PhysicalFrames and locations on these frames are now represented by PhysicalOffsetFrame (PR #370)
- Joints were refactored so that the base Joint manages the parent and child frame connections, including the definition of local PhysicalOffsetFrames to handle offsets defined as separate location and orientation properties. (PR #589)  
- The WeldConstraint and BushingForces (BushingForce, CoupledBushingForce, FunctionBasedBushingForce, and ExpressionBasedBushingForce) were similarly unified (like Joints) to handle the two Frames that these classes require to operate. A LinkTwoFrames intermediate class was introduced to house the common operations. Convenience constructors for WeldConstraint and BushingFrames were affected and now require the name of the Component as the first argument. (PR #649)
- The new StatesTrajectory class allows users to load an exact representation of previously-computed states from a file. (PR #730)
- Added Point as a new base class for all points, which include: Station, Marker, and PathPoints

- Added OutputReporter as an Analysis so that users can use the existing AnalyzeTool and ForwardTool to extract Output values of interest, without modifications to the GUI. (PR #1991)


Removed Classes
---------------
The following classes are no longer supported in OpenSim and are removed in OpenSim 4.0.
- Muscle class `ContDerivMuscle_Depredated`.

MATLAB and Python interfaces
----------------------------
- The SimbodyMatterSubsystem class--which provides operators related to the mass
matrix, Jacobians, inverse dynamics, etc.--is now accessible in MATLAB and
Python (PR #930).
- Changed wrapping of `SimTK::Array_<OpenSim::CoordinateReference>` from `ArrayCoordinateReference` to `SimTKArrayCoordinateReference` for consistency with other classes. (PR #1842)

MATLAB interface
----------------
- The configureOpenSim.m function should no longer require administrator
  privileges for most users, and gives more verbose output to assist with
  troubleshooting.
- New MATLAB examples were added: Hopper-Device and Knee-Reflex.

Python interface
----------------
- Improved error handling. Now, OpenSim's error messages show up as exceptions
in Python.
- The Python bindings can now be built for Python 3 (as well as Python 2).

Other Changes
-------------
- Support for compiling the source code with Microsoft Visual Studio 2017.
- There is now a formal CMake mechanism for using OpenSim in your own C++
  project. See cmake/SampleCMakeLists.txt. (PR #187)
- Substantial cleanup of the internal CMake scripts.
- Lepton was upgraded to the latest version (PR #349)
- Made Object::print a const member function (PR #191)
- Improved the testOptimization/OptimizationExample to reduce the runtime (PR #416)
- InverseKinematics tool outputs marker error .sto file if report error flag is true.
- Marker location file output name in IK changed to reflect trial name for batch processing.
- Created a method `ScaleTool::run()`, making it easier to run the Scale Tool
programmatically in MATLAB or python.
- Thelen2003Muscle, Millard2012EquilibriumMuscle, and
  Millard2012AccelerationMuscle now throw an exception if the force equilibrium
  calculation fails to converge (PR #1201).
- Thelen2003Muscle and Millard2012EquilibriumMuscle no longer clamp excitations (i.e. controls)
  internally. If controls are out of bounds an Exception is thrown. Also, the
  `min_control` property now defaults to the `minimum_activation`. It is the
  responsibility of the controller (or solver) to provide controls that are
  within the valid ranges defined by the Actuators and that includes the
  specific bounds of Muscle models. (PR #1548)
- The `buildinfo.txt` file, which contains the name of the compiler used to
  compile OpenSim and related information, is now named `OpenSim_buildinfo.txt`
  and may be installed in a different location.
- macOS and Linux users should no longer need to set `LD_LIBRARY_PATH` or
  `DYLD_LIBRARY_PATH` to use OpenSim libraries.
- The `scale()` method was removed from the `SimbodyEngine` class (the contents
  were moved into `Model::scale()`). (PR #1994)
- Any class derived from ModelComponent can now add its own implementation of
  `extendPreScale()`, `extendScale()`, and/or `extendPostScale()` to control how
  its properties are updated during scaling. (PR #1994)
- The source code for the "From the Ground Up: Building a Passive Dynamic
  Walker Example" was added to this repository.
- OpenSim no longer looks for the simbody-visualizer using the environment
  variable `OPENSIM_HOME`. OpenSim uses `PATH` instead.
- The Thelen2003Muscle now depend on separate components for modeling pennation,
  and activation dynamics.

Documentation
-------------
- Improved Doxygen layout and fixed several bugs and warnings (various)
- All mentions of SimTK/Simbody classes in OpenSim's Doxygen now provide links directly to SimTK/Simbody's doxygen.
- Added a detailed README.md wtith build instructions, as well as guides to contributing and developing (CONTRIBUTING.md).
- Included GIFs in Doxygen for several commonly used Joint types<|MERGE_RESOLUTION|>--- conflicted
+++ resolved
@@ -36,12 +36,9 @@
 - Fixed issues #3083 #2575 where analog data is not pulled out from c3d files, a a new function getAnalogDataTable() has been added to the C3DFileAdapter
 - Fixed segfault that can occur when building models with unusual joint topologies (it now throws an `OpenSim::Exception` instead, #3299)
 - Add `calcMomentum`, `calcAngularMomentum`, `calcLinearMomentum`, and associated `Output`s to `Model` (#3474)
-<<<<<<< HEAD
 - Fix issue where a different __init__.py is used by conda package and dev environment, the fix allows developers to install local builds into conda. (#3502)
-=======
 - Changed control points in `SegmentedQuinticBezierToolkit` to be of `SimTK::Vec6` type instead of `SimTK::Vector` (#3481).
 
->>>>>>> 6919b281
 
 v4.4
 ====
