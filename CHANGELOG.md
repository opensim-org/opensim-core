--- conflicted
+++ resolved
@@ -77,15 +77,12 @@
   The default behavior of `ModOpAddReserves` remains the same, but a new constructor has been added to enable skipping coordinates associated 
   with residual forces so that they can be set separately with `ModOpAddResiduals`. (#4008)
 - Added convenience methods to `MocoTrack` to allow setting marker weights from a `Set<MarkerWeight>` or `IKTaskSet`. (#4008)
-<<<<<<< HEAD
-- Updated `TableUtilities::filterLowpass` to apply padding after resampling, so that the 
-  initial time point of an input table is preserved. (#4020)
-=======
 - Remove the `tropter` libraries, the Tropter solver in Moco, and all references to it from build system. As a result, the following 
   Tropter-related dependencies have been removed: `adolc`, `colpack`, and `eigen`. (#3988)
 - `OpenSim::Mesh` now retains a reference-counted copy of the mesh data when it's copied, which should make
   copying + re-finalizing `OpenSim::Model`s faster (#4010).
->>>>>>> 4ae649b7
+- Updated `TableUtilities::filterLowpass` to apply padding after resampling, so that the 
+  initial time point of an input table is preserved. (#4020)
 
 
 v4.5.1
