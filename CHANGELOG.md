This document lists the changes to `opensim-core` that are
introduced with each new version, starting with version 4.0. When possible, we provide the
GitHub issues or pull requests that
are related to the items below. If there is no issue or pull
request related to the change, then we may provide the commit.

This is not a comprehensive list of changes but rather a hand-curated collection of the more notable ones. For a comprehensive history, see the [OpenSim Core GitHub repo](https://github.com/opensim-org/opensim-core).

v4.5
====
- Added `AbstractPath` which is a base class for `GeometryPath` and other path types (#3388). All path-based forces now 
own the property `path` of type `AbstractPath` instead of the `GeometryPath` unnamed property. Getters and setters have 
been added to these forces to provide access to concrete path types (e.g., `updPath<T>`). In `Ligament` and 
`Blankevoort1991Ligament`, usages of `get_GeometryPath`, `upd_GeometryPath`, etc., need to be updated to 
`getGeometryPath`, `updGeometryPath`, etc., or a suitable alternative.    
- Fixed a minor memory leak when calling `OpenSim::CoordinateCouplerConstraint::setFunction` (#3541)
- Increase the number of input dimensions supported by `MultivariatePolynomialFunction` to 6 (#3386)
- Added `Assertion.h` and associated `OPENSIM_ASSERT*` macros (#3531)
- Replaced uses of `assert` with `OPENSIM_ASSERT`, so that assertion may be configured via cmake in the future, and
  so that OpenSim (esp. debug builds) throw instead of terminating the process (#3531)
- Fixed mis-indexing into an `OpenSim::ObjectProperty` now throws an exception rather than segfaulting (#3347)
- `PointToPointSpring` now throws an exception on finalizing connections if both sides of the spring
  are connected to the same base frame (#3485)
- Clarified that `OpenSim::Controller`'s `actuator_list` takes a list of actuator names, rather than paths (#3484)
- Deleting elements from an `OpenSim::Coordinate` range now throws an exception during `finalizeFromProperties` (previously:
  it would let you do it, and throw later when `Coordinate::getMinRange()` or `Coordinate::getMaxRange()` were called, #3532)
- Added `FunctionBasedPath`, a class for representing paths in `Force`s based on `Function` objects (#3389)
<<<<<<< HEAD
- Added `LatinHypercubeDesign`, a class for generating Latin hypercube designs using random and algorithm methods (#3570)
=======
- Fixed bindings to expose the method Model::getCoordinatesInMultibodyTreeOrder to scripting users (#3569)
>>>>>>> efc08280

v4.4.1
======
- IMU::calcGyroscopeSignal() now reports angular velocities in the IMU frame.
- Update `report.py` to set specific colors for plotted trajectories
- Made `Component::getSocketNames` a `const` member method (previously: non-const)
- Added `ModOpReplaceMusclesWithPathActuators` to the list of available model operators in `ModelOperators.h`
- Modifed the swig interface files to make OpenSim::PathPointSet adopt new PathPoints inserted into it. (Issue #3276)
- Remove references to obsoleted dependency BTK, use ezc3d exclusively.
- Fixed an issue with IPOPT libraries when building OpenSim with `OPENSIM_WITH_CASADI = ON` but `OPENSIM_WITH_TROPTER = OFF` (Issue #3267).
- Removed all references to deprecated environment variable `OPENSIM_HOME`.
- Fix issue where templatized Property classes are not available to Objects defined in plugins.
- Minimum supported version for Java is now 1.8 in the cmake files (Issue #3215).
- Fix CSV file adapter hanging on csv files that are missing end-header (issue #2432).
- Improve documentation for MotionType to serve scripting users (Issue #3324).
- Drop support for 32-bit Matlab in build system since Matlab stopped providing 32-bit distributions (issue #3373).
- Hotfixed body inertia not being updated after changing the 'inertia' property of a body (Issue #3395).
- Fixed segfault that can occur when working with OpenSim::Models that are initialized from invalid XML (osim) data (#3409)
- Deduplicated `SmoothSegmentedFunction` data when constructing the muscle curves (#3442).
- Added `OpenSim::AbstractSocket::canConnectTo(Object const&) const`, for faster socket connectivity checks (#3451)
- Fixed the `CoordinateCouplerConstraint` bug preventing functions with multiple independent coordinates (#3435)
- Removed memory leak tests from `testInitState` and `testComponents`, because external analyzers (e.g. libASAN) are better-suited to this (#3459)
- Fixed `CMC_TaskSet` memory leak whenever it is copied (#3457)
- Added `SIMBODY_EXTRA_CMAKE_ARGS` to `dependencies/CMakeLists.txt`, which lets integrators customize Simbody via the OpenSim superbuild (#3455)
- Fixed out-of-bounds memory access in testAssemblySolver (#3460)
- The property, input, output, and socket macros (e.g. OpenSim_DECLARE_PROPERTY) can now be used outside of the OpenSim namespace
  and no longer require a `using namespace OpenSim;` declaration in order to work (#3468)
- Fixed runtime segfault that can occur when trying to use a `WrapObject` that is not a child of a `PhysicalFrame` (#3465)
- Fixed issues #3083 #2575 where analog data is not pulled out from c3d files, a a new function getAnalogDataTable() has been added to the C3DFileAdapter
- Fixed segfault that can occur when building models with unusual joint topologies (it now throws an `OpenSim::Exception` instead, #3299)
- Add `calcMomentum`, `calcAngularMomentum`, `calcLinearMomentum`, and associated `Output`s to `Model` (#3474)
- Fix issue where a different __init__.py is used by conda package and dev environment, the fix allows developers to install local builds into conda. (#3502)
- Changed control points in `SegmentedQuinticBezierToolkit` to be of `SimTK::Vec6` type instead of `SimTK::Vector` (#3481).
- Added a cylinder wrapping test: `testWrapCylinder.cpp` (#3498)


v4.4
====
- Updated ezc3d to version 1.5.0 which better manages the events defined in a c3d file.
- Fixed an issue that could happen sometimes with ScaleTool where loading the model file or marker set file could fail if the file was given as an absolute path (Issue #3109, PR #3110)
- Fixed an issue with SWIG with `OpenSim::Body::getRotationInGround()` where it would return an object without the correct `SimTK::Rotation` methods.
- Fixed OpenSim::Arrow start_point property being ignored
- Fixed objects being set as not up to date with their properties by finalizeFromProperties
- Throw exception if body masses are either NaN or -ve (Issue #3130)
- Fixed issue #3176 where McKibbenActuator is not registered and can't be serialized to XML files
- Fixed issue #3191 where CustomJoint coordinates ordering in model files affects coordinate definitions.
- Fixed issue #3220 Memory leak running InverseKinematicsTool repeatedly and using Kinematics analysis.


v4.3
====
- Introduced IMU component that models a typical Inertial Measurement Unit (IMU) with corresponding outputs for orientation, accelerometer, and gyroscope signals. 
- Introduced IMUDataReporter (analysis) to record signals from IMU components placed on models.
- Fixed a bug with Actuation analysis that would lead to extra columns in the output when an actuator is disabled (Issue #2977).
- Fix issue where including path in output file name caused output to not be written without warning, now warning is given and file is written (Issue #3042).
- Fix copy-paste bug in reporting orientation errors (Issue #2893, fixed by Henrik-Norgren). 
- Upgrade bindings to use SWIG version 4.0 (allowing doxygen comments to carry over to Java/Python files).
- Added createSyntheticIMUAccelerationSignals() to SimulationUtilities to generate "synthetic" IMU accelerations based on passed in state trajectory.
- Fixed incorrect header information in BodyKinematics file output
- Fixed bug applying non-uniform scaling to inertia matrix of a Body due to using local vaiable of type SysMat33 (Issue #2871).
- Default build to python 3.8 and numpy 1.20 (special instructions for using python 3.8+ on windows at https://simtk-confluence.stanford.edu/display/OpenSim/Scripting+in+Python)

v4.2
====
- Fixed a bug with InverseDynamicsTool/InverseDynamicsSolver to account for cases where a model has extra slots in its `State`'s "q" (PR #2971)
- Added Bhargava2004SmoothedMuscleMetabolics, a smoothed version of the Bhargava metabolics model designed for gradient-based optimization (i.e., Moco).
- Fixed a bug in Millard2012EquilibriumMuscle::extendFinalizeFromProperties(): the end point slopes on the inverse force velocity curves are constrained to yield a valid curve. A warning is noted in the log if the slopes are small enough that numerical integration might be slow.
- Added logging to Millard2012EquilibriumMuscle::extendFinalizeFromProperties(): whenever an internal setting is changed automatically these changes are noted in the log. To avoid seeing these messages, update the corresponding properties in the .osim file to the values noted in the log message.
- Introduced new logging system based on spdlog https://github.com/gabime/spdlog.git. The transition should be transparent to end users with default settings except that the name of the log file is now opensim.log. Main features are:
  - The ability to customize error level for reporting (in increasing level of verbosity): Off, Critical, Error, Warn, Info, Debug, Trace 
  - The ability to start logging to a specified file on the fly.
  - Log file messages are time stamped and the format can be changed by users
  - More details and additional functionality is described in the Developer's Guide, and Doxygen pages of OpenSim::Logger class.
- Add the ActivationCoordinateActuator component, which is a CoordinateActuator with simple activation dynamics (PR #2699).
- Easily convert Matlab matrices and Python NumPy arrays to and from OpenSim Vectors and Matrices. See Matlab example matrixConversions.m and Python example numpy_conversions.py.
- Users have more control over which messages are logged. Messages are now logged to opensim.log instead of out.log and err.log. Users can control logging levels via `Logger::setLevel()`.
- Fix a segfault that occurs when using OpenSim's Python Package with Anaconda's Python on a Mac.
- Expose PropertyHelper class to python bindings to allow editing of objects using the properties interface (useful for editing objects defined in plugins) in python (consistent with Java/Matlab).
- Whitespace is trimmed when reading table metadata for STO, MOT, and CSV files.
- Introduce utilities for creating SimTK::Vectors, linear interpolation, updating table column labels from v3.3 to v4.0 syntax, solving for a function's root using bisection (OpenSim/Common/CommonUtilities.h) ([PR #2808](https://github.com/opensim-org/opensim-core/pull/2808)).
- Introduce utilities for querying, filtering, and resampling TimeSeriesTables (OpenSim/Common/TableUtilities.h) ([PR #2808](https://github.com/opensim-org/opensim-core/pull/2808)).
- StatesTrajectories can now be created from a TimeSeriesTable of states.
- Minor performance improvements (5-10 %) for controller-heavy models (PR #2806)
- `Controller::isEnabled` will now only return whether the particular controller is enabled
  - Previously, it would return `false` if its parent `Model`'s `Model::getAllControllersEnabled` returned `false`
  - The previous behavior would mean that `Controller::setEnabled(true); return Controller::isEnabled();` could return `false`
- When building from source, CMake now outputs more detailed information about dependencies.
- The new Matlab examplePointMass.m shows how to build and simulate a point-mass model.
- Fix OpenSense calibration algorithm to handle models facing an arbitrary direction. The calibration algorithm now aligns one axis of the provided Orientation Sensor data with the x-axis of the base segment (e.g. pelvis) of the model in default pose.
- For PrescribedController, the controls_file column labels can now be absolute paths to actuators (previously, the column labels were required to be actuator names).
- Fixed a critical bug in Induced Accelerations Analysis which prevents analysis to run when external forces are present ([PR #2847](https://github.com/opensim-org/opensim-core/pull/2808)).
- For PrescribedController, the controls_file column labels can now be absolute paths to actuators (previously, the column labels were required to be actuator names).
- CMCTool now supports the setSolveForEquilibrium() method inherited by AbstractTool, which allows users to disable a call to Model::equilibrateMuscles() when running CMC. This setting is true by default, so the default behavior remains the same.
- The Matlab utility osimTableToStruct() now handles column labels that start with a non-letter character by prepending 'a_' instead of 'unlabeled'.
- Removed `Path` abstract base class (PR #2844)
  - Unused by OpenSim and related projects
- Improved the performance of `ComponentPath` (PR #2844)
  - This improves the performance of component-heavy models by ~5-10 %
  - The behavior and interface of `ComponentPath` should remain the same
- The new Matlab CustomStaticOptimization.m guides the user to build their own custom static optimization code. 
- Dropped support for separate Kinematics for application of External Loads. ([PR #2770] (https://github.com/opensim-org/opensim-core/pull/2770)). 
- Refactored InverseKinematicsSolver to allow for adding (live) Orientation data to track, introduced BufferedOrientationsReference to queue data (PR #2855)
- `opensim.log` will only be created/opened when the first message is logged to it (PR #2880):
  - Previously, `opensim.log` would always be created, even if nothing was logged
- Added a CMake option, `OPENSIM_DISABLE_LOG_FILE` (PR #2880):
  - When set, disables `opensim.log` from being used by the logger by default when the first message is written to the log
  - Log messages are still written to the standard output/error streams
  - Previously, `opensim.log` would always be created - even if nothing was written to it (fixed above)
  - Setting `OPENSIM_DISABLE_LOG_FILE` only disables the automatic creation of `opensim.log`. File logging can still be manually be enabled by calling `Logger::addFileSink()`
  - This flag is `OFF` by default. So standard builds will still observe the existing behavior (`opensim.log` is created).
- Fix bug in visualization of EllipsoidJoint that was not attaching to the correct frame ([PR #2887] (https://github.com/opensim-org/opensim-core/pull/2887))
- Fix bug in error reporting of sensor tracking (PR #2893)
- Throw an exception rather than log an error message when an unrecognized type is encountered in xml/osim files (PR #2914)
- Added ScapulothoracicJoint as a builtin Joint type instead of a plugin (PRs #2877 and #2932)

v4.1
====
- Added `OrientationsReference` as the frame orientation analog to the location of experimental markers. Enables experimentally measured orientations from wearable sensors (e.g. from IMUs) to be tracked by reference frames in the model. A correspondence between the experimental (IMU frame) orientation column label and that of the virtual frame on the `Model` is expected. The `InverseKinematicsSolver` was extended to simultaneously track the `OrientationsReference` if provided. (PR #2412)
- Removed the undocumented `bool dumpName` argument from `Object::dump()` and made the method `const` so it can be safely called on `const` objects. (PR #2412)
- `MarkersReference` convenience constructors were updated to take a const reference to a `MarkerWeightSet` as its second argument. If a `Set` is not empty, then only the markers listed are used as reference signals. That means `InverseKinematicsTool` no longer tracks all experimental markers even those not in the `MarkerWeightSet`. One can quickly track all experimental markers (that have a corresponding model marker) by simply providing an empty `Set`, in which case all markers are assigned the default weight (typically 1.0).
- Model files from very old versions (pre 1.8.1) are not supported, an exception is thrown rather than fail quietly (issue #2395).
- Initializing a Component from an existing Component with correct socket connectees yields invalid paths (issue #2418).
- Reading DataTables from files has been simplified. Reading one table from a file typically uses the Table constructor except when the data-source/file contains multiple tables. (In these cases e.g. C3D files, use C3DFileAdapter.read method, then use functions in C3DFileAdapter to get the individual TimeSeriesTable(s)). Writing tables to files has not changed.
- Exposed convertMillimeters2Meters() in osimC3D.m. This function converts COP and moment data from mm to m and now must be invoked prior to writing force data to file. Previously, this was automatically performed during writing forces to file. 
- Methods that operate on SimTK::Vec<n> are now available through Java/Matlab and python bindings to add/subtract/divide/multiply vec<n> contents with a scalar (PR #2558)
- The new Stopwatch class allows C++ API users to easily measure the runtime of their code.
- If finalizeConnections() method was not called on a model after making changes and before printing, an exception is thrown to avoid creating corrupt model files quietly (PR #2529)
- Updated the docopt.cpp dependency so that OpenSim can be compiled with Visual C++ from Visual Studio 2019.
- Added `Blankevoort1991Ligament` force component which represents ligament fibers as non-linear path springs. The force-strain curve has a quadratic toe region at low strains and a linear stiffness region at high strains. (PR #2632)  
- Updated Simbody to 3.7 to fix an issue with the simbody-visualizer on macOS 10.15 Catalina.
- On Mac and Linux, we include a shell script opensim-install-command-line.sh to make OpenSim's command-line tools easily accessible.
- Added the compliant SmoothSphereHalfSpaceForce component, for use with direct collocation and Moco.
 

Converting from v4.0 to v4.1
----------------------------
- The `OpenSim::Array` constructor is now marked explicit, which prevents
  accidental implicit conversion to `Array`. If you relied on this implicit
  conversion, you will need to update your code to use the constructor
  explicitly.

Bug Fixes
---------
- Fixed bug in osimTable2Struct.m for renaming unlabelled markers (PR #2491)
- Fixed bug that resulted in an exception when reading C3D files without forces. Now, if the C3D doesn't contain markers or forces, an empty table will be returned (PR #2421) 
- Fix bug that resulted in activations and forces reported for Actuators that are disabled during StaticOptimization (issue #2438) Disabled actuators are now ignored in StaticOptimization.
- OpenSim no longer supports model file formats predating version 1.8.1 (PR #2498)
- FunctionBasedBushingForce now applies damping if specified (it was incorrectly ignored in 4.0) issue #2512
- TRCFileAdapter.write() uses the number of columns and rows in the supplied dataTable to set the "NumMarkers" and "NumRows" Metadata in the output file. Users won't have to set this metadata string manually.  #2510

Documentation
-------------


Other Changes
-------------
- Performance of reading large data files has been significantly improved. A 50MB .sto file would take 10-11 min to read now takes 2-3 seconds. (PR #2399)
- Added Matlab example script of plotting the Force-length properties of muscles in a models; creating an Actuator file from a model; 
building and simulating a simple arm model;  using OutputReporters to record and write marker location and coordinate values to file.
- Added Python example that demonstrates how to run an optimization using the cma package and how to avoid an expensive call to `initSystem()` within the objective function. (PR #2604)
- OpenSim 4.1 ships with Python3 bindings as default. It is still possible to create bindings for Python2 if desired by setting CMake variable OPENSIM_PYTHON_VERSION to 2
- For CMake, the option OPENSIM_COPY_DEPENDENCIES option is now an advanced option, and a warning is provided if this option is off but wrapping is turned on.

v4.0
====

Converting from v3.x to v4.0
-----------------------------
- A significant difference between v3.3 and 4.0 is the naming of dependencies. Unique names were not enforced in 3.3, which led to undefined behavior. In 4.0, Component pathnames must be unique. That is a Component must be unique with respect to its peers. A Model named *model* cannot have multiple subcomponents with the name *toes* either as bodies or joints, because the pathname */model/toes* will not uniquely identify the Component. However, multiple *toes* bodies can be used as long as they are not subcomponents of the same Component. For example, a *device* Component with a *toes* Body will have no issues since this *toes* Body has a unique pathname, */model/device/toes*, which is unambiguous. One could also create a multi-legged model, where each leg is identical, with *hip* and *knee* joints and *upper* and *lower* bodies, but each being unique because each `Leg` Component that contains the leg subcomponents, is uniquely named like */model/leg1* and */model/leg4/* and thus all of their subcomponents are unique, e.g.: */model/leg1/knee* vs. */model/leg4/knee*.
- Component naming is more strictly enforced and names with spaces are no longer accepted. Spaces are only allowable as separators for `Output` or `Channel` names that satisfy a list `Input`. (PR #1955)
- The Actuator class has been renamed to ScalarActuator (and `Actuator_` has been renamed to `Actuator`) (PR #126).
  If you have subclassed from Actuator, you must now subclass from ScalarActuator.
- Methods like `Actuator::getForce` are renamed to use "Actuator" instead (e.g., `Actuator::getActuator`) (PR #209).
- Markers are now ModelComponents (PR #188). Code is included for conversion on serialization/de-serialization.
- MarkerSet::addMarker() was removed (PR #1898). Please use Model::addMarker() to add markers to your model.
- `Body::getMassCenter` now returns a `Vec3` instead of taking a `Vec3` reference as an argument (commit cb0697d98).
- The following virtual methods in ModelComponent have been moved:
  - connectToModel -> extendConnectToModel
  - addToSystem -> extendAddToSystem
  - initStateFromProperties -> extendInitStateFromProperties
  - setPropertiesFromState -> extendSetPropertiesFromState

  The original methods (without `extend`) still exist, but they are now non-virtual.
  To invoke `connectToModel` on an entire Model, you still call `Model::connectToModel`.
  This change has been made to make a distinction between the user interface and
  the Component developer (extension) interface. **IMPORTANT** The calls to
  `Super::addToSystem`, etc. in the implementation of these methods must now
  also use the `extend` variants. Otherwise, you will enter into an infinite recursion.
- OpenSim now makes substantial use of C++11 features; if you compile OpenSim, your compiler
  must support C++11. Also, any C++ project in which you use OpenSim must also be compiled with C++11.
- The following components have been upgraded to use Sockets to connect to
  other components they depend on (instead of string properties):
  - ContactGeometry (ContactSphere, ContactHalfSpace, ContactMesh)
- Many of the methods in ScaleTool have now been marked const.
- We created a new unified command line interface that will replace the
  single-tool command line executables (`scale`, `ik`, `id`, `rra`, `cmc`,
  etc.).
  - `scale -S setup.xml` -> `opensim run-tool setup.xml`.
  - `scale -PS` -> `opensim print-xml scale`
  - `scale -PropertyInfo ...` -> `opensim info ...`
  - `versionUpdate ...` -> `opensim update-file ...`
- The `CoordinateSet` property in `Joint` has been replaced with a `coordinates`
  list property and enumerations have been added for accessing the Coordinates
  owned by a Joint. Code like `myPlanarJoint.getCoordinateSet()[0]` now becomes
  `myPlanarJoint.getCoordinate(PlanarJoint::Coord::RotationZ)` (PRs #1116,
  #1210, and #1222).
- The `reverse` property in Joint can no longer be set by the user; Model uses
  SimTK::MultibodyGraphMaker to determine whether joints should be reversed when
  building the multibody system. The joint's transform and coordinates maintain
  a parent->child sense even if the joint has been reversed. For backwards
  compatibility, a joint's parent and child PhysicalFrames are swapped when
  opening a Model if the `reverse` element is set to `true`.
- The `MotionType` of a `Coordinate` is now fully determined by the Joint. The
  user cannot set the `MotionType` for a `Coordinate`. There are instances such
  as in the *leg6dof9musc* and *Rajagopal2015* models, where a `Coordinate` was
  assigned an incorrect type (e.g. when a coordinate of a `CustomJoint` is not a
  measure of a Cartesian angle). In 4.0, the coordinate is correctly marked as
  `Coupled` since a function couples the coordinate value to the angular
  displacement of the patella in Cartesian space. **NOTE**, this causes issues
  (e.g.  opensim-org/opensim-gui#617, #2088) when using kinematics files
  generated in 3.3 (or earlier) where `Rotational` coordinates have been
  converted to degrees. Because OpenSim 4.0 does not recognize the coordinate's
  `MotionType` to be `Rotational` it will not convert it back to radians
  internally. For motion files generated prior to 4.0 where the file has
  `inDegrees=yes`, please use the following conversion utility:
  `updatePre40KinematicsFilesFor40MotionType()`. When loading a pre-4.0 model,
  OpenSim will warn users of any changes in `MotionType` when updating an
   existing model to OpenSim 4.0.
- `Manager::integrate(SimTK::State&)` has been removed and replaced by
  `Manager::integrate(double)`. You must also now call
  `Manager::initialize(SimTK::State&)` before integrating or pass the
  initialization state into a convenience constructor. Here is a
   before-after example (see the documentation in the `Manager` class
   for more details):
  - Before:
    - Manager manager(model);
    - manager.setInitialTime(0.0);
    - manager.setFinalTime(1.0);
    - manager.integrate(state);
  - After:
    - Manager manager(model);
    - state.setTime(0.0);
    - manager.initialize(state);
    - manager.integrate(1.0);
  - After (using a convenience constructor):
    - state.setTime(0.0);
    - Manager manager(model, state);
    - manager.integrate(1.0);
- `Manager::setIntegrator(SimTK::Integrator)` has been removed and replaced by
  `Manager::setIntegratorMethod(IntegratorMethod)` which uses an enum and can
  be used by the MATLAB/Python interface. See the method's documentation for
  examples. Integrator settings are now handled by the Manager through the
  following new functions:
  - setIntegratorAccuracy(double)
  - setIntegratorMinimumStepSize(double)
  - setIntegratorMaximumStepSize(double)
  - setIntegratorInternalStepLimit(int)
- `Muscle::equilibrate(SimTK::State&)` has been removed from the Muscle interface in order to reduce the number and variety of muscle equilibrium methods. `Actuator::computeEquilibrium(SimTK::State&)` is overridden by Muscle and invokes pure virtual `Muscle::computeInitialFiberEquilibrium(SimTK::State&)`.
- `Millard2012EquilibriumMuscle::computeFiberEquilibriumAtZeroVelocity(SimTK::State&)` and `computeInitialFiberEquilibrium(SimTK::State&)` were combined into a single method:
`Millard2012EquilibriumMuscle::computeFiberEquilibrium(SimTK::State&, bool useZeroVelocity)`
where fiber-velocity can be estimated from the state or assumed to be zero if the flag is *true*.
- `Millard2012EquilibriumMuscle::computeInitialFiberEquilibrium(SimTK::State&)` invokes `computeFiberEquilibrium()` with `useZeroVelocity = true` to maintain its previous behavior.
- `Model::replaceMarkerSet()` was removed. (PR #1938) Please use `Model::updMarkerSet()` to edit the model's MarkerSet instead.
- The argument list for `Model::scale()` was changed: the `finalMass` and
  `preserveMassDist` arguments were swapped and the `preserveMassDist` argument
  is no longer optional. The default argument for `preserveMassDist` in OpenSim
  3.3 was `false`. (PR #1994)
- A GeometryPath without PathPoints is considered invalid, since it does not
represent a physical system. You must specify PathPoints to define a valid
GeometryPath for a Muscle, Ligament, PathSpring, etc... that is added to a
Model. (PR #1948)
  - Before (no longer valid):
    ```cpp
    Model model;
    Thelen2003Muscle* muscle = new Thelen2003Muscle("muscle", ...);
    // GeometryPath throws: "A valid path requires at least two PathPoints."
    model.addForce(muscle);
    ```
  - After (now required):
    ```cpp
    Model model;
    Thelen2003Muscle* muscle = new Thelen2003Muscle("muscle", ...);
    // require at least two path points to have a valid muscle GeometryPath
    muscle->addNewPathPoint("p1", ...);
    muscle->addNewPathPoint("p2", ...);
    model.addForce(muscle);
    ```
- The JointReaction analysis interface has changed in a few ways:
  - "express_in_frame" now takes a `Frame` name. "child" and "parent" keywords are also still accepted, provided that no Frame is named "child" or "parent"
  - If the number of elements in "apply_on_bodies" or "express_in_frame" is neither of length 1 or the same length as indicated by "joint_names", an exception is thrown. This was previously a warning.
- Updated wrapping properties


Composing a Component from other components
-------------------------------------------
Component now maintains a list property of *components* which it owns. You add
a (sub) Component to a *parent* Component by calling `addComponent` and passing
a heap allocated (`new Component`) to the parent which you want to take
ownership of the new subcomponent. Ownership determines how the subcomponent is serialized
(appears within the parent) and the order in which of Component interface methods (above)
are propagated to the subcomponent. Access to contained components is provided through
`getComponent<C>(path)` or `getComponentList<C>` where `C` is any Component type (default
is `Component` to get all subcomponents). These methods always traverse down into
a Component's list of components.  All subcomponents that are properties of (and thus owned by)
a parent Component are accessible this way. The Model's typed %Sets and `add####()` methods
are no longer necessary to compose a Model, since any Component can now be composed of
components. `Model` still supports `addd####()` methods and de/serialization of Sets,
but components added via `addComponent` are NOT included in the Sets but contained
in the Component's *components* property list. Details in PR#1014. **Note**, it is now
strictly required that immediate subcomponents have unique names. For example, a Model cannot contain two bodies in its `BodySet` named *tibia* or a Body and a Joint named *toes*, since it is ambiguous as to which *tibia* `Body` or *toes* `Component` is being referenced.

Bug Fixes
---------
- Fixed a typo in one of the method names for AbstractTool verifyUniqueComulnLabels -> verifyUniqueColumnLabels (PR #130)
- Fixed bug where Body VisibleObject was not serialized when writing a model to XML (PR #139)
- Fixed memory leaks in AssemblySolver and using Simtk::XML (PR #176)
- Fixed model mass scaling. When 'preserve mass distribution' is unchecked (GUI) the input mass was previously not respected and the resulting scaled model mass does not equal the input mass. The modelscaler() now alters the body masses and inertias to match the input mass. (PR #230)
- Fixed a bug in the equilibrium solution of Millard and Thelen muscles, where the initial activation and fiber-length values (for solving for equilibrium) were always coming from the default values. This was unnecessary, because unless specified otherwise, the state automatically contains the default values. This fixes an issue where initial states activations from a file were not respected by the Forward Tool and instead, the initial activations would revert to the model defaults. (PR #272)
- Fixed a bug where MuscleAnalysis was producing empty moment arm files. We now avoid creating empty Moment and MomentArm storage files when `_computeMoments` is False. (PR #324)
- Fixed bug causing the muscle equilibrium solve routine in both Thelen2003Muscle and Millard2012EquilibriumMuscle to fail to converge and erroneously return the minimum fiber length. The fix added a proper reduction in step-size when errors increase and limiting the fiber-length to its minimum. (PR #1728)
- Fixed a bug where Models with Bodies and Joints (and other component types) with the same name were loaded without error. Duplicately named Bodies were simply being ignored and only the first Body of that name in the BodySet was being used, for example, to connect a Body to its parent via its Joint, or to affix path points to its respective Body. Now, duplicate names are flagged and renamed so they are uniquely identified. (PR #1887)
- Fixed bug and speed issue with `model.setStateVariableValues()` caused by enforcing constraints after each coordinate value was being set (PR #1911). Removing the automatic enforcement of constraints makes setting all state values much faster, but also requires calling `model.assemble()` afterwards. Enforcing constraints after setting each coordinate value individually was also incorrect, since it neglected the effect of other coordinate changes have on the current coordinate. All coordinate values must be set before enforcing constraints.
- Fixed a bug that resulted in incorrect Ligament resting lengths after scaling.
  (PR #1994)

New Classes
-----------
- Added a BodyActuator component, which applies a spatial force on a specified Point of a Body (PR #126)
- Created Frame, PhysicalFrame, OffsetFrame, PhysicalOffsetFrame, Station and Marker ModelComponents (PR #188, PR #325, PR #339). Marker did not previously comply with the Model Component interface.
- A Body is a PhysicalFrame
- Connections to Bodies upgraded to PhysicalFrames and locations on these frames are now represented by PhysicalOffsetFrame (PR #370)
- Joints were refactored so that the base Joint manages the parent and child frame connections, including the definition of local PhysicalOffsetFrames to handle offsets defined as separate location and orientation properties. (PR #589)  
- The WeldConstraint and BushingForces (BushingForce, CoupledBushingForce, FunctionBasedBushingForce, and ExpressionBasedBushingForce) were similarly unified (like Joints) to handle the two Frames that these classes require to operate. A LinkTwoFrames intermediate class was introduced to house the common operations. Convenience constructors for WeldConstraint and BushingFrames were affected and now require the name of the Component as the first argument. (PR #649)
- The new StatesTrajectory class allows users to load an exact representation of previously-computed states from a file. (PR #730)
- Added Point as a new base class for all points, which include: Station, Marker, and PathPoints

- Added OutputReporter as an Analysis so that users can use the existing AnalyzeTool and ForwardTool to extract Output values of interest, without modifications to the GUI. (PR #1991)


Removed Classes
---------------
The following classes are no longer supported in OpenSim and are removed in OpenSim 4.0.
- Muscle class `ContDerivMuscle_Depredated`.

MATLAB and Python interfaces
----------------------------
- The SimbodyMatterSubsystem class--which provides operators related to the mass
matrix, Jacobians, inverse dynamics, etc.--is now accessible in MATLAB and
Python (PR #930).
- Changed wrapping of `SimTK::Array_<OpenSim::CoordinateReference>` from `ArrayCoordinateReference` to `SimTKArrayCoordinateReference` for consistency with other classes. (PR #1842)

MATLAB interface
----------------
- The configureOpenSim.m function should no longer require administrator
  privileges for most users, and gives more verbose output to assist with
  troubleshooting.
- New MATLAB examples were added: Hopper-Device and Knee-Reflex.

Python interface
----------------
- Improved error handling. Now, OpenSim's error messages show up as exceptions
in Python.
- The Python bindings can now be built for Python 3 (as well as Python 2).

Other Changes
-------------
- Support for compiling the source code with Microsoft Visual Studio 2017.
- There is now a formal CMake mechanism for using OpenSim in your own C++
  project. See cmake/SampleCMakeLists.txt. (PR #187)
- Substantial cleanup of the internal CMake scripts.
- Lepton was upgraded to the latest version (PR #349)
- Made Object::print a const member function (PR #191)
- Improved the testOptimization/OptimizationExample to reduce the runtime (PR #416)
- InverseKinematics tool outputs marker error .sto file if report error flag is true.
- Marker location file output name in IK changed to reflect trial name for batch processing.
- Created a method `ScaleTool::run()`, making it easier to run the Scale Tool
programmatically in MATLAB or python.
- Thelen2003Muscle, Millard2012EquilibriumMuscle, and
  Millard2012AccelerationMuscle now throw an exception if the force equilibrium
  calculation fails to converge (PR #1201).
- Thelen2003Muscle and Millard2012EquilibriumMuscle no longer clamp excitations (i.e. controls)
  internally. If controls are out of bounds an Exception is thrown. Also, the
  `min_control` property now defaults to the `minimum_activation`. It is the
  responsibility of the controller (or solver) to provide controls that are
  within the valid ranges defined by the Actuators and that includes the
  specific bounds of Muscle models. (PR #1548)
- The `buildinfo.txt` file, which contains the name of the compiler used to
  compile OpenSim and related information, is now named `OpenSim_buildinfo.txt`
  and may be installed in a different location.
- macOS and Linux users should no longer need to set `LD_LIBRARY_PATH` or
  `DYLD_LIBRARY_PATH` to use OpenSim libraries.
- The `scale()` method was removed from the `SimbodyEngine` class (the contents
  were moved into `Model::scale()`). (PR #1994)
- Any class derived from ModelComponent can now add its own implementation of
  `extendPreScale()`, `extendScale()`, and/or `extendPostScale()` to control how
  its properties are updated during scaling. (PR #1994)
- The source code for the "From the Ground Up: Building a Passive Dynamic
  Walker Example" was added to this repository.
- OpenSim no longer looks for the simbody-visualizer using the environment
  variable `OPENSIM_HOME`. OpenSim uses `PATH` instead.
- The Thelen2003Muscle now depend on separate components for modeling pennation,
  and activation dynamics.

Documentation
-------------
- Improved Doxygen layout and fixed several bugs and warnings (various)
- All mentions of SimTK/Simbody classes in OpenSim's Doxygen now provide links directly to SimTK/Simbody's doxygen.
- Added a detailed README.md wtith build instructions, as well as guides to contributing and developing (CONTRIBUTING.md).
- Included GIFs in Doxygen for several commonly used Joint types<|MERGE_RESOLUTION|>--- conflicted
+++ resolved
@@ -25,11 +25,8 @@
 - Deleting elements from an `OpenSim::Coordinate` range now throws an exception during `finalizeFromProperties` (previously:
   it would let you do it, and throw later when `Coordinate::getMinRange()` or `Coordinate::getMaxRange()` were called, #3532)
 - Added `FunctionBasedPath`, a class for representing paths in `Force`s based on `Function` objects (#3389)
-<<<<<<< HEAD
+- Fixed bindings to expose the method Model::getCoordinatesInMultibodyTreeOrder to scripting users (#3569)
 - Added `LatinHypercubeDesign`, a class for generating Latin hypercube designs using random and algorithm methods (#3570)
-=======
-- Fixed bindings to expose the method Model::getCoordinatesInMultibodyTreeOrder to scripting users (#3569)
->>>>>>> efc08280
 
 v4.4.1
 ======
