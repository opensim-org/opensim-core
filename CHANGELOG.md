--- conflicted
+++ resolved
@@ -38,11 +38,9 @@
 - Fixed a bug where using `to_numpy()` to convert `RowVectorView`s to Python arrays returned incorrect data (#3613)
 - Bumped the version of `ezc3d` which can now Read Kistler files
 - Updated scripting method addTableMetaDataString to support overwriting metadata value for an existing key (#3589)
-<<<<<<< HEAD
 - Exposed simbody methods to obtain GravityForces, MobilityForces and BodyForces (#3490)
-=======
 - Simbody was updated such that the headers it transitively exposes to downstream projects are compatible with C++20 (#3619)
->>>>>>> b4d78a25
+
 
 v4.4.1
 ======
