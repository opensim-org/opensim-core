This document lists the changes to `opensim-core` that are
introduced with each new version, starting with version 4.0. When possible, we provide the
GitHub issues or pull requests that
are related to the items below. If there is no issue or pull
request related to the change, then we may provide the commit.

This is not a comprehensive list of changes but rather a hand-curated collection of the more notable ones. For a comprehensive history, see the [OpenSim Core GitHub repo](https://github.com/opensim-org/opensim-core).

v4.6
====
- The performance of `getStateVariableValue`, `getStateVariableDerivativeValue`, and `getModelingOption` was improved in
  the case where provided string is just the name of the value, rather than a path to it (#3782)
- Fixed bugs in `MocoStepTimeAsymmetryGoal::printDescriptionImpl()` where there were missing or incorrect values printed. (#3842)
- Added `ModOpPrescribeCoordinateValues` which can prescribe motion of joints in a model given a table of data. (#3862)
- Fixed bugs in `convertToMocoTrajectory()` and `MocoTrajectory::resampleWithFrequency()` by updating `interpolate()` to 
  allow extrapolation using the `extrapolate` flag. Combined with the `ignoreNaNs` flag, this prevents NaNs from 
  occurring in the output. (#3867)
- Added `Output`s to `ExpressionBasedCoordinateForce`, `ExpressionBasedPointToPointForce`, and `ExpressionBasedBushingForce` for accessing force values. (#3872)
<<<<<<< HEAD
- Added `MeyerFregly2016Muscle` and completed the implementation of the `MeyerFregly2016Force` included in the `StationPlaneContactForce` class to support NMSM Pipeline-equivalent muscle and contant models in Moco. (#3877)

=======
- `PointForceDirection` no longer has a virtual destructor, is `final`, and its `scale` functionality
  has been marked as `[[deprecated]]` (#3890)
- Added `ExpressionBasedFunction` for creating `Function`s based on user-defined mathematical expressions. (#3892)
- Added `ForceProducer`, `ForceConsumer`, and `ForceApplier`, which are fundamental APIs for force-producing
  components. The `ForceProducer` API was also rolled out to a variety of existing `Force` components, which
  means that API users can now now ask many `Force` components what forces they produce (see #3891 for a
  comprehensive overview).
>>>>>>> 7c2c9de0

v4.5.1
======
- Added support for list `Socket`s via the macro `OpenSim_DECLARE_LIST_SOCKET`. The macro-generated method
  `appendSocketConnectee_*` can be used to connect `Object`s to a list `Socket`. In addition, `Component` and Socket have
  new `getConnectee` overloads that take an index to a desired object in the list `Socket` (#3652).
- Added `ComponentPath::root()`, which returns a `ComponentPath` equivalent to "/"
- Added `ComponentPath::separator()`, which returns the separator that's placed between elements of the path (i.e. `'/'`)
- `ComponentPath` is now less-than (`<`) comparable, making it usable in (e.g.) `std::map`
- `ComponentPath` now has a `std::hash<T>` implementation, making it usable in (e.g.) `std::unordered_map`
- Added `.clear()` and `.empty()` to `ComponentPath` for more parity with `std::string`'s semantics
- Added `tryGetSocket` and `tryUpdSocket` to the `Component` interface, which provides a non-throwing way of
  querying a component's sockets by name (#3673)
- Added `tryGetOutput` and `tryUpdOutput` to the `Component` interface, which provides a non-throwing way of
  querying a component's outputs by name (#3673)
- The XMLDocument that is held within OpenSim::Object is now reference-counted, to help ensure
  it is freed (e.g. when an exception is thrown)
- Calling `getConnectee` no longer strongly requires that `finalizeConnection` has been called on the socket. The
  implementation will now fall back to the (slower) method of following the socket's connectee path property. This
  is useful if (e.g.) following sockets *during* a call to `Component::finalizeConnections`
- `Controller` now manages the list of controlled actuators using a list `Socket` instead of a `Set<Actuators>` (#3683).
  The `actuator_list` property has been removed from `Controller` in lieu of the list `Socket`, which appears as
  `socket_actuators` in the XML. This change also necessitated the addition of an added `initSystem()` call in
  `AbstractTool::updateModelForces()` so that connected actuators have the same root component as the `Model`
  at the time of `Socket` connection. Finally, `PrescribedController::prescribeControlForActuator(int, Function*)` is
  now deprecated in favor of `PrescribedController::prescribeControlForActuator(const std::string&, Function*)`.
- Bumped the version of `ezc3d` to 1.5.8, which can now deal properly with Type-3 force platforms and c3d from Shadow
- Added `StationDefinedFrame` component, which is a `Frame` component that automatically computes its position and
  orientation from `Station`s in the model
- Models with `PrescribedController`s are now supported by Moco (#3701). Controls for actuators controlled by
  `PrescribedController`s are now excluded from the optimization problem.
- Fixed documentation error in `Umberger2010MuscleMetabolicsProbe` where muscle mass was incorrectly omitted for the
  activation maintenance rate.
- Methods are now available in `OpenSim::Component` for generating a list of all `ModelingOption`s and `DiscreteVariable`s in an `OpenSim::Model` or other `Component`. (#3745)
- `OpenSim::Component` accessor methods for `ModelingOption`s and `DiscreteVariables`s now accept both absolute and relative component paths. (#3745)
- `DiscreteVariables` in OpenSim can now be a range of numerical types, including `bool`, `int`, `double`, `Vec2`, `Vec3`, ..., `Vec6`, and `Quaternion`. (#3745)
- `DiscreteVariable`s and `ModelingOption`s allocated natively in Simbody can now be added to an `OpenSim::Component` and accessed via its `Component` API. To support this capability, `getDiscreteVariableIndex()` has been replaced by `getDiscreteVariableIndexes()` which returns both the index of the discrete variable and the index of the `SimTK::Subsystem` to which the descrete variable belongs. (#3745)
- Computationally efficient methods are now available for extracting the time histories of individual state variables, discrete states, and modeling options from a state trajectory (i.e., a `SimTK::Array_<SimTK::State>`). Collectively, these methods form the basis for performing a comprehensive serialzation of a state trajectory to file. (#3745)
- Computationally efficient methods are now available for building a state trajectory (i.e., a `SimTK::Array_<SimTK::State>`) from the time histories of individual state variables, discrete states, and modeling options. Collectively, these methods form the basis for performing a comprehenvise deserialization of a states trajectory from file. (#3745)
- Added `Model::calcForceContributionsSum()`, a wrapper method for `GeneralForceSubsystem` for efficiently
  calculating a subset of a model's body and mobility forces. (#3755)
- Added `Force::getForceIndex()` to allow accessing the `SimTK::ForceIndex` for force elements. (#3755)
- Improved performance in `MultivariatePolynomialFunction` and added convenience methods for automatically generating function derivatives (#3767).
- Added options to `PolynomialPathFitter` for including moment arm and lengthening speed functions in generated `FunctionBasedPath`s (#3767).
- The signature for `PrescribedController::prescribeControlForActuator()` was changed to take a `Function` via a const reference rather than a
pointer to avoid crashes in scripting due to invalid pointer ownership (#3781).
- Added option to `PolynomialPathFitter` to use stepwise regression for fitting a minimal set of polynomial coefficients for a `FunctionBasedPath` (#3779).
- Fixed a bug in SimulationUtilities::analyze<T> that would provide an incorrectly sized control vector to
  the model if controls were missing from the input controls table. (#3769)
- Added InputController, an intermediate abstract class of Controller that provides supports for controllers
  that map scalar control values from a list Input (connected to Outputs from one or more ModelComponents)
  to model actuator controls. (#3769)
- Updated Moco stack to use Casadi 3.6.5, IPOPT 3.14.16, and compatible MUMPS and Metis. (#3693, #3807)
- Upgrade Python and NumPy versions to 3.10 and 1.25, repectively, in ci workflow (#3794).
- Fixed bug in `report.py` preventing plotting multiple MocoParameter values. (#3808)
- Added SynergyController, a controller that computes controls for a model based on a linear combination of a set of Input control signals and a set of synergy vectors. (#3796)
- Fixed bug in `OpenSim::PiecewiseLinearFunction` that prevented proper initialization of the coefficient array when the number of function points is equal to 1. (#3817)
- Updated `PolynomialPathFitter` to use all available hardware threads during parallelization. (#3818)
- Exposed `TimeSeriesTable::trimToIndices` to public API. (#3824)
- Fixed bug in `Logger::cout`, now it works at any logger level. (#3826)
- Fixed bugs in `MocoCasOCProblem` and `CasOC::Problem` with incorrect string formatting. (#3828)
- Fixed `MocoOrientationTrackingGoal::initializeOnModelImpl` to check for missing kinematic states, but allow other missing columns. (#3830)
- Improved exception handling for internal errors in `MocoCasADiSolver`. Problems will now abort and print a descriptive error message (rather than fail due to an empty trajectory). (#3834)
- Upgraded the Ipopt dependency Metis to version 5.1.0 on Unix and macOS to enable building on `osx-arm64` (#3874).

<<<<<<< HEAD

=======
>>>>>>> 7c2c9de0
v4.5
====
- Added `AbstractGeometryPath` which is a base class for `GeometryPath` and other path types (#3388). All path-based
forces now own the property `path` of type `AbstractGeometryPath` instead of the `GeometryPath` unnamed property. Getters
and setters have been added to these forces to provide access to concrete path types (e.g., `updPath<T>`). In `Ligament`
and `Blankevoort1991Ligament`, usages of `get_GeometryPath`, `upd_GeometryPath`, etc., need to be updated to
`getGeometryPath`, `updGeometryPath`, etc., or a suitable alternative.
- Fixed a minor memory leak when calling `OpenSim::CoordinateCouplerConstraint::setFunction` (#3541)
- Increase the number of input dimensions supported by `MultivariatePolynomialFunction` to 6 (#3386)
- Added `Assertion.h` and associated `OPENSIM_ASSERT*` macros (#3531)
- Replaced uses of `assert` with `OPENSIM_ASSERT`, so that assertion may be configured via cmake in the future, and
  so that OpenSim (esp. debug builds) throw instead of terminating the process (#3531)
- Fixed mis-indexing into an `OpenSim::ObjectProperty` now throws an exception rather than segfaulting (#3347)
- `PointToPointSpring` now throws an exception on finalizing connections if both sides of the spring
  are connected to the same base frame (#3485)
- Clarified that `OpenSim::Controller`'s `actuator_list` takes a list of actuator names, rather than paths (#3484)
- Deleting elements from an `OpenSim::Coordinate` range now throws an exception during `finalizeFromProperties` (previously:
  it would let you do it, and throw later when `Coordinate::getMinRange()` or `Coordinate::getMaxRange()` were called, #3532)
- Added `FunctionBasedPath`, a class for representing paths in `Force`s based on `Function` objects (#3389)
- Introduced the method `Model::getCoordinateNamesInMultibodyTreeOrder` for convenient access to internal coordinate ordering for scripting users (#3569)
- Fixed a bug where constructing a `ModelProcessor` from a `Model` object led to an invalid `Model`
- Added `LatinHypercubeDesign`, a class for generating Latin hypercube designs using random and algorithm methods (#3570)
- Refactor c3dExport.m file as a Matlab function (#3501), also expose method to allow some operations on tableColumns
  (multiplyAssign) to speed up data processing.
- Fixed xml-related memory leaks that were occuring when deserializing OpenSim models. (Issue #3537, PR #3594)
- Fixed a minor bug when the locally installed package (via `pip`) couldn't find the dependencies (PR #3593). Added `data_files` argument to the `setup.py` to copy all the dependencies into the opensim package folder in the Python environment.
- Added `PolynomialPathFitter`, A utility class for fitting a set of `FunctionBasedPath`s to existing geometry-path in
  an OpenSim model using `MultivariatePolynomialFunction`s (#3390)
- Added `examplePolynomialPathFitter.py`, a scripting example that demonstrates how to use `PolynomialPathFitter` (#3607)
- Fixed a bug where using `to_numpy()` to convert `RowVectorView`s to Python arrays returned incorrect data (#3613)
- Bumped the version of `ezc3d` which can now Read Kistler files
- Updated scripting method addTableMetaDataString to support overwriting metadata value for an existing key (#3589)
- Exposed simbody methods to obtain GravityForces, MobilityForces and BodyForces (#3490)
- Simbody was updated such that the headers it transitively exposes to downstream projects are compatible with C++20 (#3619)
- Moved speed computation from `computeForce` in children of `ScalarActuator` to dedicated `getSpeed` function.
- Fix type problem with BufferedOrientationReference (Issue #3415, PR #3644)
- Fixed setting the color of a PathSpring's GeometryPath should now update the color of the PathSpring geometry


v4.4.1
======
- IMU::calcGyroscopeSignal() now reports angular velocities in the IMU frame.
- Update `report.py` to set specific colors for plotted trajectories
- Made `Component::getSocketNames` a `const` member method (previously: non-const)
- Added `ModOpReplaceMusclesWithPathActuators` to the list of available model operators in `ModelOperators.h`
- Modifed the swig interface files to make OpenSim::PathPointSet adopt new PathPoints inserted into it. (Issue #3276)
- Remove references to obsoleted dependency BTK, use ezc3d exclusively.
- Fixed an issue with IPOPT libraries when building OpenSim with `OPENSIM_WITH_CASADI = ON` but `OPENSIM_WITH_TROPTER = OFF` (Issue #3267).
- Removed all references to deprecated environment variable `OPENSIM_HOME`.
- Fix issue where templatized Property classes are not available to Objects defined in plugins.
- Minimum supported version for Java is now 1.8 in the cmake files (Issue #3215).
- Fix CSV file adapter hanging on csv files that are missing end-header (issue #2432).
- Improve documentation for MotionType to serve scripting users (Issue #3324).
- Drop support for 32-bit Matlab in build system since Matlab stopped providing 32-bit distributions (issue #3373).
- Hotfixed body inertia not being updated after changing the 'inertia' property of a body (Issue #3395).
- Fixed segfault that can occur when working with OpenSim::Models that are initialized from invalid XML (osim) data (#3409)
- Deduplicated `SmoothSegmentedFunction` data when constructing the muscle curves (#3442).
- Added `OpenSim::AbstractSocket::canConnectTo(Object const&) const`, for faster socket connectivity checks (#3451)
- Fixed the `CoordinateCouplerConstraint` bug preventing functions with multiple independent coordinates (#3435)
- Removed memory leak tests from `testInitState` and `testComponents`, because external analyzers (e.g. libASAN) are better-suited to this (#3459)
- Fixed `CMC_TaskSet` memory leak whenever it is copied (#3457)
- Added `SIMBODY_EXTRA_CMAKE_ARGS` to `dependencies/CMakeLists.txt`, which lets integrators customize Simbody via the OpenSim superbuild (#3455)
- Fixed out-of-bounds memory access in testAssemblySolver (#3460)
- The property, input, output, and socket macros (e.g. OpenSim_DECLARE_PROPERTY) can now be used outside of the OpenSim namespace
  and no longer require a `using namespace OpenSim;` declaration in order to work (#3468)
- Fixed runtime segfault that can occur when trying to use a `WrapObject` that is not a child of a `PhysicalFrame` (#3465)
- Fixed issues #3083 #2575 where analog data is not pulled out from c3d files, a a new function getAnalogDataTable() has been added to the C3DFileAdapter
- Fixed segfault that can occur when building models with unusual joint topologies (it now throws an `OpenSim::Exception` instead, #3299)
- Add `calcMomentum`, `calcAngularMomentum`, `calcLinearMomentum`, and associated `Output`s to `Model` (#3474)
- Fix issue where a different __init__.py is used by conda package and dev environment, the fix allows developers to install local builds into conda. (#3502)
- Changed control points in `SegmentedQuinticBezierToolkit` to be of `SimTK::Vec6` type instead of `SimTK::Vector` (#3481).
- Added a cylinder wrapping test: `testWrapCylinder.cpp` (#3498)


v4.4
====
- Updated ezc3d to version 1.5.0 which better manages the events defined in a c3d file.
- Fixed an issue that could happen sometimes with ScaleTool where loading the model file or marker set file could fail if the file was given as an absolute path (Issue #3109, PR #3110)
- Fixed an issue with SWIG with `OpenSim::Body::getRotationInGround()` where it would return an object without the correct `SimTK::Rotation` methods.
- Fixed OpenSim::Arrow start_point property being ignored
- Fixed objects being set as not up to date with their properties by finalizeFromProperties
- Throw exception if body masses are either NaN or -ve (Issue #3130)
- Fixed issue #3176 where McKibbenActuator is not registered and can't be serialized to XML files
- Fixed issue #3191 where CustomJoint coordinates ordering in model files affects coordinate definitions.
- Fixed issue #3220 Memory leak running InverseKinematicsTool repeatedly and using Kinematics analysis.


v4.3
====
- Introduced IMU component that models a typical Inertial Measurement Unit (IMU) with corresponding outputs for orientation, accelerometer, and gyroscope signals.
- Introduced IMUDataReporter (analysis) to record signals from IMU components placed on models.
- Fixed a bug with Actuation analysis that would lead to extra columns in the output when an actuator is disabled (Issue #2977).
- Fix issue where including path in output file name caused output to not be written without warning, now warning is given and file is written (Issue #3042).
- Fix copy-paste bug in reporting orientation errors (Issue #2893, fixed by Henrik-Norgren).
- Upgrade bindings to use SWIG version 4.0 (allowing doxygen comments to carry over to Java/Python files).
- Added createSyntheticIMUAccelerationSignals() to SimulationUtilities to generate "synthetic" IMU accelerations based on passed in state trajectory.
- Fixed incorrect header information in BodyKinematics file output
- Fixed bug applying non-uniform scaling to inertia matrix of a Body due to using local vaiable of type SysMat33 (Issue #2871).
- Default build to python 3.8 and numpy 1.20 (special instructions for using python 3.8+ on windows at https://simtk-confluence.stanford.edu/display/OpenSim/Scripting+in+Python)

v4.2
====
- Fixed a bug with InverseDynamicsTool/InverseDynamicsSolver to account for cases where a model has extra slots in its `State`'s "q" (PR #2971)
- Added Bhargava2004SmoothedMuscleMetabolics, a smoothed version of the Bhargava metabolics model designed for gradient-based optimization (i.e., Moco).
- Fixed a bug in Millard2012EquilibriumMuscle::extendFinalizeFromProperties(): the end point slopes on the inverse force velocity curves are constrained to yield a valid curve. A warning is noted in the log if the slopes are small enough that numerical integration might be slow.
- Added logging to Millard2012EquilibriumMuscle::extendFinalizeFromProperties(): whenever an internal setting is changed automatically these changes are noted in the log. To avoid seeing these messages, update the corresponding properties in the .osim file to the values noted in the log message.
- Introduced new logging system based on spdlog https://github.com/gabime/spdlog.git. The transition should be transparent to end users with default settings except that the name of the log file is now opensim.log. Main features are:
  - The ability to customize error level for reporting (in increasing level of verbosity): Off, Critical, Error, Warn, Info, Debug, Trace
  - The ability to start logging to a specified file on the fly.
  - Log file messages are time stamped and the format can be changed by users
  - More details and additional functionality is described in the Developer's Guide, and Doxygen pages of OpenSim::Logger class.
- Add the ActivationCoordinateActuator component, which is a CoordinateActuator with simple activation dynamics (PR #2699).
- Easily convert Matlab matrices and Python NumPy arrays to and from OpenSim Vectors and Matrices. See Matlab example matrixConversions.m and Python example numpy_conversions.py.
- Users have more control over which messages are logged. Messages are now logged to opensim.log instead of out.log and err.log. Users can control logging levels via `Logger::setLevel()`.
- Fix a segfault that occurs when using OpenSim's Python Package with Anaconda's Python on a Mac.
- Expose PropertyHelper class to python bindings to allow editing of objects using the properties interface (useful for editing objects defined in plugins) in python (consistent with Java/Matlab).
- Whitespace is trimmed when reading table metadata for STO, MOT, and CSV files.
- Introduce utilities for creating SimTK::Vectors, linear interpolation, updating table column labels from v3.3 to v4.0 syntax, solving for a function's root using bisection (OpenSim/Common/CommonUtilities.h) ([PR #2808](https://github.com/opensim-org/opensim-core/pull/2808)).
- Introduce utilities for querying, filtering, and resampling TimeSeriesTables (OpenSim/Common/TableUtilities.h) ([PR #2808](https://github.com/opensim-org/opensim-core/pull/2808)).
- StatesTrajectories can now be created from a TimeSeriesTable of states.
- Minor performance improvements (5-10 %) for controller-heavy models (PR #2806)
- `Controller::isEnabled` will now only return whether the particular controller is enabled
  - Previously, it would return `false` if its parent `Model`'s `Model::getAllControllersEnabled` returned `false`
  - The previous behavior would mean that `Controller::setEnabled(true); return Controller::isEnabled();` could return `false`
- When building from source, CMake now outputs more detailed information about dependencies.
- The new Matlab examplePointMass.m shows how to build and simulate a point-mass model.
- Fix OpenSense calibration algorithm to handle models facing an arbitrary direction. The calibration algorithm now aligns one axis of the provided Orientation Sensor data with the x-axis of the base segment (e.g. pelvis) of the model in default pose.
- For PrescribedController, the controls_file column labels can now be absolute paths to actuators (previously, the column labels were required to be actuator names).
- Fixed a critical bug in Induced Accelerations Analysis which prevents analysis to run when external forces are present ([PR #2847](https://github.com/opensim-org/opensim-core/pull/2808)).
- For PrescribedController, the controls_file column labels can now be absolute paths to actuators (previously, the column labels were required to be actuator names).
- CMCTool now supports the setSolveForEquilibrium() method inherited by AbstractTool, which allows users to disable a call to Model::equilibrateMuscles() when running CMC. This setting is true by default, so the default behavior remains the same.
- The Matlab utility osimTableToStruct() now handles column labels that start with a non-letter character by prepending 'a_' instead of 'unlabeled'.
- Removed `Path` abstract base class (PR #2844)
  - Unused by OpenSim and related projects
- Improved the performance of `ComponentPath` (PR #2844)
  - This improves the performance of component-heavy models by ~5-10 %
  - The behavior and interface of `ComponentPath` should remain the same
- The new Matlab CustomStaticOptimization.m guides the user to build their own custom static optimization code.
- Dropped support for separate Kinematics for application of External Loads. ([PR #2770] (https://github.com/opensim-org/opensim-core/pull/2770)).
- Refactored InverseKinematicsSolver to allow for adding (live) Orientation data to track, introduced BufferedOrientationsReference to queue data (PR #2855)
- `opensim.log` will only be created/opened when the first message is logged to it (PR #2880):
  - Previously, `opensim.log` would always be created, even if nothing was logged
- Added a CMake option, `OPENSIM_DISABLE_LOG_FILE` (PR #2880):
  - When set, disables `opensim.log` from being used by the logger by default when the first message is written to the log
  - Log messages are still written to the standard output/error streams
  - Previously, `opensim.log` would always be created - even if nothing was written to it (fixed above)
  - Setting `OPENSIM_DISABLE_LOG_FILE` only disables the automatic creation of `opensim.log`. File logging can still be manually be enabled by calling `Logger::addFileSink()`
  - This flag is `OFF` by default. So standard builds will still observe the existing behavior (`opensim.log` is created).
- Fix bug in visualization of EllipsoidJoint that was not attaching to the correct frame ([PR #2887] (https://github.com/opensim-org/opensim-core/pull/2887))
- Fix bug in error reporting of sensor tracking (PR #2893)
- Throw an exception rather than log an error message when an unrecognized type is encountered in xml/osim files (PR #2914)
- Added ScapulothoracicJoint as a builtin Joint type instead of a plugin (PRs #2877 and #2932)

v4.1
====
- Added `OrientationsReference` as the frame orientation analog to the location of experimental markers. Enables experimentally measured orientations from wearable sensors (e.g. from IMUs) to be tracked by reference frames in the model. A correspondence between the experimental (IMU frame) orientation column label and that of the virtual frame on the `Model` is expected. The `InverseKinematicsSolver` was extended to simultaneously track the `OrientationsReference` if provided. (PR #2412)
- Removed the undocumented `bool dumpName` argument from `Object::dump()` and made the method `const` so it can be safely called on `const` objects. (PR #2412)
- `MarkersReference` convenience constructors were updated to take a const reference to a `MarkerWeightSet` as its second argument. If a `Set` is not empty, then only the markers listed are used as reference signals. That means `InverseKinematicsTool` no longer tracks all experimental markers even those not in the `MarkerWeightSet`. One can quickly track all experimental markers (that have a corresponding model marker) by simply providing an empty `Set`, in which case all markers are assigned the default weight (typically 1.0).
- Model files from very old versions (pre 1.8.1) are not supported, an exception is thrown rather than fail quietly (issue #2395).
- Initializing a Component from an existing Component with correct socket connectees yields invalid paths (issue #2418).
- Reading DataTables from files has been simplified. Reading one table from a file typically uses the Table constructor except when the data-source/file contains multiple tables. (In these cases e.g. C3D files, use C3DFileAdapter.read method, then use functions in C3DFileAdapter to get the individual TimeSeriesTable(s)). Writing tables to files has not changed.
- Exposed convertMillimeters2Meters() in osimC3D.m. This function converts COP and moment data from mm to m and now must be invoked prior to writing force data to file. Previously, this was automatically performed during writing forces to file.
- Methods that operate on SimTK::Vec<n> are now available through Java/Matlab and python bindings to add/subtract/divide/multiply vec<n> contents with a scalar (PR #2558)
- The new Stopwatch class allows C++ API users to easily measure the runtime of their code.
- If finalizeConnections() method was not called on a model after making changes and before printing, an exception is thrown to avoid creating corrupt model files quietly (PR #2529)
- Updated the docopt.cpp dependency so that OpenSim can be compiled with Visual C++ from Visual Studio 2019.
- Added `Blankevoort1991Ligament` force component which represents ligament fibers as non-linear path springs. The force-strain curve has a quadratic toe region at low strains and a linear stiffness region at high strains. (PR #2632)
- Updated Simbody to 3.7 to fix an issue with the simbody-visualizer on macOS 10.15 Catalina.
- On Mac and Linux, we include a shell script opensim-install-command-line.sh to make OpenSim's command-line tools easily accessible.
- Added the compliant SmoothSphereHalfSpaceForce component, for use with direct collocation and Moco.


Converting from v4.0 to v4.1
----------------------------
- The `OpenSim::Array` constructor is now marked explicit, which prevents
  accidental implicit conversion to `Array`. If you relied on this implicit
  conversion, you will need to update your code to use the constructor
  explicitly.

Bug Fixes
---------
- Fixed bug in osimTable2Struct.m for renaming unlabelled markers (PR #2491)
- Fixed bug that resulted in an exception when reading C3D files without forces. Now, if the C3D doesn't contain markers or forces, an empty table will be returned (PR #2421)
- Fix bug that resulted in activations and forces reported for Actuators that are disabled during StaticOptimization (issue #2438) Disabled actuators are now ignored in StaticOptimization.
- OpenSim no longer supports model file formats predating version 1.8.1 (PR #2498)
- FunctionBasedBushingForce now applies damping if specified (it was incorrectly ignored in 4.0) issue #2512
- TRCFileAdapter.write() uses the number of columns and rows in the supplied dataTable to set the "NumMarkers" and "NumRows" Metadata in the output file. Users won't have to set this metadata string manually.  #2510

Documentation
-------------


Other Changes
-------------
- Performance of reading large data files has been significantly improved. A 50MB .sto file would take 10-11 min to read now takes 2-3 seconds. (PR #2399)
- Added Matlab example script of plotting the Force-length properties of muscles in a models; creating an Actuator file from a model;
building and simulating a simple arm model;  using OutputReporters to record and write marker location and coordinate values to file.
- Added Python example that demonstrates how to run an optimization using the cma package and how to avoid an expensive call to `initSystem()` within the objective function. (PR #2604)
- OpenSim 4.1 ships with Python3 bindings as default. It is still possible to create bindings for Python2 if desired by setting CMake variable OPENSIM_PYTHON_VERSION to 2
- For CMake, the option OPENSIM_COPY_DEPENDENCIES option is now an advanced option, and a warning is provided if this option is off but wrapping is turned on.

v4.0
====

Converting from v3.x to v4.0
-----------------------------
- A significant difference between v3.3 and 4.0 is the naming of dependencies. Unique names were not enforced in 3.3, which led to undefined behavior. In 4.0, Component pathnames must be unique. That is a Component must be unique with respect to its peers. A Model named *model* cannot have multiple subcomponents with the name *toes* either as bodies or joints, because the pathname */model/toes* will not uniquely identify the Component. However, multiple *toes* bodies can be used as long as they are not subcomponents of the same Component. For example, a *device* Component with a *toes* Body will have no issues since this *toes* Body has a unique pathname, */model/device/toes*, which is unambiguous. One could also create a multi-legged model, where each leg is identical, with *hip* and *knee* joints and *upper* and *lower* bodies, but each being unique because each `Leg` Component that contains the leg subcomponents, is uniquely named like */model/leg1* and */model/leg4/* and thus all of their subcomponents are unique, e.g.: */model/leg1/knee* vs. */model/leg4/knee*.
- Component naming is more strictly enforced and names with spaces are no longer accepted. Spaces are only allowable as separators for `Output` or `Channel` names that satisfy a list `Input`. (PR #1955)
- The Actuator class has been renamed to ScalarActuator (and `Actuator_` has been renamed to `Actuator`) (PR #126).
  If you have subclassed from Actuator, you must now subclass from ScalarActuator.
- Methods like `Actuator::getForce` are renamed to use "Actuator" instead (e.g., `Actuator::getActuator`) (PR #209).
- Markers are now ModelComponents (PR #188). Code is included for conversion on serialization/de-serialization.
- MarkerSet::addMarker() was removed (PR #1898). Please use Model::addMarker() to add markers to your model.
- `Body::getMassCenter` now returns a `Vec3` instead of taking a `Vec3` reference as an argument (commit cb0697d98).
- The following virtual methods in ModelComponent have been moved:
  - connectToModel -> extendConnectToModel
  - addToSystem -> extendAddToSystem
  - initStateFromProperties -> extendInitStateFromProperties
  - setPropertiesFromState -> extendSetPropertiesFromState

  The original methods (without `extend`) still exist, but they are now non-virtual.
  To invoke `connectToModel` on an entire Model, you still call `Model::connectToModel`.
  This change has been made to make a distinction between the user interface and
  the Component developer (extension) interface. **IMPORTANT** The calls to
  `Super::addToSystem`, etc. in the implementation of these methods must now
  also use the `extend` variants. Otherwise, you will enter into an infinite recursion.
- OpenSim now makes substantial use of C++11 features; if you compile OpenSim, your compiler
  must support C++11. Also, any C++ project in which you use OpenSim must also be compiled with C++11.
- The following components have been upgraded to use Sockets to connect to
  other components they depend on (instead of string properties):
  - ContactGeometry (ContactSphere, ContactHalfSpace, ContactMesh)
- Many of the methods in ScaleTool have now been marked const.
- We created a new unified command line interface that will replace the
  single-tool command line executables (`scale`, `ik`, `id`, `rra`, `cmc`,
  etc.).
  - `scale -S setup.xml` -> `opensim run-tool setup.xml`.
  - `scale -PS` -> `opensim print-xml scale`
  - `scale -PropertyInfo ...` -> `opensim info ...`
  - `versionUpdate ...` -> `opensim update-file ...`
- The `CoordinateSet` property in `Joint` has been replaced with a `coordinates`
  list property and enumerations have been added for accessing the Coordinates
  owned by a Joint. Code like `myPlanarJoint.getCoordinateSet()[0]` now becomes
  `myPlanarJoint.getCoordinate(PlanarJoint::Coord::RotationZ)` (PRs #1116,
  #1210, and #1222).
- The `reverse` property in Joint can no longer be set by the user; Model uses
  SimTK::MultibodyGraphMaker to determine whether joints should be reversed when
  building the multibody system. The joint's transform and coordinates maintain
  a parent->child sense even if the joint has been reversed. For backwards
  compatibility, a joint's parent and child PhysicalFrames are swapped when
  opening a Model if the `reverse` element is set to `true`.
- The `MotionType` of a `Coordinate` is now fully determined by the Joint. The
  user cannot set the `MotionType` for a `Coordinate`. There are instances such
  as in the *leg6dof9musc* and *Rajagopal2015* models, where a `Coordinate` was
  assigned an incorrect type (e.g. when a coordinate of a `CustomJoint` is not a
  measure of a Cartesian angle). In 4.0, the coordinate is correctly marked as
  `Coupled` since a function couples the coordinate value to the angular
  displacement of the patella in Cartesian space. **NOTE**, this causes issues
  (e.g.  opensim-org/opensim-gui#617, #2088) when using kinematics files
  generated in 3.3 (or earlier) where `Rotational` coordinates have been
  converted to degrees. Because OpenSim 4.0 does not recognize the coordinate's
  `MotionType` to be `Rotational` it will not convert it back to radians
  internally. For motion files generated prior to 4.0 where the file has
  `inDegrees=yes`, please use the following conversion utility:
  `updatePre40KinematicsFilesFor40MotionType()`. When loading a pre-4.0 model,
  OpenSim will warn users of any changes in `MotionType` when updating an
   existing model to OpenSim 4.0.
- `Manager::integrate(SimTK::State&)` has been removed and replaced by
  `Manager::integrate(double)`. You must also now call
  `Manager::initialize(SimTK::State&)` before integrating or pass the
  initialization state into a convenience constructor. Here is a
   before-after example (see the documentation in the `Manager` class
   for more details):
  - Before:
    - Manager manager(model);
    - manager.setInitialTime(0.0);
    - manager.setFinalTime(1.0);
    - manager.integrate(state);
  - After:
    - Manager manager(model);
    - state.setTime(0.0);
    - manager.initialize(state);
    - manager.integrate(1.0);
  - After (using a convenience constructor):
    - state.setTime(0.0);
    - Manager manager(model, state);
    - manager.integrate(1.0);
- `Manager::setIntegrator(SimTK::Integrator)` has been removed and replaced by
  `Manager::setIntegratorMethod(IntegratorMethod)` which uses an enum and can
  be used by the MATLAB/Python interface. See the method's documentation for
  examples. Integrator settings are now handled by the Manager through the
  following new functions:
  - setIntegratorAccuracy(double)
  - setIntegratorMinimumStepSize(double)
  - setIntegratorMaximumStepSize(double)
  - setIntegratorInternalStepLimit(int)
- `Muscle::equilibrate(SimTK::State&)` has been removed from the Muscle interface in order to reduce the number and variety of muscle equilibrium methods. `Actuator::computeEquilibrium(SimTK::State&)` is overridden by Muscle and invokes pure virtual `Muscle::computeInitialFiberEquilibrium(SimTK::State&)`.
- `Millard2012EquilibriumMuscle::computeFiberEquilibriumAtZeroVelocity(SimTK::State&)` and `computeInitialFiberEquilibrium(SimTK::State&)` were combined into a single method:
`Millard2012EquilibriumMuscle::computeFiberEquilibrium(SimTK::State&, bool useZeroVelocity)`
where fiber-velocity can be estimated from the state or assumed to be zero if the flag is *true*.
- `Millard2012EquilibriumMuscle::computeInitialFiberEquilibrium(SimTK::State&)` invokes `computeFiberEquilibrium()` with `useZeroVelocity = true` to maintain its previous behavior.
- `Model::replaceMarkerSet()` was removed. (PR #1938) Please use `Model::updMarkerSet()` to edit the model's MarkerSet instead.
- The argument list for `Model::scale()` was changed: the `finalMass` and
  `preserveMassDist` arguments were swapped and the `preserveMassDist` argument
  is no longer optional. The default argument for `preserveMassDist` in OpenSim
  3.3 was `false`. (PR #1994)
- A GeometryPath without PathPoints is considered invalid, since it does not
represent a physical system. You must specify PathPoints to define a valid
GeometryPath for a Muscle, Ligament, PathSpring, etc... that is added to a
Model. (PR #1948)
  - Before (no longer valid):
    ```cpp
    Model model;
    Thelen2003Muscle* muscle = new Thelen2003Muscle("muscle", ...);
    // GeometryPath throws: "A valid path requires at least two PathPoints."
    model.addForce(muscle);
    ```
  - After (now required):
    ```cpp
    Model model;
    Thelen2003Muscle* muscle = new Thelen2003Muscle("muscle", ...);
    // require at least two path points to have a valid muscle GeometryPath
    muscle->addNewPathPoint("p1", ...);
    muscle->addNewPathPoint("p2", ...);
    model.addForce(muscle);
    ```
- The JointReaction analysis interface has changed in a few ways:
  - "express_in_frame" now takes a `Frame` name. "child" and "parent" keywords are also still accepted, provided that no Frame is named "child" or "parent"
  - If the number of elements in "apply_on_bodies" or "express_in_frame" is neither of length 1 or the same length as indicated by "joint_names", an exception is thrown. This was previously a warning.
- Updated wrapping properties


Composing a Component from other components
-------------------------------------------
Component now maintains a list property of *components* which it owns. You add
a (sub) Component to a *parent* Component by calling `addComponent` and passing
a heap allocated (`new Component`) to the parent which you want to take
ownership of the new subcomponent. Ownership determines how the subcomponent is serialized
(appears within the parent) and the order in which of Component interface methods (above)
are propagated to the subcomponent. Access to contained components is provided through
`getComponent<C>(path)` or `getComponentList<C>` where `C` is any Component type (default
is `Component` to get all subcomponents). These methods always traverse down into
a Component's list of components.  All subcomponents that are properties of (and thus owned by)
a parent Component are accessible this way. The Model's typed %Sets and `add####()` methods
are no longer necessary to compose a Model, since any Component can now be composed of
components. `Model` still supports `addd####()` methods and de/serialization of Sets,
but components added via `addComponent` are NOT included in the Sets but contained
in the Component's *components* property list. Details in PR#1014. **Note**, it is now
strictly required that immediate subcomponents have unique names. For example, a Model cannot contain two bodies in its `BodySet` named *tibia* or a Body and a Joint named *toes*, since it is ambiguous as to which *tibia* `Body` or *toes* `Component` is being referenced.

Bug Fixes
---------
- Fixed a typo in one of the method names for AbstractTool verifyUniqueComulnLabels -> verifyUniqueColumnLabels (PR #130)
- Fixed bug where Body VisibleObject was not serialized when writing a model to XML (PR #139)
- Fixed memory leaks in AssemblySolver and using Simtk::XML (PR #176)
- Fixed model mass scaling. When 'preserve mass distribution' is unchecked (GUI) the input mass was previously not respected and the resulting scaled model mass does not equal the input mass. The modelscaler() now alters the body masses and inertias to match the input mass. (PR #230)
- Fixed a bug in the equilibrium solution of Millard and Thelen muscles, where the initial activation and fiber-length values (for solving for equilibrium) were always coming from the default values. This was unnecessary, because unless specified otherwise, the state automatically contains the default values. This fixes an issue where initial states activations from a file were not respected by the Forward Tool and instead, the initial activations would revert to the model defaults. (PR #272)
- Fixed a bug where MuscleAnalysis was producing empty moment arm files. We now avoid creating empty Moment and MomentArm storage files when `_computeMoments` is False. (PR #324)
- Fixed bug causing the muscle equilibrium solve routine in both Thelen2003Muscle and Millard2012EquilibriumMuscle to fail to converge and erroneously return the minimum fiber length. The fix added a proper reduction in step-size when errors increase and limiting the fiber-length to its minimum. (PR #1728)
- Fixed a bug where Models with Bodies and Joints (and other component types) with the same name were loaded without error. Duplicately named Bodies were simply being ignored and only the first Body of that name in the BodySet was being used, for example, to connect a Body to its parent via its Joint, or to affix path points to its respective Body. Now, duplicate names are flagged and renamed so they are uniquely identified. (PR #1887)
- Fixed bug and speed issue with `model.setStateVariableValues()` caused by enforcing constraints after each coordinate value was being set (PR #1911). Removing the automatic enforcement of constraints makes setting all state values much faster, but also requires calling `model.assemble()` afterwards. Enforcing constraints after setting each coordinate value individually was also incorrect, since it neglected the effect of other coordinate changes have on the current coordinate. All coordinate values must be set before enforcing constraints.
- Fixed a bug that resulted in incorrect Ligament resting lengths after scaling.
  (PR #1994)

New Classes
-----------
- Added a BodyActuator component, which applies a spatial force on a specified Point of a Body (PR #126)
- Created Frame, PhysicalFrame, OffsetFrame, PhysicalOffsetFrame, Station and Marker ModelComponents (PR #188, PR #325, PR #339). Marker did not previously comply with the Model Component interface.
- A Body is a PhysicalFrame
- Connections to Bodies upgraded to PhysicalFrames and locations on these frames are now represented by PhysicalOffsetFrame (PR #370)
- Joints were refactored so that the base Joint manages the parent and child frame connections, including the definition of local PhysicalOffsetFrames to handle offsets defined as separate location and orientation properties. (PR #589)
- The WeldConstraint and BushingForces (BushingForce, CoupledBushingForce, FunctionBasedBushingForce, and ExpressionBasedBushingForce) were similarly unified (like Joints) to handle the two Frames that these classes require to operate. A LinkTwoFrames intermediate class was introduced to house the common operations. Convenience constructors for WeldConstraint and BushingFrames were affected and now require the name of the Component as the first argument. (PR #649)
- The new StatesTrajectory class allows users to load an exact representation of previously-computed states from a file. (PR #730)
- Added Point as a new base class for all points, which include: Station, Marker, and PathPoints

- Added OutputReporter as an Analysis so that users can use the existing AnalyzeTool and ForwardTool to extract Output values of interest, without modifications to the GUI. (PR #1991)


Removed Classes
---------------
The following classes are no longer supported in OpenSim and are removed in OpenSim 4.0.
- Muscle class `ContDerivMuscle_Depredated`.

MATLAB and Python interfaces
----------------------------
- The SimbodyMatterSubsystem class--which provides operators related to the mass
matrix, Jacobians, inverse dynamics, etc.--is now accessible in MATLAB and
Python (PR #930).
- Changed wrapping of `SimTK::Array_<OpenSim::CoordinateReference>` from `ArrayCoordinateReference` to `SimTKArrayCoordinateReference` for consistency with other classes. (PR #1842)

MATLAB interface
----------------
- The configureOpenSim.m function should no longer require administrator
  privileges for most users, and gives more verbose output to assist with
  troubleshooting.
- New MATLAB examples were added: Hopper-Device and Knee-Reflex.

Python interface
----------------
- Improved error handling. Now, OpenSim's error messages show up as exceptions
in Python.
- The Python bindings can now be built for Python 3 (as well as Python 2).

Other Changes
-------------
- Support for compiling the source code with Microsoft Visual Studio 2017.
- There is now a formal CMake mechanism for using OpenSim in your own C++
  project. See cmake/SampleCMakeLists.txt. (PR #187)
- Substantial cleanup of the internal CMake scripts.
- Lepton was upgraded to the latest version (PR #349)
- Made Object::print a const member function (PR #191)
- Improved the testOptimization/OptimizationExample to reduce the runtime (PR #416)
- InverseKinematics tool outputs marker error .sto file if report error flag is true.
- Marker location file output name in IK changed to reflect trial name for batch processing.
- Created a method `ScaleTool::run()`, making it easier to run the Scale Tool
programmatically in MATLAB or python.
- Thelen2003Muscle, Millard2012EquilibriumMuscle, and
  Millard2012AccelerationMuscle now throw an exception if the force equilibrium
  calculation fails to converge (PR #1201).
- Thelen2003Muscle and Millard2012EquilibriumMuscle no longer clamp excitations (i.e. controls)
  internally. If controls are out of bounds an Exception is thrown. Also, the
  `min_control` property now defaults to the `minimum_activation`. It is the
  responsibility of the controller (or solver) to provide controls that are
  within the valid ranges defined by the Actuators and that includes the
  specific bounds of Muscle models. (PR #1548)
- The `buildinfo.txt` file, which contains the name of the compiler used to
  compile OpenSim and related information, is now named `OpenSim_buildinfo.txt`
  and may be installed in a different location.
- macOS and Linux users should no longer need to set `LD_LIBRARY_PATH` or
  `DYLD_LIBRARY_PATH` to use OpenSim libraries.
- The `scale()` method was removed from the `SimbodyEngine` class (the contents
  were moved into `Model::scale()`). (PR #1994)
- Any class derived from ModelComponent can now add its own implementation of
  `extendPreScale()`, `extendScale()`, and/or `extendPostScale()` to control how
  its properties are updated during scaling. (PR #1994)
- The source code for the "From the Ground Up: Building a Passive Dynamic
  Walker Example" was added to this repository.
- OpenSim no longer looks for the simbody-visualizer using the environment
  variable `OPENSIM_HOME`. OpenSim uses `PATH` instead.
- The Thelen2003Muscle now depend on separate components for modeling pennation,
  and activation dynamics.

Documentation
-------------
- Improved Doxygen layout and fixed several bugs and warnings (various)
- All mentions of SimTK/Simbody classes in OpenSim's Doxygen now provide links directly to SimTK/Simbody's doxygen.
- Added a detailed README.md wtith build instructions, as well as guides to contributing and developing (CONTRIBUTING.md).
- Included GIFs in Doxygen for several commonly used Joint types<|MERGE_RESOLUTION|>--- conflicted
+++ resolved
@@ -16,10 +16,6 @@
   allow extrapolation using the `extrapolate` flag. Combined with the `ignoreNaNs` flag, this prevents NaNs from 
   occurring in the output. (#3867)
 - Added `Output`s to `ExpressionBasedCoordinateForce`, `ExpressionBasedPointToPointForce`, and `ExpressionBasedBushingForce` for accessing force values. (#3872)
-<<<<<<< HEAD
-- Added `MeyerFregly2016Muscle` and completed the implementation of the `MeyerFregly2016Force` included in the `StationPlaneContactForce` class to support NMSM Pipeline-equivalent muscle and contant models in Moco. (#3877)
-
-=======
 - `PointForceDirection` no longer has a virtual destructor, is `final`, and its `scale` functionality
   has been marked as `[[deprecated]]` (#3890)
 - Added `ExpressionBasedFunction` for creating `Function`s based on user-defined mathematical expressions. (#3892)
@@ -27,7 +23,7 @@
   components. The `ForceProducer` API was also rolled out to a variety of existing `Force` components, which
   means that API users can now now ask many `Force` components what forces they produce (see #3891 for a
   comprehensive overview).
->>>>>>> 7c2c9de0
+- Added `MeyerFregly2016Muscle` and completed the implementation of the `MeyerFregly2016Force` included in the `StationPlaneContactForce` class to support NMSM Pipeline-equivalent muscle and contant models in Moco. (#3877)
 
 v4.5.1
 ======
@@ -93,10 +89,7 @@
 - Improved exception handling for internal errors in `MocoCasADiSolver`. Problems will now abort and print a descriptive error message (rather than fail due to an empty trajectory). (#3834)
 - Upgraded the Ipopt dependency Metis to version 5.1.0 on Unix and macOS to enable building on `osx-arm64` (#3874).
 
-<<<<<<< HEAD
-
-=======
->>>>>>> 7c2c9de0
+
 v4.5
 ====
 - Added `AbstractGeometryPath` which is a base class for `GeometryPath` and other path types (#3388). All path-based
