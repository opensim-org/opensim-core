This document lists the changes to `opensim-core` that are
introduced with each new version, starting with version 4.0. When possible, we provide the
GitHub issues or pull requests that
are related to the items below. If there is no issue or pull
request related to the change, then we may provide the commit.

This is not a comprehensive list of changes but rather a hand-curated collection of the more notable ones. For a comprehensive history, see the [OpenSim Core GitHub repo](https://github.com/opensim-org/opensim-core).


v4.2
====
- Add the ActivationCoordinateActuator component, which is a CoordinateActuator with simple activation dynamics (PR #2699).
- Easily convert Matlab matrices and Python NumPy arrays to and from OpenSim Vectors and Matrices. See Matlab example matrixConversions.m and Python example numpy_conversions.py.
- Users have more control over which messages are logged. Messages are now logged to opensim.log instead of out.log and err.log. Users can control logging levels via `Logger::setLevel()`.
- Fix a segfault that occurs when using OpenSim's Python Package with Anaconda's Python on a Mac.
- Expose PropertyHelper class to python bindings to allow editing of objects using the properties interface (useful for editing objects defined in plugins) in python (consistent with Java/Matlab).
- Whitespace is trimmed when reading table metadata for STO, MOT, and CSV files.
- Introduce utilities for creating SimTK::Vectors, linear interpolation, updating table column labels from v3.3 to v4.0 syntax, solving for a function's root using bisection (OpenSim/Common/CommonUtilities.h) ([PR #2808](https://github.com/opensim-org/opensim-core/pull/2808)).
- Introduce utilities for querying, filtering, and resampling TimeSeriesTables (OpenSim/Common/TableUtilities.h) ([PR #2808](https://github.com/opensim-org/opensim-core/pull/2808)).
- StatesTrajectories can now be created from a TimeSeriesTable of states.
- Minor performance improvements (5-10 %) for controller-heavy models (PR #2806)
- `Controller::isEnabled` will now only return whether the particular controller is enabled
  - Previously, it would return `false` if its parent `Model`'s `Model::getAllControllersEnabled` returned `false`
  - The previous behavior would mean that `Controller::setEnabled(true); return Controller::isEnabled();` could return `false`
- The new Matlab examplePointMass.m shows how to build and simulate a point-mass model.
- Fix OpenSense calibration algorithm to handle models facing an arbitrary direction. The calibration algorithm now aligns one axis of the provided Orientation Sensor data with the x-axis of the base segment (e.g. pelvis) of the model in default pose.
- For PrescribedController, the controls_file column labels can now be absolute paths to actuators (previously, the column labels were required to be actuator names).
- Fixed a critical bug in Induced Accelerations Analysis which prevents analysis to run when external forces are present ([PR #2847](https://github.com/opensim-org/opensim-core/pull/2808)).
<<<<<<< HEAD
- Removed `Path` abstract base class (PR #2844)
  - Unused by OpenSim and related projects
- Improved the performance of `ComponentPath` (PR #2844)
  - This improves the performance of component-heavy models by ~5-10 %
  - The behavior and interface of `ComponentPath` should remain the same
=======
- The new Matlab CustomStaticOptimization.m guides the user to build their own custom static optimization code. 

>>>>>>> dbf4ac93

v4.1
====
- Added `OrientationsReference` as the frame orientation analog to the location of experimental markers. Enables experimentally measured orientations from wearable sensors (e.g. from IMUs) to be tracked by reference frames in the model. A correspondence between the experimental (IMU frame) orientation column label and that of the virtual frame on the `Model` is expected. The `InverseKinematicsSolver` was extended to simultaneously track the `OrientationsReference` if provided. (PR #2412)
- Removed the undocumented `bool dumpName` argument from `Object::dump()` and made the method `const` so it can be safely called on `const` objects. (PR #2412)
- `MarkersReference` convenience constructors were updated to take a const reference to a `MarkerWeightSet` as its second argument. If a `Set` is not empty, then only the markers listed are used as reference signals. That means `InverseKinematicsTool` no longer tracks all experimental markers even those not in the `MarkerWeightSet`. One can quickly track all experimental markers (that have a corresponding model marker) by simply providing an empty `Set`, in which case all markers are assigned the default weight (typically 1.0).
- Model files from very old versions (pre 1.8.1) are not supported, an exception is thrown rather than fail quietly (issue #2395).
- Initializing a Component from an existing Component with correct socket connectees yields invalid paths (issue #2418).
- Reading DataTables from files has been simplified. Reading one table from a file typically uses the Table constructor except when the data-source/file contains multiple tables. (In these cases e.g. C3D files, use C3DFileAdapter.read method, then use functions in C3DFileAdapter to get the individual TimeSeriesTable(s)). Writing tables to files has not changed.
- Exposed convertMillimeters2Meters() in osimC3D.m. This function converts COP and moment data from mm to m and now must be invoked prior to writing force data to file. Previously, this was automatically performed during writing forces to file. 
- Methods that operate on SimTK::Vec<n> are now available through Java/Matlab and python bindings to add/subtract/divide/multiply vec<n> contents with a scalar (PR #2558)
- The new Stopwatch class allows C++ API users to easily measure the runtime of their code.
- If finalizeConnections() method was not called on a model after making changes and before printing, an exception is thrown to avoid creating corrupt model files quietly (PR #2529)
- Updated the docopt.cpp dependency so that OpenSim can be compiled with Visual C++ from Visual Studio 2019.
- Added `Blankevoort1991Ligament` force component which represents ligament fibers as non-linear path springs. The force-strain curve has a quadratic toe region at low strains and a linear stiffness region at high strains. (PR #2632)  
- Updated Simbody to 3.7 to fix an issue with the simbody-visualizer on macOS 10.15 Catalina.
- On Mac and Linux, we include a shell script opensim-install-command-line.sh to make OpenSim's command-line tools easily accessible.
- Added the compliant SmoothSphereHalfSpaceForce component, for use with direct collocation and Moco.
 

Converting from v4.0 to v4.1
----------------------------
- The `OpenSim::Array` constructor is now marked explicit, which prevents
  accidental implicit conversion to `Array`. If you relied on this implicit
  conversion, you will need to update your code to use the constructor
  explicitly.

Bug Fixes
---------
- Fixed bug in osimTable2Struct.m for renaming unlabelled markers (PR #2491)
- Fixed bug that resulted in an exception when reading C3D files without forces. Now, if the C3D doesn't contain markers or forces, an empty table will be returned (PR #2421) 
- Fix bug that resulted in activations and forces reported for Actuators that are disabled during StaticOptimization (issue #2438) Disabled actuators are now ignored in StaticOptimization.
- OpenSim no longer supports model file formats predating version 1.8.1 (PR #2498)
- FunctionBasedBushingForce now applies damping if specified (it was incorrectly ignored in 4.0) issue #2512
- TRCFileAdapter.write() uses the number of columns and rows in the supplied dataTable to set the "NumMarkers" and "NumRows" Metadata in the output file. Users won't have to set this metadata string manually.  #2510

Documentation
-------------


Other Changes
-------------
- Performance of reading large data files has been significantly improved. A 50MB .sto file would take 10-11 min to read now takes 2-3 seconds. (PR #2399)
- Added Matlab example script of plotting the Force-length properties of muscles in a models; creating an Actuator file from a model; 
building and simulating a simple arm model;  using OutputReporters to record and write marker location and coordinate values to file.
- Added Python example that demonstrates how to run an optimization using the cma package and how to avoid an expensive call to `initSystem()` within the objective function. (PR #2604)
- OpenSim 4.1 ships with Python3 bindings as default. It is still possible to create bindings for Python2 if desired by setting CMake variable OPENSIM_PYTHON_VERSION to 2
- For CMake, the option OPENSIM_COPY_DEPENDENCIES option is now an advanced option, and a warning is provided if this option is off but wrapping is turned on.

v4.0
====

Converting from v3.x to v4.0
-----------------------------
- A significant difference between v3.3 and 4.0 is the naming of dependencies. Unique names were not enforced in 3.3, which led to undefined behavior. In 4.0, Component pathnames must be unique. That is a Component must be unique with respect to its peers. A Model named *model* cannot have multiple subcomponents with the name *toes* either as bodies or joints, because the pathname */model/toes* will not uniquely identify the Component. However, multiple *toes* bodies can be used as long as they are not subcomponents of the same Component. For example, a *device* Component with a *toes* Body will have no issues since this *toes* Body has a unique pathname, */model/device/toes*, which is unambiguous. One could also create a multi-legged model, where each leg is identical, with *hip* and *knee* joints and *upper* and *lower* bodies, but each being unique because each `Leg` Component that contains the leg subcomponents, is uniquely named like */model/leg1* and */model/leg4/* and thus all of their subcomponents are unique, e.g.: */model/leg1/knee* vs. */model/leg4/knee*.
- Component naming is more strictly enforced and names with spaces are no longer accepted. Spaces are only allowable as separators for `Output` or `Channel` names that satisfy a list `Input`. (PR #1955)
- The Actuator class has been renamed to ScalarActuator (and `Actuator_` has been renamed to `Actuator`) (PR #126).
  If you have subclassed from Actuator, you must now subclass from ScalarActuator.
- Methods like `Actuator::getForce` are renamed to use "Actuator" instead (e.g., `Actuator::getActuator`) (PR #209).
- Markers are now ModelComponents (PR #188). Code is included for conversion on serialization/de-serialization.
- MarkerSet::addMarker() was removed (PR #1898). Please use Model::addMarker() to add markers to your model.
- `Body::getMassCenter` now returns a `Vec3` instead of taking a `Vec3` reference as an argument (commit cb0697d98).
- The following virtual methods in ModelComponent have been moved:
  - connectToModel -> extendConnectToModel
  - addToSystem -> extendAddToSystem
  - initStateFromProperties -> extendInitStateFromProperties
  - setPropertiesFromState -> extendSetPropertiesFromState

  The original methods (without `extend`) still exist, but they are now non-virtual.
  To invoke `connectToModel` on an entire Model, you still call `Model::connectToModel`.
  This change has been made to make a distinction between the user interface and
  the Component developer (extension) interface. **IMPORTANT** The calls to
  `Super::addToSystem`, etc. in the implementation of these methods must now
  also use the `extend` variants. Otherwise, you will enter into an infinite recursion.
- OpenSim now makes substantial use of C++11 features; if you compile OpenSim, your compiler
  must support C++11. Also, any C++ project in which you use OpenSim must also be compiled with C++11.
- The following components have been upgraded to use Sockets to connect to
  other components they depend on (instead of string properties):
  - ContactGeometry (ContactSphere, ContactHalfSpace, ContactMesh)
- Many of the methods in ScaleTool have now been marked const.
- We created a new unified command line interface that will replace the
  single-tool command line executables (`scale`, `ik`, `id`, `rra`, `cmc`,
  etc.).
  - `scale -S setup.xml` -> `opensim run-tool setup.xml`.
  - `scale -PS` -> `opensim print-xml scale`
  - `scale -PropertyInfo ...` -> `opensim info ...`
  - `versionUpdate ...` -> `opensim update-file ...`
- The `CoordinateSet` property in `Joint` has been replaced with a `coordinates`
  list property and enumerations have been added for accessing the Coordinates
  owned by a Joint. Code like `myPlanarJoint.getCoordinateSet()[0]` now becomes
  `myPlanarJoint.getCoordinate(PlanarJoint::Coord::RotationZ)` (PRs #1116,
  #1210, and #1222).
- The `reverse` property in Joint can no longer be set by the user; Model uses
  SimTK::MultibodyGraphMaker to determine whether joints should be reversed when
  building the multibody system. The joint's transform and coordinates maintain
  a parent->child sense even if the joint has been reversed. For backwards
  compatibility, a joint's parent and child PhysicalFrames are swapped when
  opening a Model if the `reverse` element is set to `true`.
- The `MotionType` of a `Coordinate` is now fully determined by the Joint. The
  user cannot set the `MotionType` for a `Coordinate`. There are instances such
  as in the *leg6dof9musc* and *Rajagopal2015* models, where a `Coordinate` was
  assigned an incorrect type (e.g. when a coordinate of a `CustomJoint` is not a
  measure of a Cartesian angle). In 4.0, the coordinate is correctly marked as
  `Coupled` since a function couples the coordinate value to the angular
  displacement of the patella in Cartesian space. **NOTE**, this causes issues
  (e.g.  opensim-org/opensim-gui#617, #2088) when using kinematics files
  generated in 3.3 (or earlier) where `Rotational` coordinates have been
  converted to degrees. Because OpenSim 4.0 does not recognize the coordinate's
  `MotionType` to be `Rotational` it will not convert it back to radians
  internally. For motion files generated prior to 4.0 where the file has
  `inDegrees=yes`, please use the following conversion utility:
  `updatePre40KinematicsFilesFor40MotionType()`. When loading a pre-4.0 model,
  OpenSim will warn users of any changes in `MotionType` when updating an
   existing model to OpenSim 4.0.
- `Manager::integrate(SimTK::State&)` has been removed and replaced by
  `Manager::integrate(double)`. You must also now call
  `Manager::initialize(SimTK::State&)` before integrating or pass the
  initialization state into a convenience constructor. Here is a
   before-after example (see the documentation in the `Manager` class
   for more details):
  - Before:
    - Manager manager(model);
    - manager.setInitialTime(0.0);
    - manager.setFinalTime(1.0);
    - manager.integrate(state);
  - After:
    - Manager manager(model);
    - state.setTime(0.0);
    - manager.initialize(state);
    - manager.integrate(1.0);
  - After (using a convenience constructor):
    - state.setTime(0.0);
    - Manager manager(model, state);
    - manager.integrate(1.0);
- `Manager::setIntegrator(SimTK::Integrator)` has been removed and replaced by
  `Manager::setIntegratorMethod(IntegratorMethod)` which uses an enum and can
  be used by the MATLAB/Python interface. See the method's documentation for
  examples. Integrator settings are now handled by the Manager through the
  following new functions:
  - setIntegratorAccuracy(double)
  - setIntegratorMinimumStepSize(double)
  - setIntegratorMaximumStepSize(double)
  - setIntegratorInternalStepLimit(int)
- `Muscle::equilibrate(SimTK::State&)` has been removed from the Muscle interface in order to reduce the number and variety of muscle equilibrium methods. `Actuator::computeEquilibrium(SimTK::State&)` is overridden by Muscle and invokes pure virtual `Muscle::computeInitialFiberEquilibrium(SimTK::State&)`.
- `Millard2012EquilibriumMuscle::computeFiberEquilibriumAtZeroVelocity(SimTK::State&)` and `computeInitialFiberEquilibrium(SimTK::State&)` were combined into a single method:
`Millard2012EquilibriumMuscle::computeFiberEquilibrium(SimTK::State&, bool useZeroVelocity)`
where fiber-velocity can be estimated from the state or assumed to be zero if the flag is *true*.
- `Millard2012EquilibriumMuscle::computeInitialFiberEquilibrium(SimTK::State&)` invokes `computeFiberEquilibrium()` with `useZeroVelocity = true` to maintain its previous behavior.
- `Model::replaceMarkerSet()` was removed. (PR #1938) Please use `Model::updMarkerSet()` to edit the model's MarkerSet instead.
- The argument list for `Model::scale()` was changed: the `finalMass` and
  `preserveMassDist` arguments were swapped and the `preserveMassDist` argument
  is no longer optional. The default argument for `preserveMassDist` in OpenSim
  3.3 was `false`. (PR #1994)
- A GeometryPath without PathPoints is considered invalid, since it does not
represent a physical system. You must specify PathPoints to define a valid
GeometryPath for a Muscle, Ligament, PathSpring, etc... that is added to a
Model. (PR #1948)
  - Before (no longer valid):
    ```cpp
    Model model;
    Thelen2003Muscle* muscle = new Thelen2003Muscle("muscle", ...);
    // GeometryPath throws: "A valid path requires at least two PathPoints."
    model.addForce(muscle);
    ```
  - After (now required):
    ```cpp
    Model model;
    Thelen2003Muscle* muscle = new Thelen2003Muscle("muscle", ...);
    // require at least two path points to have a valid muscle GeometryPath
    muscle->addNewPathPoint("p1", ...);
    muscle->addNewPathPoint("p2", ...);
    model.addForce(muscle);
    ```
- The JointReaction analysis interface has changed in a few ways:
  - "express_in_frame" now takes a `Frame` name. "child" and "parent" keywords are also still accepted, provided that no Frame is named "child" or "parent"
  - If the number of elements in "apply_on_bodies" or "express_in_frame" is neither of length 1 or the same length as indicated by "joint_names", an exception is thrown. This was previously a warning.
- Updated wrapping properties


Composing a Component from other components
-------------------------------------------
Component now maintains a list property of *components* which it owns. You add
a (sub) Component to a *parent* Component by calling `addComponent` and passing
a heap allocated (`new Component`) to the parent which you want to take
ownership of the new subcomponent. Ownership determines how the subcomponent is serialized
(appears within the parent) and the order in which of Component interface methods (above)
are propagated to the subcomponent. Access to contained components is provided through
`getComponent<C>(path)` or `getComponentList<C>` where `C` is any Component type (default
is `Component` to get all subcomponents). These methods always traverse down into
a Component's list of components.  All subcomponents that are properties of (and thus owned by)
a parent Component are accessible this way. The Model's typed %Sets and `add####()` methods
are no longer necessary to compose a Model, since any Component can now be composed of
components. `Model` still supports `addd####()` methods and de/serialization of Sets,
but components added via `addComponent` are NOT included in the Sets but contained
in the Component's *components* property list. Details in PR#1014. **Note**, it is now
strictly required that immediate subcomponents have unique names. For example, a Model cannot contain two bodies in its `BodySet` named *tibia* or a Body and a Joint named *toes*, since it is ambiguous as to which *tibia* `Body` or *toes* `Component` is being referenced.

Bug Fixes
---------
- Fixed a typo in one of the method names for AbstractTool verifyUniqueComulnLabels -> verifyUniqueColumnLabels (PR #130)
- Fixed bug where Body VisibleObject was not serialized when writing a model to XML (PR #139)
- Fixed memory leaks in AssemblySolver and using Simtk::XML (PR #176)
- Fixed model mass scaling. When 'preserve mass distribution' is unchecked (GUI) the input mass was previously not respected and the resulting scaled model mass does not equal the input mass. The modelscaler() now alters the body masses and inertias to match the input mass. (PR #230)
- Fixed a bug in the equilibrium solution of Millard and Thelen muscles, where the initial activation and fiber-length values (for solving for equilibrium) were always coming from the default values. This was unnecessary, because unless specified otherwise, the state automatically contains the default values. This fixes an issue where initial states activations from a file were not respected by the Forward Tool and instead, the initial activations would revert to the model defaults. (PR #272)
- Fixed a bug where MuscleAnalysis was producing empty moment arm files. We now avoid creating empty Moment and MomentArm storage files when `_computeMoments` is False. (PR #324)
- Fixed bug causing the muscle equilibrium solve routine in both Thelen2003Muscle and Millard2012EquilibriumMuscle to fail to converge and erroneously return the minimum fiber length. The fix added a proper reduction in step-size when errors increase and limiting the fiber-length to its minimum. (PR #1728)
- Fixed a bug where Models with Bodies and Joints (and other component types) with the same name were loaded without error. Duplicately named Bodies were simply being ignored and only the first Body of that name in the BodySet was being used, for example, to connect a Body to its parent via its Joint, or to affix path points to its respective Body. Now, duplicate names are flagged and renamed so they are uniquely identified. (PR #1887)
- Fixed bug and speed issue with `model.setStateVariableValues()` caused by enforcing constraints after each coordinate value was being set (PR #1911). Removing the automatic enforcement of constraints makes setting all state values much faster, but also requires calling `model.assemble()` afterwards. Enforcing constraints after setting each coordinate value individually was also incorrect, since it neglected the effect of other coordinate changes have on the current coordinate. All coordinate values must be set before enforcing constraints.
- Fixed a bug that resulted in incorrect Ligament resting lengths after scaling.
  (PR #1994)

New Classes
-----------
- Added a BodyActuator component, which applies a spatial force on a specified Point of a Body (PR #126)
- Created Frame, PhysicalFrame, OffsetFrame, PhysicalOffsetFrame, Station and Marker ModelComponents (PR #188, PR #325, PR #339). Marker did not previously comply with the Model Component interface.
- A Body is a PhysicalFrame
- Connections to Bodies upgraded to PhysicalFrames and locations on these frames are now represented by PhysicalOffsetFrame (PR #370)
- Joints were refactored so that the base Joint manages the parent and child frame connections, including the definition of local PhysicalOffsetFrames to handle offsets defined as separate location and orientation properties. (PR #589)  
- The WeldConstraint and BushingForces (BushingForce, CoupledBushingForce, FunctionBasedBushingForce, and ExpressionBasedBushingForce) were similarly unified (like Joints) to handle the two Frames that these classes require to operate. A LinkTwoFrames intermediate class was introduced to house the common operations. Convenience constructors for WeldConstraint and BushingFrames were affected and now require the name of the Component as the first argument. (PR #649)
- The new StatesTrajectory class allows users to load an exact representation of previously-computed states from a file. (PR #730)
- Added Point as a new base class for all points, which include: Station, Marker, and PathPoints

- Added OutputReporter as an Analysis so that users can use the existing AnalyzeTool and ForwardTool to extract Output values of interest, without modifications to the GUI. (PR #1991)


Removed Classes
---------------
The following classes are no longer supported in OpenSim and are removed in OpenSim 4.0.
- Muscle class `ContDerivMuscle_Depredated`.

MATLAB and Python interfaces
----------------------------
- The SimbodyMatterSubsystem class--which provides operators related to the mass
matrix, Jacobians, inverse dynamics, etc.--is now accessible in MATLAB and
Python (PR #930).
- Changed wrapping of `SimTK::Array_<OpenSim::CoordinateReference>` from `ArrayCoordinateReference` to `SimTKArrayCoordinateReference` for consistency with other classes. (PR #1842)

MATLAB interface
----------------
- The configureOpenSim.m function should no longer require administrator
  privileges for most users, and gives more verbose output to assist with
  troubleshooting.
- New MATLAB examples were added: Hopper-Device and Knee-Reflex.

Python interface
----------------
- Improved error handling. Now, OpenSim's error messages show up as exceptions
in Python.
- The Python bindings can now be built for Python 3 (as well as Python 2).

Other Changes
-------------
- Support for compiling the source code with Microsoft Visual Studio 2017.
- There is now a formal CMake mechanism for using OpenSim in your own C++
  project. See cmake/SampleCMakeLists.txt. (PR #187)
- Substantial cleanup of the internal CMake scripts.
- Lepton was upgraded to the latest version (PR #349)
- Made Object::print a const member function (PR #191)
- Improved the testOptimization/OptimizationExample to reduce the runtime (PR #416)
- InverseKinematics tool outputs marker error .sto file if report error flag is true.
- Marker location file output name in IK changed to reflect trial name for batch processing.
- Created a method `ScaleTool::run()`, making it easier to run the Scale Tool
programmatically in MATLAB or python.
- Thelen2003Muscle, Millard2012EquilibriumMuscle, and
  Millard2012AccelerationMuscle now throw an exception if the force equilibrium
  calculation fails to converge (PR #1201).
- Thelen2003Muscle and Millard2012EquilibriumMuscle no longer clamp excitations (i.e. controls)
  internally. If controls are out of bounds an Exception is thrown. Also, the
  `min_control` property now defaults to the `minimum_activation`. It is the
  responsibility of the controller (or solver) to provide controls that are
  within the valid ranges defined by the Actuators and that includes the
  specific bounds of Muscle models. (PR #1548)
- The `buildinfo.txt` file, which contains the name of the compiler used to
  compile OpenSim and related information, is now named `OpenSim_buildinfo.txt`
  and may be installed in a different location.
- macOS and Linux users should no longer need to set `LD_LIBRARY_PATH` or
  `DYLD_LIBRARY_PATH` to use OpenSim libraries.
- The `scale()` method was removed from the `SimbodyEngine` class (the contents
  were moved into `Model::scale()`). (PR #1994)
- Any class derived from ModelComponent can now add its own implementation of
  `extendPreScale()`, `extendScale()`, and/or `extendPostScale()` to control how
  its properties are updated during scaling. (PR #1994)
- The source code for the "From the Ground Up: Building a Passive Dynamic
  Walker Example" was added to this repository.
- OpenSim no longer looks for the simbody-visualizer using the environment
  variable `OPENSIM_HOME`. OpenSim uses `PATH` instead.
- The Thelen2003Muscle now depend on separate components for modeling pennation,
  and activation dynamics.

Documentation
-------------
- Improved Doxygen layout and fixed several bugs and warnings (various)
- All mentions of SimTK/Simbody classes in OpenSim's Doxygen now provide links directly to SimTK/Simbody's doxygen.
- Added a detailed README.md wtith build instructions, as well as guides to contributing and developing (CONTRIBUTING.md).
- Included GIFs in Doxygen for several commonly used Joint types<|MERGE_RESOLUTION|>--- conflicted
+++ resolved
@@ -26,16 +26,13 @@
 - Fix OpenSense calibration algorithm to handle models facing an arbitrary direction. The calibration algorithm now aligns one axis of the provided Orientation Sensor data with the x-axis of the base segment (e.g. pelvis) of the model in default pose.
 - For PrescribedController, the controls_file column labels can now be absolute paths to actuators (previously, the column labels were required to be actuator names).
 - Fixed a critical bug in Induced Accelerations Analysis which prevents analysis to run when external forces are present ([PR #2847](https://github.com/opensim-org/opensim-core/pull/2808)).
-<<<<<<< HEAD
 - Removed `Path` abstract base class (PR #2844)
   - Unused by OpenSim and related projects
 - Improved the performance of `ComponentPath` (PR #2844)
   - This improves the performance of component-heavy models by ~5-10 %
   - The behavior and interface of `ComponentPath` should remain the same
-=======
 - The new Matlab CustomStaticOptimization.m guides the user to build their own custom static optimization code. 
 
->>>>>>> dbf4ac93
 
 v4.1
 ====
