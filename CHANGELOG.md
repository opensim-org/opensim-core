--- conflicted
+++ resolved
@@ -23,16 +23,14 @@
   components. The `ForceProducer` API was also rolled out to a variety of existing `Force` components, which
   means that API users can now now ask many `Force` components what forces they produce (see #3891 for a
   comprehensive overview).
-<<<<<<< HEAD
-- Completed the implementation of the `MeyerFregly2016Force` included in the `StationPlaneContactForce` class to support NMSM Pipeline-equivalent contact models in Moco. (#3877)
-=======
 - Made improvements to `MocoUtilities::createExternalLoadsTableForGait()`: center of pressure values are now set to zero, rather 
   than NaN, when vertical force is zero, and the vertical torque is returned in the torque columns (rather than the sum of the 
   sphere torques) to be consistent with the center of pressure GRF representation.
 - Fixed an issue where a copy of an `OpenSim::Model` containing a `OpenSim::ExternalLoads` could not be
   finalized (#3926)
 - Updated all code examples to use c++14 (#3929) 
->>>>>>> 37e40e1d
+- Completed the implementation of the `MeyerFregly2016Force` included in the `StationPlaneContactForce` class to support NMSM Pipeline-equivalent contact models in Moco. (#3877)
+
 
 v4.5.1
 ======
