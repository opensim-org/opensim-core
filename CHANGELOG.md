--- conflicted
+++ resolved
@@ -15,11 +15,8 @@
 - Fixed bugs in `convertToMocoTrajectory()` and `MocoTrajectory::resampleWithFrequency()` by updating `interpolate()` to 
   allow extrapolation using the `extrapolate` flag. Combined with the `ignoreNaNs` flag, this prevents NaNs from 
   occurring in the output. (#3867)
-<<<<<<< HEAD
+- Added `Output`s to `ExpressionBasedCoordinateForce`, `ExpressionBasedPointToPointForce`, and `ExpressionBasedBushingForce` for accessing force values. (#3872)
 - Added `MeyerFregly2016Muscle` and completed the implementation of the `MeyerFregly2016Force` included in the `StationPlaneContactForce` class to support NMSM Pipeline-equivalent muscle and contant models in Moco. (#3877)
-=======
-- Added `Output`s to `ExpressionBasedCoordinateForce`, `ExpressionBasedPointToPointForce`, and `ExpressionBasedBushingForce` for accessing force values. (#3872)
->>>>>>> 5c1f57d0
 
 
 v4.5.1
@@ -85,11 +82,7 @@
 - Fixed `MocoOrientationTrackingGoal::initializeOnModelImpl` to check for missing kinematic states, but allow other missing columns. (#3830)
 - Improved exception handling for internal errors in `MocoCasADiSolver`. Problems will now abort and print a descriptive error message (rather than fail due to an empty trajectory). (#3834)
 
-<<<<<<< HEAD
-
-=======
-  
->>>>>>> 5c1f57d0
+
 v4.5
 ====
 - Added `AbstractGeometryPath` which is a base class for `GeometryPath` and other path types (#3388). All path-based
