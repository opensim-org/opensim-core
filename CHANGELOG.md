--- conflicted
+++ resolved
@@ -15,10 +15,7 @@
 - Fixed objects being set as not up to date with their properties by finalizeFromProperties
 - Throw exception if body masses are either NaN or -ve (Issue #3130)
 - Fixed issue #3176 where McKibbenActuator is not registered and can't be serialized to XML files
-<<<<<<< HEAD
-- 
-=======
->>>>>>> fa6e379c
+
 
 v4.3
 ====
