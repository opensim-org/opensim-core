This document lists the changes to `opensim-core` that are
introduced with each new version, starting with version 4.0. When possible, we provide the
GitHub issues or pull requests that
are related to the items below. If there is no issue or pull
request related to the change, then we may provide the commit.

This is not a comprehensive list of changes but rather a hand-curated collection of the more notable ones. For a comprehensive history, see the [OpenSim Core GitHub repo](https://github.com/opensim-org/opensim-core).

v4.4
====
- Updated ezc3d to version 1.4.6 which better manage the events defined in a c3d file.
- Fixed an issue that could happen sometimes with ScaleTool where loading the model file or marker set file could fail if the file was given as an absolute path (Issue #3109, PR #3110)
- Fixed an issue with SWIG with `OpenSim::Body::getRotationInGround()` where it would return an object without the correct `SimTK::Rotation` methods.
- Fixed OpenSim::Arrow start_point property being ignored
- Fixed objects being set as not up to date with their properties by finalizeFromProperties
<<<<<<< HEAD
- Throw exception if body masses are either NaN or -ve (Issue #3130)

=======
- Fixed issue #3176 where McKibbenActuator is not registered and can't be serialized to XML files
- 
>>>>>>> 21be5c72
v4.3
====
- Introduced IMU component that models a typical Inertial Measurement Unit (IMU) with corresponding outputs for orientation, accelerometer, and gyroscope signals. 
- Introduced IMUDataReporter (analysis) to record signals from IMU components placed on models.
- Fixed a bug with Actuation analysis that would lead to extra columns in the output when an actuator is disabled (Issue #2977).
- Fix issue where including path in output file name caused output to not be written without warning, now warning is given and file is written (Issue #3042).
- Fix copy-paste bug in reporting orientation errors (Issue #2893, fixed by Henrik-Norgren). 
- Upgrade bindings to use SWIG version 4.0 (allowing doxygen comments to carry over to Java/Python files).
- Added createSyntheticIMUAccelerationSignals() to SimulationUtilities to generate "synthetic" IMU accelerations based on passed in state trajectory.
- Fixed incorrect header information in BodyKinematics file output
- Fixed bug applying non-uniform scaling to inertia matrix of a Body due to using local vaiable of type SysMat33 (Issue #2871).
- Default build to python 3.8 and numpy 1.20 (special instructions for using python 3.8+ on windows at https://simtk-confluence.stanford.edu/display/OpenSim/Scripting+in+Python)

v4.2
====
- Fixed a bug with InverseDynamicsTool/InverseDynamicsSolver to account for cases where a model has extra slots in its `State`'s "q" (PR #2971)
- Added Bhargava2004SmoothedMuscleMetabolics, a smoothed version of the Bhargava metabolics model designed for gradient-based optimization (i.e., Moco).
- Fixed a bug in Millard2012EquilibriumMuscle::extendFinalizeFromProperties(): the end point slopes on the inverse force velocity curves are constrained to yield a valid curve. A warning is noted in the log if the slopes are small enough that numerical integration might be slow.
- Added logging to Millard2012EquilibriumMuscle::extendFinalizeFromProperties(): whenever an internal setting is changed automatically these changes are noted in the log. To avoid seeing these messages, update the corresponding properties in the .osim file to the values noted in the log message.
- Introduced new logging system based on spdlog https://github.com/gabime/spdlog.git. The transition should be transparent to end users with default settings except that the name of the log file is now opensim.log. Main features are:
  - The ability to customize error level for reporting (in increasing level of verbosity): Off, Critical, Error, Warn, Info, Debug, Trace 
  - The ability to start logging to a specified file on the fly.
  - Log file messages are time stamped and the format can be changed by users
  - More details and additional functionality is described in the Developer's Guide, and Doxygen pages of OpenSim::Logger class.
- Add the ActivationCoordinateActuator component, which is a CoordinateActuator with simple activation dynamics (PR #2699).
- Easily convert Matlab matrices and Python NumPy arrays to and from OpenSim Vectors and Matrices. See Matlab example matrixConversions.m and Python example numpy_conversions.py.
- Users have more control over which messages are logged. Messages are now logged to opensim.log instead of out.log and err.log. Users can control logging levels via `Logger::setLevel()`.
- Fix a segfault that occurs when using OpenSim's Python Package with Anaconda's Python on a Mac.
- Expose PropertyHelper class to python bindings to allow editing of objects using the properties interface (useful for editing objects defined in plugins) in python (consistent with Java/Matlab).
- Whitespace is trimmed when reading table metadata for STO, MOT, and CSV files.
- Introduce utilities for creating SimTK::Vectors, linear interpolation, updating table column labels from v3.3 to v4.0 syntax, solving for a function's root using bisection (OpenSim/Common/CommonUtilities.h) ([PR #2808](https://github.com/opensim-org/opensim-core/pull/2808)).
- Introduce utilities for querying, filtering, and resampling TimeSeriesTables (OpenSim/Common/TableUtilities.h) ([PR #2808](https://github.com/opensim-org/opensim-core/pull/2808)).
- StatesTrajectories can now be created from a TimeSeriesTable of states.
- Minor performance improvements (5-10 %) for controller-heavy models (PR #2806)
- `Controller::isEnabled` will now only return whether the particular controller is enabled
  - Previously, it would return `false` if its parent `Model`'s `Model::getAllControllersEnabled` returned `false`
  - The previous behavior would mean that `Controller::setEnabled(true); return Controller::isEnabled();` could return `false`
- When building from source, CMake now outputs more detailed information about dependencies.
- The new Matlab examplePointMass.m shows how to build and simulate a point-mass model.
- Fix OpenSense calibration algorithm to handle models facing an arbitrary direction. The calibration algorithm now aligns one axis of the provided Orientation Sensor data with the x-axis of the base segment (e.g. pelvis) of the model in default pose.
- For PrescribedController, the controls_file column labels can now be absolute paths to actuators (previously, the column labels were required to be actuator names).
- Fixed a critical bug in Induced Accelerations Analysis which prevents analysis to run when external forces are present ([PR #2847](https://github.com/opensim-org/opensim-core/pull/2808)).
- For PrescribedController, the controls_file column labels can now be absolute paths to actuators (previously, the column labels were required to be actuator names).
- CMCTool now supports the setSolveForEquilibrium() method inherited by AbstractTool, which allows users to disable a call to Model::equilibrateMuscles() when running CMC. This setting is true by default, so the default behavior remains the same.
- The Matlab utility osimTableToStruct() now handles column labels that start with a non-letter character by prepending 'a_' instead of 'unlabeled'.
- Removed `Path` abstract base class (PR #2844)
  - Unused by OpenSim and related projects
- Improved the performance of `ComponentPath` (PR #2844)
  - This improves the performance of component-heavy models by ~5-10 %
  - The behavior and interface of `ComponentPath` should remain the same
- The new Matlab CustomStaticOptimization.m guides the user to build their own custom static optimization code. 
- Dropped support for separate Kinematics for application of External Loads. ([PR #2770] (https://github.com/opensim-org/opensim-core/pull/2770)). 
- Refactored InverseKinematicsSolver to allow for adding (live) Orientation data to track, introduced BufferedOrientationsReference to queue data (PR #2855)
- `opensim.log` will only be created/opened when the first message is logged to it (PR #2880):
  - Previously, `opensim.log` would always be created, even if nothing was logged
- Added a CMake option, `OPENSIM_DISABLE_LOG_FILE` (PR #2880):
  - When set, disables `opensim.log` from being used by the logger by default when the first message is written to the log
  - Log messages are still written to the standard output/error streams
  - Previously, `opensim.log` would always be created - even if nothing was written to it (fixed above)
  - Setting `OPENSIM_DISABLE_LOG_FILE` only disables the automatic creation of `opensim.log`. File logging can still be manually be enabled by calling `Logger::addFileSink()`
  - This flag is `OFF` by default. So standard builds will still observe the existing behavior (`opensim.log` is created).
- Fix bug in visualization of EllipsoidJoint that was not attaching to the correct frame ([PR #2887] (https://github.com/opensim-org/opensim-core/pull/2887))
- Fix bug in error reporting of sensor tracking (PR #2893)
- Throw an exception rather than log an error message when an unrecognized type is encountered in xml/osim files (PR #2914)
- Added ScapulothoracicJoint as a builtin Joint type instead of a plugin (PRs #2877 and #2932)

v4.1
====
- Added `OrientationsReference` as the frame orientation analog to the location of experimental markers. Enables experimentally measured orientations from wearable sensors (e.g. from IMUs) to be tracked by reference frames in the model. A correspondence between the experimental (IMU frame) orientation column label and that of the virtual frame on the `Model` is expected. The `InverseKinematicsSolver` was extended to simultaneously track the `OrientationsReference` if provided. (PR #2412)
- Removed the undocumented `bool dumpName` argument from `Object::dump()` and made the method `const` so it can be safely called on `const` objects. (PR #2412)
- `MarkersReference` convenience constructors were updated to take a const reference to a `MarkerWeightSet` as its second argument. If a `Set` is not empty, then only the markers listed are used as reference signals. That means `InverseKinematicsTool` no longer tracks all experimental markers even those not in the `MarkerWeightSet`. One can quickly track all experimental markers (that have a corresponding model marker) by simply providing an empty `Set`, in which case all markers are assigned the default weight (typically 1.0).
- Model files from very old versions (pre 1.8.1) are not supported, an exception is thrown rather than fail quietly (issue #2395).
- Initializing a Component from an existing Component with correct socket connectees yields invalid paths (issue #2418).
- Reading DataTables from files has been simplified. Reading one table from a file typically uses the Table constructor except when the data-source/file contains multiple tables. (In these cases e.g. C3D files, use C3DFileAdapter.read method, then use functions in C3DFileAdapter to get the individual TimeSeriesTable(s)). Writing tables to files has not changed.
- Exposed convertMillimeters2Meters() in osimC3D.m. This function converts COP and moment data from mm to m and now must be invoked prior to writing force data to file. Previously, this was automatically performed during writing forces to file. 
- Methods that operate on SimTK::Vec<n> are now available through Java/Matlab and python bindings to add/subtract/divide/multiply vec<n> contents with a scalar (PR #2558)
- The new Stopwatch class allows C++ API users to easily measure the runtime of their code.
- If finalizeConnections() method was not called on a model after making changes and before printing, an exception is thrown to avoid creating corrupt model files quietly (PR #2529)
- Updated the docopt.cpp dependency so that OpenSim can be compiled with Visual C++ from Visual Studio 2019.
- Added `Blankevoort1991Ligament` force component which represents ligament fibers as non-linear path springs. The force-strain curve has a quadratic toe region at low strains and a linear stiffness region at high strains. (PR #2632)  
- Updated Simbody to 3.7 to fix an issue with the simbody-visualizer on macOS 10.15 Catalina.
- On Mac and Linux, we include a shell script opensim-install-command-line.sh to make OpenSim's command-line tools easily accessible.
- Added the compliant SmoothSphereHalfSpaceForce component, for use with direct collocation and Moco.
 

Converting from v4.0 to v4.1
----------------------------
- The `OpenSim::Array` constructor is now marked explicit, which prevents
  accidental implicit conversion to `Array`. If you relied on this implicit
  conversion, you will need to update your code to use the constructor
  explicitly.

Bug Fixes
---------
- Fixed bug in osimTable2Struct.m for renaming unlabelled markers (PR #2491)
- Fixed bug that resulted in an exception when reading C3D files without forces. Now, if the C3D doesn't contain markers or forces, an empty table will be returned (PR #2421) 
- Fix bug that resulted in activations and forces reported for Actuators that are disabled during StaticOptimization (issue #2438) Disabled actuators are now ignored in StaticOptimization.
- OpenSim no longer supports model file formats predating version 1.8.1 (PR #2498)
- FunctionBasedBushingForce now applies damping if specified (it was incorrectly ignored in 4.0) issue #2512
- TRCFileAdapter.write() uses the number of columns and rows in the supplied dataTable to set the "NumMarkers" and "NumRows" Metadata in the output file. Users won't have to set this metadata string manually.  #2510

Documentation
-------------


Other Changes
-------------
- Performance of reading large data files has been significantly improved. A 50MB .sto file would take 10-11 min to read now takes 2-3 seconds. (PR #2399)
- Added Matlab example script of plotting the Force-length properties of muscles in a models; creating an Actuator file from a model; 
building and simulating a simple arm model;  using OutputReporters to record and write marker location and coordinate values to file.
- Added Python example that demonstrates how to run an optimization using the cma package and how to avoid an expensive call to `initSystem()` within the objective function. (PR #2604)
- OpenSim 4.1 ships with Python3 bindings as default. It is still possible to create bindings for Python2 if desired by setting CMake variable OPENSIM_PYTHON_VERSION to 2
- For CMake, the option OPENSIM_COPY_DEPENDENCIES option is now an advanced option, and a warning is provided if this option is off but wrapping is turned on.

v4.0
====

Converting from v3.x to v4.0
-----------------------------
- A significant difference between v3.3 and 4.0 is the naming of dependencies. Unique names were not enforced in 3.3, which led to undefined behavior. In 4.0, Component pathnames must be unique. That is a Component must be unique with respect to its peers. A Model named *model* cannot have multiple subcomponents with the name *toes* either as bodies or joints, because the pathname */model/toes* will not uniquely identify the Component. However, multiple *toes* bodies can be used as long as they are not subcomponents of the same Component. For example, a *device* Component with a *toes* Body will have no issues since this *toes* Body has a unique pathname, */model/device/toes*, which is unambiguous. One could also create a multi-legged model, where each leg is identical, with *hip* and *knee* joints and *upper* and *lower* bodies, but each being unique because each `Leg` Component that contains the leg subcomponents, is uniquely named like */model/leg1* and */model/leg4/* and thus all of their subcomponents are unique, e.g.: */model/leg1/knee* vs. */model/leg4/knee*.
- Component naming is more strictly enforced and names with spaces are no longer accepted. Spaces are only allowable as separators for `Output` or `Channel` names that satisfy a list `Input`. (PR #1955)
- The Actuator class has been renamed to ScalarActuator (and `Actuator_` has been renamed to `Actuator`) (PR #126).
  If you have subclassed from Actuator, you must now subclass from ScalarActuator.
- Methods like `Actuator::getForce` are renamed to use "Actuator" instead (e.g., `Actuator::getActuator`) (PR #209).
- Markers are now ModelComponents (PR #188). Code is included for conversion on serialization/de-serialization.
- MarkerSet::addMarker() was removed (PR #1898). Please use Model::addMarker() to add markers to your model.
- `Body::getMassCenter` now returns a `Vec3` instead of taking a `Vec3` reference as an argument (commit cb0697d98).
- The following virtual methods in ModelComponent have been moved:
  - connectToModel -> extendConnectToModel
  - addToSystem -> extendAddToSystem
  - initStateFromProperties -> extendInitStateFromProperties
  - setPropertiesFromState -> extendSetPropertiesFromState

  The original methods (without `extend`) still exist, but they are now non-virtual.
  To invoke `connectToModel` on an entire Model, you still call `Model::connectToModel`.
  This change has been made to make a distinction between the user interface and
  the Component developer (extension) interface. **IMPORTANT** The calls to
  `Super::addToSystem`, etc. in the implementation of these methods must now
  also use the `extend` variants. Otherwise, you will enter into an infinite recursion.
- OpenSim now makes substantial use of C++11 features; if you compile OpenSim, your compiler
  must support C++11. Also, any C++ project in which you use OpenSim must also be compiled with C++11.
- The following components have been upgraded to use Sockets to connect to
  other components they depend on (instead of string properties):
  - ContactGeometry (ContactSphere, ContactHalfSpace, ContactMesh)
- Many of the methods in ScaleTool have now been marked const.
- We created a new unified command line interface that will replace the
  single-tool command line executables (`scale`, `ik`, `id`, `rra`, `cmc`,
  etc.).
  - `scale -S setup.xml` -> `opensim run-tool setup.xml`.
  - `scale -PS` -> `opensim print-xml scale`
  - `scale -PropertyInfo ...` -> `opensim info ...`
  - `versionUpdate ...` -> `opensim update-file ...`
- The `CoordinateSet` property in `Joint` has been replaced with a `coordinates`
  list property and enumerations have been added for accessing the Coordinates
  owned by a Joint. Code like `myPlanarJoint.getCoordinateSet()[0]` now becomes
  `myPlanarJoint.getCoordinate(PlanarJoint::Coord::RotationZ)` (PRs #1116,
  #1210, and #1222).
- The `reverse` property in Joint can no longer be set by the user; Model uses
  SimTK::MultibodyGraphMaker to determine whether joints should be reversed when
  building the multibody system. The joint's transform and coordinates maintain
  a parent->child sense even if the joint has been reversed. For backwards
  compatibility, a joint's parent and child PhysicalFrames are swapped when
  opening a Model if the `reverse` element is set to `true`.
- The `MotionType` of a `Coordinate` is now fully determined by the Joint. The
  user cannot set the `MotionType` for a `Coordinate`. There are instances such
  as in the *leg6dof9musc* and *Rajagopal2015* models, where a `Coordinate` was
  assigned an incorrect type (e.g. when a coordinate of a `CustomJoint` is not a
  measure of a Cartesian angle). In 4.0, the coordinate is correctly marked as
  `Coupled` since a function couples the coordinate value to the angular
  displacement of the patella in Cartesian space. **NOTE**, this causes issues
  (e.g.  opensim-org/opensim-gui#617, #2088) when using kinematics files
  generated in 3.3 (or earlier) where `Rotational` coordinates have been
  converted to degrees. Because OpenSim 4.0 does not recognize the coordinate's
  `MotionType` to be `Rotational` it will not convert it back to radians
  internally. For motion files generated prior to 4.0 where the file has
  `inDegrees=yes`, please use the following conversion utility:
  `updatePre40KinematicsFilesFor40MotionType()`. When loading a pre-4.0 model,
  OpenSim will warn users of any changes in `MotionType` when updating an
   existing model to OpenSim 4.0.
- `Manager::integrate(SimTK::State&)` has been removed and replaced by
  `Manager::integrate(double)`. You must also now call
  `Manager::initialize(SimTK::State&)` before integrating or pass the
  initialization state into a convenience constructor. Here is a
   before-after example (see the documentation in the `Manager` class
   for more details):
  - Before:
    - Manager manager(model);
    - manager.setInitialTime(0.0);
    - manager.setFinalTime(1.0);
    - manager.integrate(state);
  - After:
    - Manager manager(model);
    - state.setTime(0.0);
    - manager.initialize(state);
    - manager.integrate(1.0);
  - After (using a convenience constructor):
    - state.setTime(0.0);
    - Manager manager(model, state);
    - manager.integrate(1.0);
- `Manager::setIntegrator(SimTK::Integrator)` has been removed and replaced by
  `Manager::setIntegratorMethod(IntegratorMethod)` which uses an enum and can
  be used by the MATLAB/Python interface. See the method's documentation for
  examples. Integrator settings are now handled by the Manager through the
  following new functions:
  - setIntegratorAccuracy(double)
  - setIntegratorMinimumStepSize(double)
  - setIntegratorMaximumStepSize(double)
  - setIntegratorInternalStepLimit(int)
- `Muscle::equilibrate(SimTK::State&)` has been removed from the Muscle interface in order to reduce the number and variety of muscle equilibrium methods. `Actuator::computeEquilibrium(SimTK::State&)` is overridden by Muscle and invokes pure virtual `Muscle::computeInitialFiberEquilibrium(SimTK::State&)`.
- `Millard2012EquilibriumMuscle::computeFiberEquilibriumAtZeroVelocity(SimTK::State&)` and `computeInitialFiberEquilibrium(SimTK::State&)` were combined into a single method:
`Millard2012EquilibriumMuscle::computeFiberEquilibrium(SimTK::State&, bool useZeroVelocity)`
where fiber-velocity can be estimated from the state or assumed to be zero if the flag is *true*.
- `Millard2012EquilibriumMuscle::computeInitialFiberEquilibrium(SimTK::State&)` invokes `computeFiberEquilibrium()` with `useZeroVelocity = true` to maintain its previous behavior.
- `Model::replaceMarkerSet()` was removed. (PR #1938) Please use `Model::updMarkerSet()` to edit the model's MarkerSet instead.
- The argument list for `Model::scale()` was changed: the `finalMass` and
  `preserveMassDist` arguments were swapped and the `preserveMassDist` argument
  is no longer optional. The default argument for `preserveMassDist` in OpenSim
  3.3 was `false`. (PR #1994)
- A GeometryPath without PathPoints is considered invalid, since it does not
represent a physical system. You must specify PathPoints to define a valid
GeometryPath for a Muscle, Ligament, PathSpring, etc... that is added to a
Model. (PR #1948)
  - Before (no longer valid):
    ```cpp
    Model model;
    Thelen2003Muscle* muscle = new Thelen2003Muscle("muscle", ...);
    // GeometryPath throws: "A valid path requires at least two PathPoints."
    model.addForce(muscle);
    ```
  - After (now required):
    ```cpp
    Model model;
    Thelen2003Muscle* muscle = new Thelen2003Muscle("muscle", ...);
    // require at least two path points to have a valid muscle GeometryPath
    muscle->addNewPathPoint("p1", ...);
    muscle->addNewPathPoint("p2", ...);
    model.addForce(muscle);
    ```
- The JointReaction analysis interface has changed in a few ways:
  - "express_in_frame" now takes a `Frame` name. "child" and "parent" keywords are also still accepted, provided that no Frame is named "child" or "parent"
  - If the number of elements in "apply_on_bodies" or "express_in_frame" is neither of length 1 or the same length as indicated by "joint_names", an exception is thrown. This was previously a warning.
- Updated wrapping properties


Composing a Component from other components
-------------------------------------------
Component now maintains a list property of *components* which it owns. You add
a (sub) Component to a *parent* Component by calling `addComponent` and passing
a heap allocated (`new Component`) to the parent which you want to take
ownership of the new subcomponent. Ownership determines how the subcomponent is serialized
(appears within the parent) and the order in which of Component interface methods (above)
are propagated to the subcomponent. Access to contained components is provided through
`getComponent<C>(path)` or `getComponentList<C>` where `C` is any Component type (default
is `Component` to get all subcomponents). These methods always traverse down into
a Component's list of components.  All subcomponents that are properties of (and thus owned by)
a parent Component are accessible this way. The Model's typed %Sets and `add####()` methods
are no longer necessary to compose a Model, since any Component can now be composed of
components. `Model` still supports `addd####()` methods and de/serialization of Sets,
but components added via `addComponent` are NOT included in the Sets but contained
in the Component's *components* property list. Details in PR#1014. **Note**, it is now
strictly required that immediate subcomponents have unique names. For example, a Model cannot contain two bodies in its `BodySet` named *tibia* or a Body and a Joint named *toes*, since it is ambiguous as to which *tibia* `Body` or *toes* `Component` is being referenced.

Bug Fixes
---------
- Fixed a typo in one of the method names for AbstractTool verifyUniqueComulnLabels -> verifyUniqueColumnLabels (PR #130)
- Fixed bug where Body VisibleObject was not serialized when writing a model to XML (PR #139)
- Fixed memory leaks in AssemblySolver and using Simtk::XML (PR #176)
- Fixed model mass scaling. When 'preserve mass distribution' is unchecked (GUI) the input mass was previously not respected and the resulting scaled model mass does not equal the input mass. The modelscaler() now alters the body masses and inertias to match the input mass. (PR #230)
- Fixed a bug in the equilibrium solution of Millard and Thelen muscles, where the initial activation and fiber-length values (for solving for equilibrium) were always coming from the default values. This was unnecessary, because unless specified otherwise, the state automatically contains the default values. This fixes an issue where initial states activations from a file were not respected by the Forward Tool and instead, the initial activations would revert to the model defaults. (PR #272)
- Fixed a bug where MuscleAnalysis was producing empty moment arm files. We now avoid creating empty Moment and MomentArm storage files when `_computeMoments` is False. (PR #324)
- Fixed bug causing the muscle equilibrium solve routine in both Thelen2003Muscle and Millard2012EquilibriumMuscle to fail to converge and erroneously return the minimum fiber length. The fix added a proper reduction in step-size when errors increase and limiting the fiber-length to its minimum. (PR #1728)
- Fixed a bug where Models with Bodies and Joints (and other component types) with the same name were loaded without error. Duplicately named Bodies were simply being ignored and only the first Body of that name in the BodySet was being used, for example, to connect a Body to its parent via its Joint, or to affix path points to its respective Body. Now, duplicate names are flagged and renamed so they are uniquely identified. (PR #1887)
- Fixed bug and speed issue with `model.setStateVariableValues()` caused by enforcing constraints after each coordinate value was being set (PR #1911). Removing the automatic enforcement of constraints makes setting all state values much faster, but also requires calling `model.assemble()` afterwards. Enforcing constraints after setting each coordinate value individually was also incorrect, since it neglected the effect of other coordinate changes have on the current coordinate. All coordinate values must be set before enforcing constraints.
- Fixed a bug that resulted in incorrect Ligament resting lengths after scaling.
  (PR #1994)

New Classes
-----------
- Added a BodyActuator component, which applies a spatial force on a specified Point of a Body (PR #126)
- Created Frame, PhysicalFrame, OffsetFrame, PhysicalOffsetFrame, Station and Marker ModelComponents (PR #188, PR #325, PR #339). Marker did not previously comply with the Model Component interface.
- A Body is a PhysicalFrame
- Connections to Bodies upgraded to PhysicalFrames and locations on these frames are now represented by PhysicalOffsetFrame (PR #370)
- Joints were refactored so that the base Joint manages the parent and child frame connections, including the definition of local PhysicalOffsetFrames to handle offsets defined as separate location and orientation properties. (PR #589)  
- The WeldConstraint and BushingForces (BushingForce, CoupledBushingForce, FunctionBasedBushingForce, and ExpressionBasedBushingForce) were similarly unified (like Joints) to handle the two Frames that these classes require to operate. A LinkTwoFrames intermediate class was introduced to house the common operations. Convenience constructors for WeldConstraint and BushingFrames were affected and now require the name of the Component as the first argument. (PR #649)
- The new StatesTrajectory class allows users to load an exact representation of previously-computed states from a file. (PR #730)
- Added Point as a new base class for all points, which include: Station, Marker, and PathPoints

- Added OutputReporter as an Analysis so that users can use the existing AnalyzeTool and ForwardTool to extract Output values of interest, without modifications to the GUI. (PR #1991)


Removed Classes
---------------
The following classes are no longer supported in OpenSim and are removed in OpenSim 4.0.
- Muscle class `ContDerivMuscle_Depredated`.

MATLAB and Python interfaces
----------------------------
- The SimbodyMatterSubsystem class--which provides operators related to the mass
matrix, Jacobians, inverse dynamics, etc.--is now accessible in MATLAB and
Python (PR #930).
- Changed wrapping of `SimTK::Array_<OpenSim::CoordinateReference>` from `ArrayCoordinateReference` to `SimTKArrayCoordinateReference` for consistency with other classes. (PR #1842)

MATLAB interface
----------------
- The configureOpenSim.m function should no longer require administrator
  privileges for most users, and gives more verbose output to assist with
  troubleshooting.
- New MATLAB examples were added: Hopper-Device and Knee-Reflex.

Python interface
----------------
- Improved error handling. Now, OpenSim's error messages show up as exceptions
in Python.
- The Python bindings can now be built for Python 3 (as well as Python 2).

Other Changes
-------------
- Support for compiling the source code with Microsoft Visual Studio 2017.
- There is now a formal CMake mechanism for using OpenSim in your own C++
  project. See cmake/SampleCMakeLists.txt. (PR #187)
- Substantial cleanup of the internal CMake scripts.
- Lepton was upgraded to the latest version (PR #349)
- Made Object::print a const member function (PR #191)
- Improved the testOptimization/OptimizationExample to reduce the runtime (PR #416)
- InverseKinematics tool outputs marker error .sto file if report error flag is true.
- Marker location file output name in IK changed to reflect trial name for batch processing.
- Created a method `ScaleTool::run()`, making it easier to run the Scale Tool
programmatically in MATLAB or python.
- Thelen2003Muscle, Millard2012EquilibriumMuscle, and
  Millard2012AccelerationMuscle now throw an exception if the force equilibrium
  calculation fails to converge (PR #1201).
- Thelen2003Muscle and Millard2012EquilibriumMuscle no longer clamp excitations (i.e. controls)
  internally. If controls are out of bounds an Exception is thrown. Also, the
  `min_control` property now defaults to the `minimum_activation`. It is the
  responsibility of the controller (or solver) to provide controls that are
  within the valid ranges defined by the Actuators and that includes the
  specific bounds of Muscle models. (PR #1548)
- The `buildinfo.txt` file, which contains the name of the compiler used to
  compile OpenSim and related information, is now named `OpenSim_buildinfo.txt`
  and may be installed in a different location.
- macOS and Linux users should no longer need to set `LD_LIBRARY_PATH` or
  `DYLD_LIBRARY_PATH` to use OpenSim libraries.
- The `scale()` method was removed from the `SimbodyEngine` class (the contents
  were moved into `Model::scale()`). (PR #1994)
- Any class derived from ModelComponent can now add its own implementation of
  `extendPreScale()`, `extendScale()`, and/or `extendPostScale()` to control how
  its properties are updated during scaling. (PR #1994)
- The source code for the "From the Ground Up: Building a Passive Dynamic
  Walker Example" was added to this repository.
- OpenSim no longer looks for the simbody-visualizer using the environment
  variable `OPENSIM_HOME`. OpenSim uses `PATH` instead.
- The Thelen2003Muscle now depend on separate components for modeling pennation,
  and activation dynamics.

Documentation
-------------
- Improved Doxygen layout and fixed several bugs and warnings (various)
- All mentions of SimTK/Simbody classes in OpenSim's Doxygen now provide links directly to SimTK/Simbody's doxygen.
- Added a detailed README.md wtith build instructions, as well as guides to contributing and developing (CONTRIBUTING.md).
- Included GIFs in Doxygen for several commonly used Joint types<|MERGE_RESOLUTION|>--- conflicted
+++ resolved
@@ -13,13 +13,10 @@
 - Fixed an issue with SWIG with `OpenSim::Body::getRotationInGround()` where it would return an object without the correct `SimTK::Rotation` methods.
 - Fixed OpenSim::Arrow start_point property being ignored
 - Fixed objects being set as not up to date with their properties by finalizeFromProperties
-<<<<<<< HEAD
 - Throw exception if body masses are either NaN or -ve (Issue #3130)
-
-=======
 - Fixed issue #3176 where McKibbenActuator is not registered and can't be serialized to XML files
 - 
->>>>>>> 21be5c72
+
 v4.3
 ====
 - Introduced IMU component that models a typical Inertial Measurement Unit (IMU) with corresponding outputs for orientation, accelerometer, and gyroscope signals. 
