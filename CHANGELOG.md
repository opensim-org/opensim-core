--- conflicted
+++ resolved
@@ -13,11 +13,9 @@
 - Modifed the swig interface files to make OpenSim::PathPointSet adopt new PathPoints inserted into it. (Issue #3276)
 - Remove references to obsoleted dependency BTK, use ezc3d exclusively.
 - Fixed an issue with IPOPT libraries when building OpenSim with `OPENSIM_WITH_CASADI = ON` but `OPENSIM_WITH_TROPTER = OFF` (Issue #3267).
-<<<<<<< HEAD
+- Removed all references to deprecated environment variable `OPENSIM_HOME`.
 - Fix issue where templatized Property classes are not available to Objects defined in plugins.
-=======
-- Removed all references to deprecated environment variable `OPENSIM_HOME`.
->>>>>>> 2c4045e5
+
 
 v4.4
 ====
