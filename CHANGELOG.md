--- conflicted
+++ resolved
@@ -35,12 +35,8 @@
 - Implemented `generateDecorations()` for `Station` to allow visualization in the Simbody visualizer. (#4169)
 - Added `Component::removeComponent` and `Component::extractComponent` methods, which enable removing subcomponents that were previously added via `Component::addComponent` or the `<components>` XML element (#4174).
 - Updated required language level to C++20. (#3929)
-<<<<<<< HEAD
 - Python API accepts Path objects instead of only strings
-=======
 - Breaking: removed the `operator==` and `operator<` overloads in `ControlLinearNode` and replaced usages with the equivalent utility functions `isEqual()` and `isLessThan()`. (#4095)
-
->>>>>>> ff9fbac5
 
 v4.5.2
 ======
