This document lists the changes to `opensim-core` that are
introduced with each new version, starting with version 4.0. When possible, we provide the
GitHub issues or pull requests that
are related to the items below. If there is no issue or pull
request related to the change, then we may provide the commit.

This is not a comprehensive list of changes but rather a hand-curated collection of the more notable ones. For a comprehensive history, see the [OpenSim Core GitHub repo](https://github.com/opensim-org/opensim-core).

v4.6
====
- The performance of `getStateVariableValue`, `getStateVariableDerivativeValue`, and `getModelingOption` was improved in
  the case where provided string is just the name of the value, rather than a path to it (#3782)
- Fixed bugs in `MocoStepTimeAsymmetryGoal::printDescriptionImpl()` where there were missing or incorrect values printed. (#3842)
- Added `ModOpPrescribeCoordinateValues` which can prescribe motion of joints in a model given a table of data. (#3862)
- Fixed bugs in `convertToMocoTrajectory()` and `MocoTrajectory::resampleWithFrequency()` by updating `interpolate()` to
  allow extrapolation using the `extrapolate` flag. Combined with the `ignoreNaNs` flag, this prevents NaNs from
  occurring in the output. (#3867)
- Added `Output`s to `ExpressionBasedCoordinateForce`, `ExpressionBasedPointToPointForce`, and `ExpressionBasedBushingForce` for accessing force values. (#3872)
- `PointForceDirection` no longer has a virtual destructor, is `final`, and its `scale` functionality
  has been marked as `[[deprecated]]` (#3890)
- Added `ExpressionBasedFunction` for creating `Function`s based on user-defined mathematical expressions. (#3892)
- Added `ForceProducer`, `ForceConsumer`, and `ForceApplier`, which are fundamental APIs for force-producing
  components. The `ForceProducer` API was also rolled out to a variety of existing `Force` components, which
  means that API users can now now ask many `Force` components what forces they produce (see #3891 for a
  comprehensive overview).
- Made improvements to `MocoUtilities::createExternalLoadsTableForGait()`: center of pressure values are now set to zero, rather
  than NaN, when vertical force is zero, and the vertical torque is returned in the torque columns (rather than the sum of the
  sphere torques) to be consistent with the center of pressure GRF representation.
- Fixed an issue where a copy of an `OpenSim::Model` containing a `OpenSim::ExternalLoads` could not be
  finalized (#3926)
- Updated all code examples to use C++17 (after a few months of compiling as C++14 : #3929).
- Added class `OpenSim::StateDocument` as a systematic means of serializing and deserializing a complete trajectory
  (i.e., time history) of all states in the `SimTK::State` to and from a single `.ostates` file. Prior to `StatesDocument`,
  only the trajectories of continuous states (e.g., joint angles, joint speeds, muscle forces, and the like) could be systematically
  written to file, either in the form of a `Storage` file or as a `TimeSeriesTable` file, leaving discrete states (e.g., muscle
  excitations and contact model anchor points) and modeling options (e.g., joint clamps) unserialized. `StatesDocument`, on the
  other hand, serializes all continuous states, discrete states, and modeling options registered with `OpenSim::Component`.
  Whereas neither `Storage` files nor `TimeSeriesTable` files are currently able to handle mixed variable types, `StatesDocument`
  is able to accommodate variables of type `bool`, `int`, `double`, `Vec2`, `Vec3`, `Vec4`, `Vec5`, and `Vec6` all in the same
  `.ostates` file. `.ostate` files are written in `XML` format and internally carry the name of the OpenSim model to which the
  states belong, a date/time stamp of when the file was written, and a user-specified note. `.ostate` files also support a
  configurable output precision. At the highest ouput precsion (~20 significant figures), serialization/deserialization is
  a lossless process. (#3902)
- Improved `OpenSim::IO::stod` string-to-decimal parsing function by making it not-locale-dependant (#3943, #3924; thanks @alexbeattie42)
- Improved the performance of `ComponentPath` traversal (e.g. as used by `Component::getComponent`, `Component::getStateVariableValue`)
- Added Python and Java (Matlab) scripting support for `TimeSeriesTable_<SimTK::Rotation>`. (#3940)
- Added the templatized `MocoStudy::analyze<T>()` and equivalent scripting counterparts: `analyzeVec3`, `analyzeSpatialVec`, `analyzeRotation`. (#3940)
- Added `ConstantCurvatureJoint` to the SWIG bindings; it is now available in Matlab and Python (#3957). 
- Added methods and `Output`s for calculating the angular momentum of a `Body`. (#3962)
- Updated `TabOpLowPassFilter` so that by default the processed table is trimmed to the original time range after padding and filtering. 
  The original behavior (no trimming) can be enabled via the new property `trim_to_original_time_range`. (#3969)
- Make `InverseKinematicsSolver` methods to query for specific marker or orientation-sensor errors more robust to invalid names or names not 
  in the intersection of names in the model and names in the provided referece/data. Remove methods that are index based from public interface.(#3951) 
- Replace usages of `OpenSim::make_unique` with `std::make_unique` and remove wrapper function now that C++14 is used in OpenSim (#3979). 
- Add utility method `createVectorLinspaceInterval` for the `std::vector` type and add unit tests. Utilize the new utility method to fix a bug (#3976) 
  in creating the uniformly sampled time interval from the experimental data sampling frequency in `APDMDataReader` and `XsensDataReader` (#3977).
- Fix Point Kinematics Reporter variable and initialization error and add unit tests (#3966)
- `OpenSim::ContactHalfSpace`, `OpenSim::ContactMesh`, and `OpenSim::ContactSphere` now check their associated `Appearance`'s `is_visible` flag when deciding whether to emit their associated decorations (#3993).
- The message associated with `OpenSim::PropertyException` now includes the full absolute path to the component that threw the exception (#3987).
- Add an improved uniform sampling check for `std::vector` containers to `CommonUtilities` and use the implemented method in the `TableUtilities::filterLowpass` method (#3968, #3978).
- Several bugs in `OpenSim::ExpressionBasedBushingForce::generateDecorations` were fixed:
  - It will now check for `0.0` values for `visual_aspect_ratio`, `moment_visual_scale`,
    and `force_visual_scale` when emitting decorations, skipping emission where `0.0` is
    found (previously: it would emit objects scaled by 0.0, causing downstream issues).
  - It will only emit decorations when called with `fixed` set to `false` (previously, frame
    decorations were emitted for both `true` and `false`, resulting in double-emission).
  - It will now check for NaNed vectors coming from the underlying expression, skipping emission
    if one is detected (previously: it would emit decorations with `NaN`ed transforms).
- `PolynomialPathFitter` now allows fitting paths that depend on more than 6 coordinates, matching recent changes to `MultivariatePolynomialFunction` (#4001).
<<<<<<< HEAD
- Added the property `activation_dynamics_smoothing` to `DeGrooteFregly2016Muscle`. This property uses the model's original value of 0.1 as a 
  default, but users may consider increasing this value (e.g., 10.0) so that the activation and deactivation speeds of the model better match the 
  activation and deactivation time constants.

=======
- If an `Object` cannot be found when loading a list property from XML, a warning will now be emitted to the log (previously: it was emitted to `std::cerr`, #4009).
>>>>>>> 061f9421

v4.5.1
======
- Added support for list `Socket`s via the macro `OpenSim_DECLARE_LIST_SOCKET`. The macro-generated method
  `appendSocketConnectee_*` can be used to connect `Object`s to a list `Socket`. In addition, `Component` and Socket have
  new `getConnectee` overloads that take an index to a desired object in the list `Socket` (#3652).
- Added `ComponentPath::root()`, which returns a `ComponentPath` equivalent to "/"
- Added `ComponentPath::separator()`, which returns the separator that's placed between elements of the path (i.e. `'/'`)
- `ComponentPath` is now less-than (`<`) comparable, making it usable in (e.g.) `std::map`
- `ComponentPath` now has a `std::hash<T>` implementation, making it usable in (e.g.) `std::unordered_map`
- Added `.clear()` and `.empty()` to `ComponentPath` for more parity with `std::string`'s semantics
- Added `tryGetSocket` and `tryUpdSocket` to the `Component` interface, which provides a non-throwing way of
  querying a component's sockets by name (#3673)
- Added `tryGetOutput` and `tryUpdOutput` to the `Component` interface, which provides a non-throwing way of
  querying a component's outputs by name (#3673)
- The XMLDocument that is held within OpenSim::Object is now reference-counted, to help ensure
  it is freed (e.g. when an exception is thrown)
- Calling `getConnectee` no longer strongly requires that `finalizeConnection` has been called on the socket. The
  implementation will now fall back to the (slower) method of following the socket's connectee path property. This
  is useful if (e.g.) following sockets *during* a call to `Component::finalizeConnections`
- `Controller` now manages the list of controlled actuators using a list `Socket` instead of a `Set<Actuators>` (#3683).
  The `actuator_list` property has been removed from `Controller` in lieu of the list `Socket`, which appears as
  `socket_actuators` in the XML. This change also necessitated the addition of an added `initSystem()` call in
  `AbstractTool::updateModelForces()` so that connected actuators have the same root component as the `Model`
  at the time of `Socket` connection. Finally, `PrescribedController::prescribeControlForActuator(int, Function*)` is
  now deprecated in favor of `PrescribedController::prescribeControlForActuator(const std::string&, Function*)`.
- Bumped the version of `ezc3d` to 1.5.8, which can now deal properly with Type-3 force platforms and c3d from Shadow
- Added `StationDefinedFrame` component, which is a `Frame` component that automatically computes its position and
  orientation from `Station`s in the model
- Models with `PrescribedController`s are now supported by Moco (#3701). Controls for actuators controlled by
  `PrescribedController`s are now excluded from the optimization problem.
- Fixed documentation error in `Umberger2010MuscleMetabolicsProbe` where muscle mass was incorrectly omitted for the
  activation maintenance rate.
- Methods are now available in `OpenSim::Component` for generating a list of all `ModelingOption`s and `DiscreteVariable`s in an `OpenSim::Model` or other `Component`. (#3745)
- `OpenSim::Component` accessor methods for `ModelingOption`s and `DiscreteVariables`s now accept both absolute and relative component paths. (#3745)
- `DiscreteVariables` in OpenSim can now be a range of numerical types, including `bool`, `int`, `double`, `Vec2`, `Vec3`, ..., `Vec6`, and `Quaternion`. (#3745)
- `DiscreteVariable`s and `ModelingOption`s allocated natively in Simbody can now be added to an `OpenSim::Component` and accessed via its `Component` API. To support this capability, `getDiscreteVariableIndex()` has been replaced by `getDiscreteVariableIndexes()` which returns both the index of the discrete variable and the index of the `SimTK::Subsystem` to which the descrete variable belongs. (#3745)
- Computationally efficient methods are now available for extracting the time histories of individual state variables, discrete states, and modeling options from a state trajectory (i.e., a `SimTK::Array_<SimTK::State>`). Collectively, these methods form the basis for performing a comprehensive serialzation of a state trajectory to file. (#3745)
- Computationally efficient methods are now available for building a state trajectory (i.e., a `SimTK::Array_<SimTK::State>`) from the time histories of individual state variables, discrete states, and modeling options. Collectively, these methods form the basis for performing a comprehenvise deserialization of a states trajectory from file. (#3745)
- Added `Model::calcForceContributionsSum()`, a wrapper method for `GeneralForceSubsystem` for efficiently
  calculating a subset of a model's body and mobility forces. (#3755)
- Added `Force::getForceIndex()` to allow accessing the `SimTK::ForceIndex` for force elements. (#3755)
- Improved performance in `MultivariatePolynomialFunction` and added convenience methods for automatically generating function derivatives (#3767).
- Added options to `PolynomialPathFitter` for including moment arm and lengthening speed functions in generated `FunctionBasedPath`s (#3767).
- The signature for `PrescribedController::prescribeControlForActuator()` was changed to take a `Function` via a const reference rather than a
pointer to avoid crashes in scripting due to invalid pointer ownership (#3781).
- Added option to `PolynomialPathFitter` to use stepwise regression for fitting a minimal set of polynomial coefficients for a `FunctionBasedPath` (#3779).
- Fixed a bug in SimulationUtilities::analyze<T> that would provide an incorrectly sized control vector to
  the model if controls were missing from the input controls table. (#3769)
- Added InputController, an intermediate abstract class of Controller that provides supports for controllers
  that map scalar control values from a list Input (connected to Outputs from one or more ModelComponents)
  to model actuator controls. (#3769)
- Updated Moco stack to use Casadi 3.6.5, IPOPT 3.14.16, and compatible MUMPS and Metis. (#3693, #3807)
- Upgrade Python and NumPy versions to 3.10 and 1.25, repectively, in ci workflow (#3794).
- Fixed bug in `report.py` preventing plotting multiple MocoParameter values. (#3808)
- Added SynergyController, a controller that computes controls for a model based on a linear combination of a set of Input control signals and a set of synergy vectors. (#3796)
- Fixed bug in `OpenSim::PiecewiseLinearFunction` that prevented proper initialization of the coefficient array when the number of function points is equal to 1. (#3817)
- Updated `PolynomialPathFitter` to use all available hardware threads during parallelization. (#3818)
- Exposed `TimeSeriesTable::trimToIndices` to public API. (#3824)
- Fixed bug in `Logger::cout`, now it works at any logger level. (#3826)
- Fixed bugs in `MocoCasOCProblem` and `CasOC::Problem` with incorrect string formatting. (#3828)
- Fixed `MocoOrientationTrackingGoal::initializeOnModelImpl` to check for missing kinematic states, but allow other missing columns. (#3830)
- Improved exception handling for internal errors in `MocoCasADiSolver`. Problems will now abort and print a descriptive error message (rather than fail due to an empty trajectory). (#3834)
- Upgraded the Ipopt dependency Metis to version 5.1.0 on Unix and macOS to enable building on `osx-arm64` (#3874).


v4.5
====
- Added `AbstractGeometryPath` which is a base class for `GeometryPath` and other path types (#3388). All path-based
forces now own the property `path` of type `AbstractGeometryPath` instead of the `GeometryPath` unnamed property. Getters
and setters have been added to these forces to provide access to concrete path types (e.g., `updPath<T>`). In `Ligament`
and `Blankevoort1991Ligament`, usages of `get_GeometryPath`, `upd_GeometryPath`, etc., need to be updated to
`getGeometryPath`, `updGeometryPath`, etc., or a suitable alternative.
- Fixed a minor memory leak when calling `OpenSim::CoordinateCouplerConstraint::setFunction` (#3541)
- Increase the number of input dimensions supported by `MultivariatePolynomialFunction` to 6 (#3386)
- Added `Assertion.h` and associated `OPENSIM_ASSERT*` macros (#3531)
- Replaced uses of `assert` with `OPENSIM_ASSERT`, so that assertion may be configured via cmake in the future, and
  so that OpenSim (esp. debug builds) throw instead of terminating the process (#3531)
- Fixed mis-indexing into an `OpenSim::ObjectProperty` now throws an exception rather than segfaulting (#3347)
- `PointToPointSpring` now throws an exception on finalizing connections if both sides of the spring
  are connected to the same base frame (#3485)
- Clarified that `OpenSim::Controller`'s `actuator_list` takes a list of actuator names, rather than paths (#3484)
- Deleting elements from an `OpenSim::Coordinate` range now throws an exception during `finalizeFromProperties` (previously:
  it would let you do it, and throw later when `Coordinate::getMinRange()` or `Coordinate::getMaxRange()` were called, #3532)
- Added `FunctionBasedPath`, a class for representing paths in `Force`s based on `Function` objects (#3389)
- Introduced the method `Model::getCoordinateNamesInMultibodyTreeOrder` for convenient access to internal coordinate ordering for scripting users (#3569)
- Fixed a bug where constructing a `ModelProcessor` from a `Model` object led to an invalid `Model`
- Added `LatinHypercubeDesign`, a class for generating Latin hypercube designs using random and algorithm methods (#3570)
- Refactor c3dExport.m file as a Matlab function (#3501), also expose method to allow some operations on tableColumns
  (multiplyAssign) to speed up data processing.
- Fixed xml-related memory leaks that were occuring when deserializing OpenSim models. (Issue #3537, PR #3594)
- Fixed a minor bug when the locally installed package (via `pip`) couldn't find the dependencies (PR #3593). Added `data_files` argument to the `setup.py` to copy all the dependencies into the opensim package folder in the Python environment.
- Added `PolynomialPathFitter`, A utility class for fitting a set of `FunctionBasedPath`s to existing geometry-path in
  an OpenSim model using `MultivariatePolynomialFunction`s (#3390)
- Added `examplePolynomialPathFitter.py`, a scripting example that demonstrates how to use `PolynomialPathFitter` (#3607)
- Fixed a bug where using `to_numpy()` to convert `RowVectorView`s to Python arrays returned incorrect data (#3613)
- Bumped the version of `ezc3d` which can now Read Kistler files
- Updated scripting method addTableMetaDataString to support overwriting metadata value for an existing key (#3589)
- Exposed simbody methods to obtain GravityForces, MobilityForces and BodyForces (#3490)
- Simbody was updated such that the headers it transitively exposes to downstream projects are compatible with C++20 (#3619)
- Moved speed computation from `computeForce` in children of `ScalarActuator` to dedicated `getSpeed` function.
- Fix type problem with BufferedOrientationReference (Issue #3415, PR #3644)
- Fixed setting the color of a PathSpring's GeometryPath should now update the color of the PathSpring geometry


v4.4.1
======
- IMU::calcGyroscopeSignal() now reports angular velocities in the IMU frame.
- Update `report.py` to set specific colors for plotted trajectories
- Made `Component::getSocketNames` a `const` member method (previously: non-const)
- Added `ModOpReplaceMusclesWithPathActuators` to the list of available model operators in `ModelOperators.h`
- Modifed the swig interface files to make OpenSim::PathPointSet adopt new PathPoints inserted into it. (Issue #3276)
- Remove references to obsoleted dependency BTK, use ezc3d exclusively.
- Fixed an issue with IPOPT libraries when building OpenSim with `OPENSIM_WITH_CASADI = ON` but `OPENSIM_WITH_TROPTER = OFF` (Issue #3267).
- Removed all references to deprecated environment variable `OPENSIM_HOME`.
- Fix issue where templatized Property classes are not available to Objects defined in plugins.
- Minimum supported version for Java is now 1.8 in the cmake files (Issue #3215).
- Fix CSV file adapter hanging on csv files that are missing end-header (issue #2432).
- Improve documentation for MotionType to serve scripting users (Issue #3324).
- Drop support for 32-bit Matlab in build system since Matlab stopped providing 32-bit distributions (issue #3373).
- Hotfixed body inertia not being updated after changing the 'inertia' property of a body (Issue #3395).
- Fixed segfault that can occur when working with OpenSim::Models that are initialized from invalid XML (osim) data (#3409)
- Deduplicated `SmoothSegmentedFunction` data when constructing the muscle curves (#3442).
- Added `OpenSim::AbstractSocket::canConnectTo(Object const&) const`, for faster socket connectivity checks (#3451)
- Fixed the `CoordinateCouplerConstraint` bug preventing functions with multiple independent coordinates (#3435)
- Removed memory leak tests from `testInitState` and `testComponents`, because external analyzers (e.g. libASAN) are better-suited to this (#3459)
- Fixed `CMC_TaskSet` memory leak whenever it is copied (#3457)
- Added `SIMBODY_EXTRA_CMAKE_ARGS` to `dependencies/CMakeLists.txt`, which lets integrators customize Simbody via the OpenSim superbuild (#3455)
- Fixed out-of-bounds memory access in testAssemblySolver (#3460)
- The property, input, output, and socket macros (e.g. OpenSim_DECLARE_PROPERTY) can now be used outside of the OpenSim namespace
  and no longer require a `using namespace OpenSim;` declaration in order to work (#3468)
- Fixed runtime segfault that can occur when trying to use a `WrapObject` that is not a child of a `PhysicalFrame` (#3465)
- Fixed issues #3083 #2575 where analog data is not pulled out from c3d files, a a new function getAnalogDataTable() has been added to the C3DFileAdapter
- Fixed segfault that can occur when building models with unusual joint topologies (it now throws an `OpenSim::Exception` instead, #3299)
- Add `calcMomentum`, `calcAngularMomentum`, `calcLinearMomentum`, and associated `Output`s to `Model` (#3474)
- Fix issue where a different __init__.py is used by conda package and dev environment, the fix allows developers to install local builds into conda. (#3502)
- Changed control points in `SegmentedQuinticBezierToolkit` to be of `SimTK::Vec6` type instead of `SimTK::Vector` (#3481).
- Added a cylinder wrapping test: `testWrapCylinder.cpp` (#3498)


v4.4
====
- Updated ezc3d to version 1.5.0 which better manages the events defined in a c3d file.
- Fixed an issue that could happen sometimes with ScaleTool where loading the model file or marker set file could fail if the file was given as an absolute path (Issue #3109, PR #3110)
- Fixed an issue with SWIG with `OpenSim::Body::getRotationInGround()` where it would return an object without the correct `SimTK::Rotation` methods.
- Fixed OpenSim::Arrow start_point property being ignored
- Fixed objects being set as not up to date with their properties by finalizeFromProperties
- Throw exception if body masses are either NaN or -ve (Issue #3130)
- Fixed issue #3176 where McKibbenActuator is not registered and can't be serialized to XML files
- Fixed issue #3191 where CustomJoint coordinates ordering in model files affects coordinate definitions.
- Fixed issue #3220 Memory leak running InverseKinematicsTool repeatedly and using Kinematics analysis.


v4.3
====
- Introduced IMU component that models a typical Inertial Measurement Unit (IMU) with corresponding outputs for orientation, accelerometer, and gyroscope signals.
- Introduced IMUDataReporter (analysis) to record signals from IMU components placed on models.
- Fixed a bug with Actuation analysis that would lead to extra columns in the output when an actuator is disabled (Issue #2977).
- Fix issue where including path in output file name caused output to not be written without warning, now warning is given and file is written (Issue #3042).
- Fix copy-paste bug in reporting orientation errors (Issue #2893, fixed by Henrik-Norgren).
- Upgrade bindings to use SWIG version 4.0 (allowing doxygen comments to carry over to Java/Python files).
- Added createSyntheticIMUAccelerationSignals() to SimulationUtilities to generate "synthetic" IMU accelerations based on passed in state trajectory.
- Fixed incorrect header information in BodyKinematics file output
- Fixed bug applying non-uniform scaling to inertia matrix of a Body due to using local vaiable of type SysMat33 (Issue #2871).
- Default build to python 3.8 and numpy 1.20 (special instructions for using python 3.8+ on windows at https://simtk-confluence.stanford.edu/display/OpenSim/Scripting+in+Python)

v4.2
====
- Fixed a bug with InverseDynamicsTool/InverseDynamicsSolver to account for cases where a model has extra slots in its `State`'s "q" (PR #2971)
- Added Bhargava2004SmoothedMuscleMetabolics, a smoothed version of the Bhargava metabolics model designed for gradient-based optimization (i.e., Moco).
- Fixed a bug in Millard2012EquilibriumMuscle::extendFinalizeFromProperties(): the end point slopes on the inverse force velocity curves are constrained to yield a valid curve. A warning is noted in the log if the slopes are small enough that numerical integration might be slow.
- Added logging to Millard2012EquilibriumMuscle::extendFinalizeFromProperties(): whenever an internal setting is changed automatically these changes are noted in the log. To avoid seeing these messages, update the corresponding properties in the .osim file to the values noted in the log message.
- Introduced new logging system based on spdlog https://github.com/gabime/spdlog.git. The transition should be transparent to end users with default settings except that the name of the log file is now opensim.log. Main features are:
  - The ability to customize error level for reporting (in increasing level of verbosity): Off, Critical, Error, Warn, Info, Debug, Trace
  - The ability to start logging to a specified file on the fly.
  - Log file messages are time stamped and the format can be changed by users
  - More details and additional functionality is described in the Developer's Guide, and Doxygen pages of OpenSim::Logger class.
- Add the ActivationCoordinateActuator component, which is a CoordinateActuator with simple activation dynamics (PR #2699).
- Easily convert Matlab matrices and Python NumPy arrays to and from OpenSim Vectors and Matrices. See Matlab example matrixConversions.m and Python example numpy_conversions.py.
- Users have more control over which messages are logged. Messages are now logged to opensim.log instead of out.log and err.log. Users can control logging levels via `Logger::setLevel()`.
- Fix a segfault that occurs when using OpenSim's Python Package with Anaconda's Python on a Mac.
- Expose PropertyHelper class to python bindings to allow editing of objects using the properties interface (useful for editing objects defined in plugins) in python (consistent with Java/Matlab).
- Whitespace is trimmed when reading table metadata for STO, MOT, and CSV files.
- Introduce utilities for creating SimTK::Vectors, linear interpolation, updating table column labels from v3.3 to v4.0 syntax, solving for a function's root using bisection (OpenSim/Common/CommonUtilities.h) ([PR #2808](https://github.com/opensim-org/opensim-core/pull/2808)).
- Introduce utilities for querying, filtering, and resampling TimeSeriesTables (OpenSim/Common/TableUtilities.h) ([PR #2808](https://github.com/opensim-org/opensim-core/pull/2808)).
- StatesTrajectories can now be created from a TimeSeriesTable of states.
- Minor performance improvements (5-10 %) for controller-heavy models (PR #2806)
- `Controller::isEnabled` will now only return whether the particular controller is enabled
  - Previously, it would return `false` if its parent `Model`'s `Model::getAllControllersEnabled` returned `false`
  - The previous behavior would mean that `Controller::setEnabled(true); return Controller::isEnabled();` could return `false`
- When building from source, CMake now outputs more detailed information about dependencies.
- The new Matlab examplePointMass.m shows how to build and simulate a point-mass model.
- Fix OpenSense calibration algorithm to handle models facing an arbitrary direction. The calibration algorithm now aligns one axis of the provided Orientation Sensor data with the x-axis of the base segment (e.g. pelvis) of the model in default pose.
- For PrescribedController, the controls_file column labels can now be absolute paths to actuators (previously, the column labels were required to be actuator names).
- Fixed a critical bug in Induced Accelerations Analysis which prevents analysis to run when external forces are present ([PR #2847](https://github.com/opensim-org/opensim-core/pull/2808)).
- For PrescribedController, the controls_file column labels can now be absolute paths to actuators (previously, the column labels were required to be actuator names).
- CMCTool now supports the setSolveForEquilibrium() method inherited by AbstractTool, which allows users to disable a call to Model::equilibrateMuscles() when running CMC. This setting is true by default, so the default behavior remains the same.
- The Matlab utility osimTableToStruct() now handles column labels that start with a non-letter character by prepending 'a_' instead of 'unlabeled'.
- Removed `Path` abstract base class (PR #2844)
  - Unused by OpenSim and related projects
- Improved the performance of `ComponentPath` (PR #2844)
  - This improves the performance of component-heavy models by ~5-10 %
  - The behavior and interface of `ComponentPath` should remain the same
- The new Matlab CustomStaticOptimization.m guides the user to build their own custom static optimization code.
- Dropped support for separate Kinematics for application of External Loads. ([PR #2770] (https://github.com/opensim-org/opensim-core/pull/2770)).
- Refactored InverseKinematicsSolver to allow for adding (live) Orientation data to track, introduced BufferedOrientationsReference to queue data (PR #2855)
- `opensim.log` will only be created/opened when the first message is logged to it (PR #2880):
  - Previously, `opensim.log` would always be created, even if nothing was logged
- Added a CMake option, `OPENSIM_DISABLE_LOG_FILE` (PR #2880):
  - When set, disables `opensim.log` from being used by the logger by default when the first message is written to the log
  - Log messages are still written to the standard output/error streams
  - Previously, `opensim.log` would always be created - even if nothing was written to it (fixed above)
  - Setting `OPENSIM_DISABLE_LOG_FILE` only disables the automatic creation of `opensim.log`. File logging can still be manually be enabled by calling `Logger::addFileSink()`
  - This flag is `OFF` by default. So standard builds will still observe the existing behavior (`opensim.log` is created).
- Fix bug in visualization of EllipsoidJoint that was not attaching to the correct frame ([PR #2887] (https://github.com/opensim-org/opensim-core/pull/2887))
- Fix bug in error reporting of sensor tracking (PR #2893)
- Throw an exception rather than log an error message when an unrecognized type is encountered in xml/osim files (PR #2914)
- Added ScapulothoracicJoint as a builtin Joint type instead of a plugin (PRs #2877 and #2932)

v4.1
====
- Added `OrientationsReference` as the frame orientation analog to the location of experimental markers. Enables experimentally measured orientations from wearable sensors (e.g. from IMUs) to be tracked by reference frames in the model. A correspondence between the experimental (IMU frame) orientation column label and that of the virtual frame on the `Model` is expected. The `InverseKinematicsSolver` was extended to simultaneously track the `OrientationsReference` if provided. (PR #2412)
- Removed the undocumented `bool dumpName` argument from `Object::dump()` and made the method `const` so it can be safely called on `const` objects. (PR #2412)
- `MarkersReference` convenience constructors were updated to take a const reference to a `MarkerWeightSet` as its second argument. If a `Set` is not empty, then only the markers listed are used as reference signals. That means `InverseKinematicsTool` no longer tracks all experimental markers even those not in the `MarkerWeightSet`. One can quickly track all experimental markers (that have a corresponding model marker) by simply providing an empty `Set`, in which case all markers are assigned the default weight (typically 1.0).
- Model files from very old versions (pre 1.8.1) are not supported, an exception is thrown rather than fail quietly (issue #2395).
- Initializing a Component from an existing Component with correct socket connectees yields invalid paths (issue #2418).
- Reading DataTables from files has been simplified. Reading one table from a file typically uses the Table constructor except when the data-source/file contains multiple tables. (In these cases e.g. C3D files, use C3DFileAdapter.read method, then use functions in C3DFileAdapter to get the individual TimeSeriesTable(s)). Writing tables to files has not changed.
- Exposed convertMillimeters2Meters() in osimC3D.m. This function converts COP and moment data from mm to m and now must be invoked prior to writing force data to file. Previously, this was automatically performed during writing forces to file.
- Methods that operate on SimTK::Vec<n> are now available through Java/Matlab and python bindings to add/subtract/divide/multiply vec<n> contents with a scalar (PR #2558)
- The new Stopwatch class allows C++ API users to easily measure the runtime of their code.
- If finalizeConnections() method was not called on a model after making changes and before printing, an exception is thrown to avoid creating corrupt model files quietly (PR #2529)
- Updated the docopt.cpp dependency so that OpenSim can be compiled with Visual C++ from Visual Studio 2019.
- Added `Blankevoort1991Ligament` force component which represents ligament fibers as non-linear path springs. The force-strain curve has a quadratic toe region at low strains and a linear stiffness region at high strains. (PR #2632)
- Updated Simbody to 3.7 to fix an issue with the simbody-visualizer on macOS 10.15 Catalina.
- On Mac and Linux, we include a shell script opensim-install-command-line.sh to make OpenSim's command-line tools easily accessible.
- Added the compliant SmoothSphereHalfSpaceForce component, for use with direct collocation and Moco.


Converting from v4.0 to v4.1
----------------------------
- The `OpenSim::Array` constructor is now marked explicit, which prevents
  accidental implicit conversion to `Array`. If you relied on this implicit
  conversion, you will need to update your code to use the constructor
  explicitly.

Bug Fixes
---------
- Fixed bug in osimTable2Struct.m for renaming unlabelled markers (PR #2491)
- Fixed bug that resulted in an exception when reading C3D files without forces. Now, if the C3D doesn't contain markers or forces, an empty table will be returned (PR #2421)
- Fix bug that resulted in activations and forces reported for Actuators that are disabled during StaticOptimization (issue #2438) Disabled actuators are now ignored in StaticOptimization.
- OpenSim no longer supports model file formats predating version 1.8.1 (PR #2498)
- FunctionBasedBushingForce now applies damping if specified (it was incorrectly ignored in 4.0) issue #2512
- TRCFileAdapter.write() uses the number of columns and rows in the supplied dataTable to set the "NumMarkers" and "NumRows" Metadata in the output file. Users won't have to set this metadata string manually.  #2510

Documentation
-------------


Other Changes
-------------
- Performance of reading large data files has been significantly improved. A 50MB .sto file would take 10-11 min to read now takes 2-3 seconds. (PR #2399)
- Added Matlab example script of plotting the Force-length properties of muscles in a models; creating an Actuator file from a model;
building and simulating a simple arm model;  using OutputReporters to record and write marker location and coordinate values to file.
- Added Python example that demonstrates how to run an optimization using the cma package and how to avoid an expensive call to `initSystem()` within the objective function. (PR #2604)
- OpenSim 4.1 ships with Python3 bindings as default. It is still possible to create bindings for Python2 if desired by setting CMake variable OPENSIM_PYTHON_VERSION to 2
- For CMake, the option OPENSIM_COPY_DEPENDENCIES option is now an advanced option, and a warning is provided if this option is off but wrapping is turned on.

v4.0
====

Converting from v3.x to v4.0
-----------------------------
- A significant difference between v3.3 and 4.0 is the naming of dependencies. Unique names were not enforced in 3.3, which led to undefined behavior. In 4.0, Component pathnames must be unique. That is a Component must be unique with respect to its peers. A Model named *model* cannot have multiple subcomponents with the name *toes* either as bodies or joints, because the pathname */model/toes* will not uniquely identify the Component. However, multiple *toes* bodies can be used as long as they are not subcomponents of the same Component. For example, a *device* Component with a *toes* Body will have no issues since this *toes* Body has a unique pathname, */model/device/toes*, which is unambiguous. One could also create a multi-legged model, where each leg is identical, with *hip* and *knee* joints and *upper* and *lower* bodies, but each being unique because each `Leg` Component that contains the leg subcomponents, is uniquely named like */model/leg1* and */model/leg4/* and thus all of their subcomponents are unique, e.g.: */model/leg1/knee* vs. */model/leg4/knee*.
- Component naming is more strictly enforced and names with spaces are no longer accepted. Spaces are only allowable as separators for `Output` or `Channel` names that satisfy a list `Input`. (PR #1955)
- The Actuator class has been renamed to ScalarActuator (and `Actuator_` has been renamed to `Actuator`) (PR #126).
  If you have subclassed from Actuator, you must now subclass from ScalarActuator.
- Methods like `Actuator::getForce` are renamed to use "Actuator" instead (e.g., `Actuator::getActuator`) (PR #209).
- Markers are now ModelComponents (PR #188). Code is included for conversion on serialization/de-serialization.
- MarkerSet::addMarker() was removed (PR #1898). Please use Model::addMarker() to add markers to your model.
- `Body::getMassCenter` now returns a `Vec3` instead of taking a `Vec3` reference as an argument (commit cb0697d98).
- The following virtual methods in ModelComponent have been moved:
  - connectToModel -> extendConnectToModel
  - addToSystem -> extendAddToSystem
  - initStateFromProperties -> extendInitStateFromProperties
  - setPropertiesFromState -> extendSetPropertiesFromState

  The original methods (without `extend`) still exist, but they are now non-virtual.
  To invoke `connectToModel` on an entire Model, you still call `Model::connectToModel`.
  This change has been made to make a distinction between the user interface and
  the Component developer (extension) interface. **IMPORTANT** The calls to
  `Super::addToSystem`, etc. in the implementation of these methods must now
  also use the `extend` variants. Otherwise, you will enter into an infinite recursion.
- OpenSim now makes substantial use of C++11 features; if you compile OpenSim, your compiler
  must support C++11. Also, any C++ project in which you use OpenSim must also be compiled with C++11.
- The following components have been upgraded to use Sockets to connect to
  other components they depend on (instead of string properties):
  - ContactGeometry (ContactSphere, ContactHalfSpace, ContactMesh)
- Many of the methods in ScaleTool have now been marked const.
- We created a new unified command line interface that will replace the
  single-tool command line executables (`scale`, `ik`, `id`, `rra`, `cmc`,
  etc.).
  - `scale -S setup.xml` -> `opensim run-tool setup.xml`.
  - `scale -PS` -> `opensim print-xml scale`
  - `scale -PropertyInfo ...` -> `opensim info ...`
  - `versionUpdate ...` -> `opensim update-file ...`
- The `CoordinateSet` property in `Joint` has been replaced with a `coordinates`
  list property and enumerations have been added for accessing the Coordinates
  owned by a Joint. Code like `myPlanarJoint.getCoordinateSet()[0]` now becomes
  `myPlanarJoint.getCoordinate(PlanarJoint::Coord::RotationZ)` (PRs #1116,
  #1210, and #1222).
- The `reverse` property in Joint can no longer be set by the user; Model uses
  SimTK::MultibodyGraphMaker to determine whether joints should be reversed when
  building the multibody system. The joint's transform and coordinates maintain
  a parent->child sense even if the joint has been reversed. For backwards
  compatibility, a joint's parent and child PhysicalFrames are swapped when
  opening a Model if the `reverse` element is set to `true`.
- The `MotionType` of a `Coordinate` is now fully determined by the Joint. The
  user cannot set the `MotionType` for a `Coordinate`. There are instances such
  as in the *leg6dof9musc* and *Rajagopal2015* models, where a `Coordinate` was
  assigned an incorrect type (e.g. when a coordinate of a `CustomJoint` is not a
  measure of a Cartesian angle). In 4.0, the coordinate is correctly marked as
  `Coupled` since a function couples the coordinate value to the angular
  displacement of the patella in Cartesian space. **NOTE**, this causes issues
  (e.g.  opensim-org/opensim-gui#617, #2088) when using kinematics files
  generated in 3.3 (or earlier) where `Rotational` coordinates have been
  converted to degrees. Because OpenSim 4.0 does not recognize the coordinate's
  `MotionType` to be `Rotational` it will not convert it back to radians
  internally. For motion files generated prior to 4.0 where the file has
  `inDegrees=yes`, please use the following conversion utility:
  `updatePre40KinematicsFilesFor40MotionType()`. When loading a pre-4.0 model,
  OpenSim will warn users of any changes in `MotionType` when updating an
   existing model to OpenSim 4.0.
- `Manager::integrate(SimTK::State&)` has been removed and replaced by
  `Manager::integrate(double)`. You must also now call
  `Manager::initialize(SimTK::State&)` before integrating or pass the
  initialization state into a convenience constructor. Here is a
   before-after example (see the documentation in the `Manager` class
   for more details):
  - Before:
    - Manager manager(model);
    - manager.setInitialTime(0.0);
    - manager.setFinalTime(1.0);
    - manager.integrate(state);
  - After:
    - Manager manager(model);
    - state.setTime(0.0);
    - manager.initialize(state);
    - manager.integrate(1.0);
  - After (using a convenience constructor):
    - state.setTime(0.0);
    - Manager manager(model, state);
    - manager.integrate(1.0);
- `Manager::setIntegrator(SimTK::Integrator)` has been removed and replaced by
  `Manager::setIntegratorMethod(IntegratorMethod)` which uses an enum and can
  be used by the MATLAB/Python interface. See the method's documentation for
  examples. Integrator settings are now handled by the Manager through the
  following new functions:
  - setIntegratorAccuracy(double)
  - setIntegratorMinimumStepSize(double)
  - setIntegratorMaximumStepSize(double)
  - setIntegratorInternalStepLimit(int)
- `Muscle::equilibrate(SimTK::State&)` has been removed from the Muscle interface in order to reduce the number and variety of muscle equilibrium methods. `Actuator::computeEquilibrium(SimTK::State&)` is overridden by Muscle and invokes pure virtual `Muscle::computeInitialFiberEquilibrium(SimTK::State&)`.
- `Millard2012EquilibriumMuscle::computeFiberEquilibriumAtZeroVelocity(SimTK::State&)` and `computeInitialFiberEquilibrium(SimTK::State&)` were combined into a single method:
`Millard2012EquilibriumMuscle::computeFiberEquilibrium(SimTK::State&, bool useZeroVelocity)`
where fiber-velocity can be estimated from the state or assumed to be zero if the flag is *true*.
- `Millard2012EquilibriumMuscle::computeInitialFiberEquilibrium(SimTK::State&)` invokes `computeFiberEquilibrium()` with `useZeroVelocity = true` to maintain its previous behavior.
- `Model::replaceMarkerSet()` was removed. (PR #1938) Please use `Model::updMarkerSet()` to edit the model's MarkerSet instead.
- The argument list for `Model::scale()` was changed: the `finalMass` and
  `preserveMassDist` arguments were swapped and the `preserveMassDist` argument
  is no longer optional. The default argument for `preserveMassDist` in OpenSim
  3.3 was `false`. (PR #1994)
- A GeometryPath without PathPoints is considered invalid, since it does not
represent a physical system. You must specify PathPoints to define a valid
GeometryPath for a Muscle, Ligament, PathSpring, etc... that is added to a
Model. (PR #1948)
  - Before (no longer valid):
    ```cpp
    Model model;
    Thelen2003Muscle* muscle = new Thelen2003Muscle("muscle", ...);
    // GeometryPath throws: "A valid path requires at least two PathPoints."
    model.addForce(muscle);
    ```
  - After (now required):
    ```cpp
    Model model;
    Thelen2003Muscle* muscle = new Thelen2003Muscle("muscle", ...);
    // require at least two path points to have a valid muscle GeometryPath
    muscle->addNewPathPoint("p1", ...);
    muscle->addNewPathPoint("p2", ...);
    model.addForce(muscle);
    ```
- The JointReaction analysis interface has changed in a few ways:
  - "express_in_frame" now takes a `Frame` name. "child" and "parent" keywords are also still accepted, provided that no Frame is named "child" or "parent"
  - If the number of elements in "apply_on_bodies" or "express_in_frame" is neither of length 1 or the same length as indicated by "joint_names", an exception is thrown. This was previously a warning.
- Updated wrapping properties


Composing a Component from other components
-------------------------------------------
Component now maintains a list property of *components* which it owns. You add
a (sub) Component to a *parent* Component by calling `addComponent` and passing
a heap allocated (`new Component`) to the parent which you want to take
ownership of the new subcomponent. Ownership determines how the subcomponent is serialized
(appears within the parent) and the order in which of Component interface methods (above)
are propagated to the subcomponent. Access to contained components is provided through
`getComponent<C>(path)` or `getComponentList<C>` where `C` is any Component type (default
is `Component` to get all subcomponents). These methods always traverse down into
a Component's list of components.  All subcomponents that are properties of (and thus owned by)
a parent Component are accessible this way. The Model's typed %Sets and `add####()` methods
are no longer necessary to compose a Model, since any Component can now be composed of
components. `Model` still supports `addd####()` methods and de/serialization of Sets,
but components added via `addComponent` are NOT included in the Sets but contained
in the Component's *components* property list. Details in PR#1014. **Note**, it is now
strictly required that immediate subcomponents have unique names. For example, a Model cannot contain two bodies in its `BodySet` named *tibia* or a Body and a Joint named *toes*, since it is ambiguous as to which *tibia* `Body` or *toes* `Component` is being referenced.

Bug Fixes
---------
- Fixed a typo in one of the method names for AbstractTool verifyUniqueComulnLabels -> verifyUniqueColumnLabels (PR #130)
- Fixed bug where Body VisibleObject was not serialized when writing a model to XML (PR #139)
- Fixed memory leaks in AssemblySolver and using Simtk::XML (PR #176)
- Fixed model mass scaling. When 'preserve mass distribution' is unchecked (GUI) the input mass was previously not respected and the resulting scaled model mass does not equal the input mass. The modelscaler() now alters the body masses and inertias to match the input mass. (PR #230)
- Fixed a bug in the equilibrium solution of Millard and Thelen muscles, where the initial activation and fiber-length values (for solving for equilibrium) were always coming from the default values. This was unnecessary, because unless specified otherwise, the state automatically contains the default values. This fixes an issue where initial states activations from a file were not respected by the Forward Tool and instead, the initial activations would revert to the model defaults. (PR #272)
- Fixed a bug where MuscleAnalysis was producing empty moment arm files. We now avoid creating empty Moment and MomentArm storage files when `_computeMoments` is False. (PR #324)
- Fixed bug causing the muscle equilibrium solve routine in both Thelen2003Muscle and Millard2012EquilibriumMuscle to fail to converge and erroneously return the minimum fiber length. The fix added a proper reduction in step-size when errors increase and limiting the fiber-length to its minimum. (PR #1728)
- Fixed a bug where Models with Bodies and Joints (and other component types) with the same name were loaded without error. Duplicately named Bodies were simply being ignored and only the first Body of that name in the BodySet was being used, for example, to connect a Body to its parent via its Joint, or to affix path points to its respective Body. Now, duplicate names are flagged and renamed so they are uniquely identified. (PR #1887)
- Fixed bug and speed issue with `model.setStateVariableValues()` caused by enforcing constraints after each coordinate value was being set (PR #1911). Removing the automatic enforcement of constraints makes setting all state values much faster, but also requires calling `model.assemble()` afterwards. Enforcing constraints after setting each coordinate value individually was also incorrect, since it neglected the effect of other coordinate changes have on the current coordinate. All coordinate values must be set before enforcing constraints.
- Fixed a bug that resulted in incorrect Ligament resting lengths after scaling.
  (PR #1994)

New Classes
-----------
- Added a BodyActuator component, which applies a spatial force on a specified Point of a Body (PR #126)
- Created Frame, PhysicalFrame, OffsetFrame, PhysicalOffsetFrame, Station and Marker ModelComponents (PR #188, PR #325, PR #339). Marker did not previously comply with the Model Component interface.
- A Body is a PhysicalFrame
- Connections to Bodies upgraded to PhysicalFrames and locations on these frames are now represented by PhysicalOffsetFrame (PR #370)
- Joints were refactored so that the base Joint manages the parent and child frame connections, including the definition of local PhysicalOffsetFrames to handle offsets defined as separate location and orientation properties. (PR #589)
- The WeldConstraint and BushingForces (BushingForce, CoupledBushingForce, FunctionBasedBushingForce, and ExpressionBasedBushingForce) were similarly unified (like Joints) to handle the two Frames that these classes require to operate. A LinkTwoFrames intermediate class was introduced to house the common operations. Convenience constructors for WeldConstraint and BushingFrames were affected and now require the name of the Component as the first argument. (PR #649)
- The new StatesTrajectory class allows users to load an exact representation of previously-computed states from a file. (PR #730)
- Added Point as a new base class for all points, which include: Station, Marker, and PathPoints

- Added OutputReporter as an Analysis so that users can use the existing AnalyzeTool and ForwardTool to extract Output values of interest, without modifications to the GUI. (PR #1991)


Removed Classes
---------------
The following classes are no longer supported in OpenSim and are removed in OpenSim 4.0.
- Muscle class `ContDerivMuscle_Depredated`.

MATLAB and Python interfaces
----------------------------
- The SimbodyMatterSubsystem class--which provides operators related to the mass
matrix, Jacobians, inverse dynamics, etc.--is now accessible in MATLAB and
Python (PR #930).
- Changed wrapping of `SimTK::Array_<OpenSim::CoordinateReference>` from `ArrayCoordinateReference` to `SimTKArrayCoordinateReference` for consistency with other classes. (PR #1842)

MATLAB interface
----------------
- The configureOpenSim.m function should no longer require administrator
  privileges for most users, and gives more verbose output to assist with
  troubleshooting.
- New MATLAB examples were added: Hopper-Device and Knee-Reflex.

Python interface
----------------
- Improved error handling. Now, OpenSim's error messages show up as exceptions
in Python.
- The Python bindings can now be built for Python 3 (as well as Python 2).

Other Changes
-------------
- Support for compiling the source code with Microsoft Visual Studio 2017.
- There is now a formal CMake mechanism for using OpenSim in your own C++
  project. See cmake/SampleCMakeLists.txt. (PR #187)
- Substantial cleanup of the internal CMake scripts.
- Lepton was upgraded to the latest version (PR #349)
- Made Object::print a const member function (PR #191)
- Improved the testOptimization/OptimizationExample to reduce the runtime (PR #416)
- InverseKinematics tool outputs marker error .sto file if report error flag is true.
- Marker location file output name in IK changed to reflect trial name for batch processing.
- Created a method `ScaleTool::run()`, making it easier to run the Scale Tool
programmatically in MATLAB or python.
- Thelen2003Muscle, Millard2012EquilibriumMuscle, and
  Millard2012AccelerationMuscle now throw an exception if the force equilibrium
  calculation fails to converge (PR #1201).
- Thelen2003Muscle and Millard2012EquilibriumMuscle no longer clamp excitations (i.e. controls)
  internally. If controls are out of bounds an Exception is thrown. Also, the
  `min_control` property now defaults to the `minimum_activation`. It is the
  responsibility of the controller (or solver) to provide controls that are
  within the valid ranges defined by the Actuators and that includes the
  specific bounds of Muscle models. (PR #1548)
- The `buildinfo.txt` file, which contains the name of the compiler used to
  compile OpenSim and related information, is now named `OpenSim_buildinfo.txt`
  and may be installed in a different location.
- macOS and Linux users should no longer need to set `LD_LIBRARY_PATH` or
  `DYLD_LIBRARY_PATH` to use OpenSim libraries.
- The `scale()` method was removed from the `SimbodyEngine` class (the contents
  were moved into `Model::scale()`). (PR #1994)
- Any class derived from ModelComponent can now add its own implementation of
  `extendPreScale()`, `extendScale()`, and/or `extendPostScale()` to control how
  its properties are updated during scaling. (PR #1994)
- The source code for the "From the Ground Up: Building a Passive Dynamic
  Walker Example" was added to this repository.
- OpenSim no longer looks for the simbody-visualizer using the environment
  variable `OPENSIM_HOME`. OpenSim uses `PATH` instead.
- The Thelen2003Muscle now depend on separate components for modeling pennation,
  and activation dynamics.

Documentation
-------------
- Improved Doxygen layout and fixed several bugs and warnings (various)
- All mentions of SimTK/Simbody classes in OpenSim's Doxygen now provide links directly to SimTK/Simbody's doxygen.
- Added a detailed README.md wtith build instructions, as well as guides to contributing and developing (CONTRIBUTING.md).
- Included GIFs in Doxygen for several commonly used Joint types<|MERGE_RESOLUTION|>--- conflicted
+++ resolved
@@ -67,14 +67,10 @@
   - It will now check for NaNed vectors coming from the underlying expression, skipping emission
     if one is detected (previously: it would emit decorations with `NaN`ed transforms).
 - `PolynomialPathFitter` now allows fitting paths that depend on more than 6 coordinates, matching recent changes to `MultivariatePolynomialFunction` (#4001).
-<<<<<<< HEAD
+- If an `Object` cannot be found when loading a list property from XML, a warning will now be emitted to the log (previously: it was emitted to `std::cerr`, #4009).
 - Added the property `activation_dynamics_smoothing` to `DeGrooteFregly2016Muscle`. This property uses the model's original value of 0.1 as a 
   default, but users may consider increasing this value (e.g., 10.0) so that the activation and deactivation speeds of the model better match the 
   activation and deactivation time constants.
-
-=======
-- If an `Object` cannot be found when loading a list property from XML, a warning will now be emitted to the log (previously: it was emitted to `std::cerr`, #4009).
->>>>>>> 061f9421
 
 v4.5.1
 ======
