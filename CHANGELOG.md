This document lists the changes to `opensim-core` that are
introduced with each new version, starting with version 4.0. When possible, we provide the
GitHub issues or pull requests that
are related to the items below. If there is no issue or pull
request related to the change, then we may provide the commit.

This is not a comprehensive list of changes but rather a hand-curated collection of the more notable ones. For a comprehensive history, see the [OpenSim Core GitHub repo](https://github.com/opensim-org/opensim-core).

v4.5
====
- Added `AbstractGeometryPath` which is a base class for `GeometryPath` and other path types (#3388). All path-based
forces now own the property `path` of type `AbstractGeometryPath` instead of the `GeometryPath` unnamed property. Getters
and setters have been added to these forces to provide access to concrete path types (e.g., `updPath<T>`). In `Ligament`
and `Blankevoort1991Ligament`, usages of `get_GeometryPath`, `upd_GeometryPath`, etc., need to be updated to
`getGeometryPath`, `updGeometryPath`, etc., or a suitable alternative.
- Fixed a minor memory leak when calling `OpenSim::CoordinateCouplerConstraint::setFunction` (#3541)
- Increase the number of input dimensions supported by `MultivariatePolynomialFunction` to 6 (#3386)
- Added `Assertion.h` and associated `OPENSIM_ASSERT*` macros (#3531)
- Replaced uses of `assert` with `OPENSIM_ASSERT`, so that assertion may be configured via cmake in the future, and
  so that OpenSim (esp. debug builds) throw instead of terminating the process (#3531)
- Fixed mis-indexing into an `OpenSim::ObjectProperty` now throws an exception rather than segfaulting (#3347)
- `PointToPointSpring` now throws an exception on finalizing connections if both sides of the spring
  are connected to the same base frame (#3485)
- Clarified that `OpenSim::Controller`'s `actuator_list` takes a list of actuator names, rather than paths (#3484)
- Deleting elements from an `OpenSim::Coordinate` range now throws an exception during `finalizeFromProperties` (previously:
  it would let you do it, and throw later when `Coordinate::getMinRange()` or `Coordinate::getMaxRange()` were called, #3532)
- Added `FunctionBasedPath`, a class for representing paths in `Force`s based on `Function` objects (#3389)
- Fixed bindings to expose the method Model::getCoordinatesInMultibodyTreeOrder to scripting users (#3569)
- Fixed a bug where constructing a `ModelProcessor` from a `Model` object led to an invalid `Model`
- Added `LatinHypercubeDesign`, a class for generating Latin hypercube designs using random and algorithm methods (#3570)
- Refactor c3dExport.m file as a Matlab function (#3501), also expose method to allow some operations on tableColumns
  (multiplyAssign) to speed up data processing.
- Fixed xml-related memory leaks that were occuring when deserializing OpenSim models. (Issue #3537, PR #3594)
- Fixed a minor bug when the locally installed package (via `pip`) couldn't find the dependencies (PR #3593). Added `data_files` argument to the `setup.py` to copy all the dependencies into the opensim package folder in the Python environment.
- Added `PolynomialPathFitter`, A utility class for fitting a set of `FunctionBasedPath`s to existing geometry-path in 
  an OpenSim model using `MultivariatePolynomialFunction`s (#3390)
<<<<<<< HEAD
- Added `examplePolynomialPathFitter.py`, a scripting example that demonstrates how to use `PolynomialPathFitter` (#3607)
=======
- Bumped the version of `ezc3d` which can now Read Kistler files
>>>>>>> d349581c

v4.4.1
======
- IMU::calcGyroscopeSignal() now reports angular velocities in the IMU frame.
- Update `report.py` to set specific colors for plotted trajectories
- Made `Component::getSocketNames` a `const` member method (previously: non-const)
- Added `ModOpReplaceMusclesWithPathActuators` to the list of available model operators in `ModelOperators.h`
- Modifed the swig interface files to make OpenSim::PathPointSet adopt new PathPoints inserted into it. (Issue #3276)
- Remove references to obsoleted dependency BTK, use ezc3d exclusively.
- Fixed an issue with IPOPT libraries when building OpenSim with `OPENSIM_WITH_CASADI = ON` but `OPENSIM_WITH_TROPTER = OFF` (Issue #3267).
- Removed all references to deprecated environment variable `OPENSIM_HOME`.
- Fix issue where templatized Property classes are not available to Objects defined in plugins.
- Minimum supported version for Java is now 1.8 in the cmake files (Issue #3215).
- Fix CSV file adapter hanging on csv files that are missing end-header (issue #2432).
- Improve documentation for MotionType to serve scripting users (Issue #3324).
- Drop support for 32-bit Matlab in build system since Matlab stopped providing 32-bit distributions (issue #3373).
- Hotfixed body inertia not being updated after changing the 'inertia' property of a body (Issue #3395).
- Fixed segfault that can occur when working with OpenSim::Models that are initialized from invalid XML (osim) data (#3409)
- Deduplicated `SmoothSegmentedFunction` data when constructing the muscle curves (#3442).
- Added `OpenSim::AbstractSocket::canConnectTo(Object const&) const`, for faster socket connectivity checks (#3451)
- Fixed the `CoordinateCouplerConstraint` bug preventing functions with multiple independent coordinates (#3435)
- Removed memory leak tests from `testInitState` and `testComponents`, because external analyzers (e.g. libASAN) are better-suited to this (#3459)
- Fixed `CMC_TaskSet` memory leak whenever it is copied (#3457)
- Added `SIMBODY_EXTRA_CMAKE_ARGS` to `dependencies/CMakeLists.txt`, which lets integrators customize Simbody via the OpenSim superbuild (#3455)
- Fixed out-of-bounds memory access in testAssemblySolver (#3460)
- The property, input, output, and socket macros (e.g. OpenSim_DECLARE_PROPERTY) can now be used outside of the OpenSim namespace
  and no longer require a `using namespace OpenSim;` declaration in order to work (#3468)
- Fixed runtime segfault that can occur when trying to use a `WrapObject` that is not a child of a `PhysicalFrame` (#3465)
- Fixed issues #3083 #2575 where analog data is not pulled out from c3d files, a a new function getAnalogDataTable() has been added to the C3DFileAdapter
- Fixed segfault that can occur when building models with unusual joint topologies (it now throws an `OpenSim::Exception` instead, #3299)
- Add `calcMomentum`, `calcAngularMomentum`, `calcLinearMomentum`, and associated `Output`s to `Model` (#3474)
- Fix issue where a different __init__.py is used by conda package and dev environment, the fix allows developers to install local builds into conda. (#3502)
- Changed control points in `SegmentedQuinticBezierToolkit` to be of `SimTK::Vec6` type instead of `SimTK::Vector` (#3481).
- Added a cylinder wrapping test: `testWrapCylinder.cpp` (#3498)


v4.4
====
- Updated ezc3d to version 1.5.0 which better manages the events defined in a c3d file.
- Fixed an issue that could happen sometimes with ScaleTool where loading the model file or marker set file could fail if the file was given as an absolute path (Issue #3109, PR #3110)
- Fixed an issue with SWIG with `OpenSim::Body::getRotationInGround()` where it would return an object without the correct `SimTK::Rotation` methods.
- Fixed OpenSim::Arrow start_point property being ignored
- Fixed objects being set as not up to date with their properties by finalizeFromProperties
- Throw exception if body masses are either NaN or -ve (Issue #3130)
- Fixed issue #3176 where McKibbenActuator is not registered and can't be serialized to XML files
- Fixed issue #3191 where CustomJoint coordinates ordering in model files affects coordinate definitions.
- Fixed issue #3220 Memory leak running InverseKinematicsTool repeatedly and using Kinematics analysis.


v4.3
====
- Introduced IMU component that models a typical Inertial Measurement Unit (IMU) with corresponding outputs for orientation, accelerometer, and gyroscope signals.
- Introduced IMUDataReporter (analysis) to record signals from IMU components placed on models.
- Fixed a bug with Actuation analysis that would lead to extra columns in the output when an actuator is disabled (Issue #2977).
- Fix issue where including path in output file name caused output to not be written without warning, now warning is given and file is written (Issue #3042).
- Fix copy-paste bug in reporting orientation errors (Issue #2893, fixed by Henrik-Norgren).
- Upgrade bindings to use SWIG version 4.0 (allowing doxygen comments to carry over to Java/Python files).
- Added createSyntheticIMUAccelerationSignals() to SimulationUtilities to generate "synthetic" IMU accelerations based on passed in state trajectory.
- Fixed incorrect header information in BodyKinematics file output
- Fixed bug applying non-uniform scaling to inertia matrix of a Body due to using local vaiable of type SysMat33 (Issue #2871).
- Default build to python 3.8 and numpy 1.20 (special instructions for using python 3.8+ on windows at https://simtk-confluence.stanford.edu/display/OpenSim/Scripting+in+Python)

v4.2
====
- Fixed a bug with InverseDynamicsTool/InverseDynamicsSolver to account for cases where a model has extra slots in its `State`'s "q" (PR #2971)
- Added Bhargava2004SmoothedMuscleMetabolics, a smoothed version of the Bhargava metabolics model designed for gradient-based optimization (i.e., Moco).
- Fixed a bug in Millard2012EquilibriumMuscle::extendFinalizeFromProperties(): the end point slopes on the inverse force velocity curves are constrained to yield a valid curve. A warning is noted in the log if the slopes are small enough that numerical integration might be slow.
- Added logging to Millard2012EquilibriumMuscle::extendFinalizeFromProperties(): whenever an internal setting is changed automatically these changes are noted in the log. To avoid seeing these messages, update the corresponding properties in the .osim file to the values noted in the log message.
- Introduced new logging system based on spdlog https://github.com/gabime/spdlog.git. The transition should be transparent to end users with default settings except that the name of the log file is now opensim.log. Main features are:
  - The ability to customize error level for reporting (in increasing level of verbosity): Off, Critical, Error, Warn, Info, Debug, Trace
  - The ability to start logging to a specified file on the fly.
  - Log file messages are time stamped and the format can be changed by users
  - More details and additional functionality is described in the Developer's Guide, and Doxygen pages of OpenSim::Logger class.
- Add the ActivationCoordinateActuator component, which is a CoordinateActuator with simple activation dynamics (PR #2699).
- Easily convert Matlab matrices and Python NumPy arrays to and from OpenSim Vectors and Matrices. See Matlab example matrixConversions.m and Python example numpy_conversions.py.
- Users have more control over which messages are logged. Messages are now logged to opensim.log instead of out.log and err.log. Users can control logging levels via `Logger::setLevel()`.
- Fix a segfault that occurs when using OpenSim's Python Package with Anaconda's Python on a Mac.
- Expose PropertyHelper class to python bindings to allow editing of objects using the properties interface (useful for editing objects defined in plugins) in python (consistent with Java/Matlab).
- Whitespace is trimmed when reading table metadata for STO, MOT, and CSV files.
- Introduce utilities for creating SimTK::Vectors, linear interpolation, updating table column labels from v3.3 to v4.0 syntax, solving for a function's root using bisection (OpenSim/Common/CommonUtilities.h) ([PR #2808](https://github.com/opensim-org/opensim-core/pull/2808)).
- Introduce utilities for querying, filtering, and resampling TimeSeriesTables (OpenSim/Common/TableUtilities.h) ([PR #2808](https://github.com/opensim-org/opensim-core/pull/2808)).
- StatesTrajectories can now be created from a TimeSeriesTable of states.
- Minor performance improvements (5-10 %) for controller-heavy models (PR #2806)
- `Controller::isEnabled` will now only return whether the particular controller is enabled
  - Previously, it would return `false` if its parent `Model`'s `Model::getAllControllersEnabled` returned `false`
  - The previous behavior would mean that `Controller::setEnabled(true); return Controller::isEnabled();` could return `false`
- When building from source, CMake now outputs more detailed information about dependencies.
- The new Matlab examplePointMass.m shows how to build and simulate a point-mass model.
- Fix OpenSense calibration algorithm to handle models facing an arbitrary direction. The calibration algorithm now aligns one axis of the provided Orientation Sensor data with the x-axis of the base segment (e.g. pelvis) of the model in default pose.
- For PrescribedController, the controls_file column labels can now be absolute paths to actuators (previously, the column labels were required to be actuator names).
- Fixed a critical bug in Induced Accelerations Analysis which prevents analysis to run when external forces are present ([PR #2847](https://github.com/opensim-org/opensim-core/pull/2808)).
- For PrescribedController, the controls_file column labels can now be absolute paths to actuators (previously, the column labels were required to be actuator names).
- CMCTool now supports the setSolveForEquilibrium() method inherited by AbstractTool, which allows users to disable a call to Model::equilibrateMuscles() when running CMC. This setting is true by default, so the default behavior remains the same.
- The Matlab utility osimTableToStruct() now handles column labels that start with a non-letter character by prepending 'a_' instead of 'unlabeled'.
- Removed `Path` abstract base class (PR #2844)
  - Unused by OpenSim and related projects
- Improved the performance of `ComponentPath` (PR #2844)
  - This improves the performance of component-heavy models by ~5-10 %
  - The behavior and interface of `ComponentPath` should remain the same
- The new Matlab CustomStaticOptimization.m guides the user to build their own custom static optimization code.
- Dropped support for separate Kinematics for application of External Loads. ([PR #2770] (https://github.com/opensim-org/opensim-core/pull/2770)).
- Refactored InverseKinematicsSolver to allow for adding (live) Orientation data to track, introduced BufferedOrientationsReference to queue data (PR #2855)
- `opensim.log` will only be created/opened when the first message is logged to it (PR #2880):
  - Previously, `opensim.log` would always be created, even if nothing was logged
- Added a CMake option, `OPENSIM_DISABLE_LOG_FILE` (PR #2880):
  - When set, disables `opensim.log` from being used by the logger by default when the first message is written to the log
  - Log messages are still written to the standard output/error streams
  - Previously, `opensim.log` would always be created - even if nothing was written to it (fixed above)
  - Setting `OPENSIM_DISABLE_LOG_FILE` only disables the automatic creation of `opensim.log`. File logging can still be manually be enabled by calling `Logger::addFileSink()`
  - This flag is `OFF` by default. So standard builds will still observe the existing behavior (`opensim.log` is created).
- Fix bug in visualization of EllipsoidJoint that was not attaching to the correct frame ([PR #2887] (https://github.com/opensim-org/opensim-core/pull/2887))
- Fix bug in error reporting of sensor tracking (PR #2893)
- Throw an exception rather than log an error message when an unrecognized type is encountered in xml/osim files (PR #2914)
- Added ScapulothoracicJoint as a builtin Joint type instead of a plugin (PRs #2877 and #2932)

v4.1
====
- Added `OrientationsReference` as the frame orientation analog to the location of experimental markers. Enables experimentally measured orientations from wearable sensors (e.g. from IMUs) to be tracked by reference frames in the model. A correspondence between the experimental (IMU frame) orientation column label and that of the virtual frame on the `Model` is expected. The `InverseKinematicsSolver` was extended to simultaneously track the `OrientationsReference` if provided. (PR #2412)
- Removed the undocumented `bool dumpName` argument from `Object::dump()` and made the method `const` so it can be safely called on `const` objects. (PR #2412)
- `MarkersReference` convenience constructors were updated to take a const reference to a `MarkerWeightSet` as its second argument. If a `Set` is not empty, then only the markers listed are used as reference signals. That means `InverseKinematicsTool` no longer tracks all experimental markers even those not in the `MarkerWeightSet`. One can quickly track all experimental markers (that have a corresponding model marker) by simply providing an empty `Set`, in which case all markers are assigned the default weight (typically 1.0).
- Model files from very old versions (pre 1.8.1) are not supported, an exception is thrown rather than fail quietly (issue #2395).
- Initializing a Component from an existing Component with correct socket connectees yields invalid paths (issue #2418).
- Reading DataTables from files has been simplified. Reading one table from a file typically uses the Table constructor except when the data-source/file contains multiple tables. (In these cases e.g. C3D files, use C3DFileAdapter.read method, then use functions in C3DFileAdapter to get the individual TimeSeriesTable(s)). Writing tables to files has not changed.
- Exposed convertMillimeters2Meters() in osimC3D.m. This function converts COP and moment data from mm to m and now must be invoked prior to writing force data to file. Previously, this was automatically performed during writing forces to file.
- Methods that operate on SimTK::Vec<n> are now available through Java/Matlab and python bindings to add/subtract/divide/multiply vec<n> contents with a scalar (PR #2558)
- The new Stopwatch class allows C++ API users to easily measure the runtime of their code.
- If finalizeConnections() method was not called on a model after making changes and before printing, an exception is thrown to avoid creating corrupt model files quietly (PR #2529)
- Updated the docopt.cpp dependency so that OpenSim can be compiled with Visual C++ from Visual Studio 2019.
- Added `Blankevoort1991Ligament` force component which represents ligament fibers as non-linear path springs. The force-strain curve has a quadratic toe region at low strains and a linear stiffness region at high strains. (PR #2632)
- Updated Simbody to 3.7 to fix an issue with the simbody-visualizer on macOS 10.15 Catalina.
- On Mac and Linux, we include a shell script opensim-install-command-line.sh to make OpenSim's command-line tools easily accessible.
- Added the compliant SmoothSphereHalfSpaceForce component, for use with direct collocation and Moco.


Converting from v4.0 to v4.1
----------------------------
- The `OpenSim::Array` constructor is now marked explicit, which prevents
  accidental implicit conversion to `Array`. If you relied on this implicit
  conversion, you will need to update your code to use the constructor
  explicitly.

Bug Fixes
---------
- Fixed bug in osimTable2Struct.m for renaming unlabelled markers (PR #2491)
- Fixed bug that resulted in an exception when reading C3D files without forces. Now, if the C3D doesn't contain markers or forces, an empty table will be returned (PR #2421)
- Fix bug that resulted in activations and forces reported for Actuators that are disabled during StaticOptimization (issue #2438) Disabled actuators are now ignored in StaticOptimization.
- OpenSim no longer supports model file formats predating version 1.8.1 (PR #2498)
- FunctionBasedBushingForce now applies damping if specified (it was incorrectly ignored in 4.0) issue #2512
- TRCFileAdapter.write() uses the number of columns and rows in the supplied dataTable to set the "NumMarkers" and "NumRows" Metadata in the output file. Users won't have to set this metadata string manually.  #2510

Documentation
-------------


Other Changes
-------------
- Performance of reading large data files has been significantly improved. A 50MB .sto file would take 10-11 min to read now takes 2-3 seconds. (PR #2399)
- Added Matlab example script of plotting the Force-length properties of muscles in a models; creating an Actuator file from a model;
building and simulating a simple arm model;  using OutputReporters to record and write marker location and coordinate values to file.
- Added Python example that demonstrates how to run an optimization using the cma package and how to avoid an expensive call to `initSystem()` within the objective function. (PR #2604)
- OpenSim 4.1 ships with Python3 bindings as default. It is still possible to create bindings for Python2 if desired by setting CMake variable OPENSIM_PYTHON_VERSION to 2
- For CMake, the option OPENSIM_COPY_DEPENDENCIES option is now an advanced option, and a warning is provided if this option is off but wrapping is turned on.

v4.0
====

Converting from v3.x to v4.0
-----------------------------
- A significant difference between v3.3 and 4.0 is the naming of dependencies. Unique names were not enforced in 3.3, which led to undefined behavior. In 4.0, Component pathnames must be unique. That is a Component must be unique with respect to its peers. A Model named *model* cannot have multiple subcomponents with the name *toes* either as bodies or joints, because the pathname */model/toes* will not uniquely identify the Component. However, multiple *toes* bodies can be used as long as they are not subcomponents of the same Component. For example, a *device* Component with a *toes* Body will have no issues since this *toes* Body has a unique pathname, */model/device/toes*, which is unambiguous. One could also create a multi-legged model, where each leg is identical, with *hip* and *knee* joints and *upper* and *lower* bodies, but each being unique because each `Leg` Component that contains the leg subcomponents, is uniquely named like */model/leg1* and */model/leg4/* and thus all of their subcomponents are unique, e.g.: */model/leg1/knee* vs. */model/leg4/knee*.
- Component naming is more strictly enforced and names with spaces are no longer accepted. Spaces are only allowable as separators for `Output` or `Channel` names that satisfy a list `Input`. (PR #1955)
- The Actuator class has been renamed to ScalarActuator (and `Actuator_` has been renamed to `Actuator`) (PR #126).
  If you have subclassed from Actuator, you must now subclass from ScalarActuator.
- Methods like `Actuator::getForce` are renamed to use "Actuator" instead (e.g., `Actuator::getActuator`) (PR #209).
- Markers are now ModelComponents (PR #188). Code is included for conversion on serialization/de-serialization.
- MarkerSet::addMarker() was removed (PR #1898). Please use Model::addMarker() to add markers to your model.
- `Body::getMassCenter` now returns a `Vec3` instead of taking a `Vec3` reference as an argument (commit cb0697d98).
- The following virtual methods in ModelComponent have been moved:
  - connectToModel -> extendConnectToModel
  - addToSystem -> extendAddToSystem
  - initStateFromProperties -> extendInitStateFromProperties
  - setPropertiesFromState -> extendSetPropertiesFromState

  The original methods (without `extend`) still exist, but they are now non-virtual.
  To invoke `connectToModel` on an entire Model, you still call `Model::connectToModel`.
  This change has been made to make a distinction between the user interface and
  the Component developer (extension) interface. **IMPORTANT** The calls to
  `Super::addToSystem`, etc. in the implementation of these methods must now
  also use the `extend` variants. Otherwise, you will enter into an infinite recursion.
- OpenSim now makes substantial use of C++11 features; if you compile OpenSim, your compiler
  must support C++11. Also, any C++ project in which you use OpenSim must also be compiled with C++11.
- The following components have been upgraded to use Sockets to connect to
  other components they depend on (instead of string properties):
  - ContactGeometry (ContactSphere, ContactHalfSpace, ContactMesh)
- Many of the methods in ScaleTool have now been marked const.
- We created a new unified command line interface that will replace the
  single-tool command line executables (`scale`, `ik`, `id`, `rra`, `cmc`,
  etc.).
  - `scale -S setup.xml` -> `opensim run-tool setup.xml`.
  - `scale -PS` -> `opensim print-xml scale`
  - `scale -PropertyInfo ...` -> `opensim info ...`
  - `versionUpdate ...` -> `opensim update-file ...`
- The `CoordinateSet` property in `Joint` has been replaced with a `coordinates`
  list property and enumerations have been added for accessing the Coordinates
  owned by a Joint. Code like `myPlanarJoint.getCoordinateSet()[0]` now becomes
  `myPlanarJoint.getCoordinate(PlanarJoint::Coord::RotationZ)` (PRs #1116,
  #1210, and #1222).
- The `reverse` property in Joint can no longer be set by the user; Model uses
  SimTK::MultibodyGraphMaker to determine whether joints should be reversed when
  building the multibody system. The joint's transform and coordinates maintain
  a parent->child sense even if the joint has been reversed. For backwards
  compatibility, a joint's parent and child PhysicalFrames are swapped when
  opening a Model if the `reverse` element is set to `true`.
- The `MotionType` of a `Coordinate` is now fully determined by the Joint. The
  user cannot set the `MotionType` for a `Coordinate`. There are instances such
  as in the *leg6dof9musc* and *Rajagopal2015* models, where a `Coordinate` was
  assigned an incorrect type (e.g. when a coordinate of a `CustomJoint` is not a
  measure of a Cartesian angle). In 4.0, the coordinate is correctly marked as
  `Coupled` since a function couples the coordinate value to the angular
  displacement of the patella in Cartesian space. **NOTE**, this causes issues
  (e.g.  opensim-org/opensim-gui#617, #2088) when using kinematics files
  generated in 3.3 (or earlier) where `Rotational` coordinates have been
  converted to degrees. Because OpenSim 4.0 does not recognize the coordinate's
  `MotionType` to be `Rotational` it will not convert it back to radians
  internally. For motion files generated prior to 4.0 where the file has
  `inDegrees=yes`, please use the following conversion utility:
  `updatePre40KinematicsFilesFor40MotionType()`. When loading a pre-4.0 model,
  OpenSim will warn users of any changes in `MotionType` when updating an
   existing model to OpenSim 4.0.
- `Manager::integrate(SimTK::State&)` has been removed and replaced by
  `Manager::integrate(double)`. You must also now call
  `Manager::initialize(SimTK::State&)` before integrating or pass the
  initialization state into a convenience constructor. Here is a
   before-after example (see the documentation in the `Manager` class
   for more details):
  - Before:
    - Manager manager(model);
    - manager.setInitialTime(0.0);
    - manager.setFinalTime(1.0);
    - manager.integrate(state);
  - After:
    - Manager manager(model);
    - state.setTime(0.0);
    - manager.initialize(state);
    - manager.integrate(1.0);
  - After (using a convenience constructor):
    - state.setTime(0.0);
    - Manager manager(model, state);
    - manager.integrate(1.0);
- `Manager::setIntegrator(SimTK::Integrator)` has been removed and replaced by
  `Manager::setIntegratorMethod(IntegratorMethod)` which uses an enum and can
  be used by the MATLAB/Python interface. See the method's documentation for
  examples. Integrator settings are now handled by the Manager through the
  following new functions:
  - setIntegratorAccuracy(double)
  - setIntegratorMinimumStepSize(double)
  - setIntegratorMaximumStepSize(double)
  - setIntegratorInternalStepLimit(int)
- `Muscle::equilibrate(SimTK::State&)` has been removed from the Muscle interface in order to reduce the number and variety of muscle equilibrium methods. `Actuator::computeEquilibrium(SimTK::State&)` is overridden by Muscle and invokes pure virtual `Muscle::computeInitialFiberEquilibrium(SimTK::State&)`.
- `Millard2012EquilibriumMuscle::computeFiberEquilibriumAtZeroVelocity(SimTK::State&)` and `computeInitialFiberEquilibrium(SimTK::State&)` were combined into a single method:
`Millard2012EquilibriumMuscle::computeFiberEquilibrium(SimTK::State&, bool useZeroVelocity)`
where fiber-velocity can be estimated from the state or assumed to be zero if the flag is *true*.
- `Millard2012EquilibriumMuscle::computeInitialFiberEquilibrium(SimTK::State&)` invokes `computeFiberEquilibrium()` with `useZeroVelocity = true` to maintain its previous behavior.
- `Model::replaceMarkerSet()` was removed. (PR #1938) Please use `Model::updMarkerSet()` to edit the model's MarkerSet instead.
- The argument list for `Model::scale()` was changed: the `finalMass` and
  `preserveMassDist` arguments were swapped and the `preserveMassDist` argument
  is no longer optional. The default argument for `preserveMassDist` in OpenSim
  3.3 was `false`. (PR #1994)
- A GeometryPath without PathPoints is considered invalid, since it does not
represent a physical system. You must specify PathPoints to define a valid
GeometryPath for a Muscle, Ligament, PathSpring, etc... that is added to a
Model. (PR #1948)
  - Before (no longer valid):
    ```cpp
    Model model;
    Thelen2003Muscle* muscle = new Thelen2003Muscle("muscle", ...);
    // GeometryPath throws: "A valid path requires at least two PathPoints."
    model.addForce(muscle);
    ```
  - After (now required):
    ```cpp
    Model model;
    Thelen2003Muscle* muscle = new Thelen2003Muscle("muscle", ...);
    // require at least two path points to have a valid muscle GeometryPath
    muscle->addNewPathPoint("p1", ...);
    muscle->addNewPathPoint("p2", ...);
    model.addForce(muscle);
    ```
- The JointReaction analysis interface has changed in a few ways:
  - "express_in_frame" now takes a `Frame` name. "child" and "parent" keywords are also still accepted, provided that no Frame is named "child" or "parent"
  - If the number of elements in "apply_on_bodies" or "express_in_frame" is neither of length 1 or the same length as indicated by "joint_names", an exception is thrown. This was previously a warning.
- Updated wrapping properties


Composing a Component from other components
-------------------------------------------
Component now maintains a list property of *components* which it owns. You add
a (sub) Component to a *parent* Component by calling `addComponent` and passing
a heap allocated (`new Component`) to the parent which you want to take
ownership of the new subcomponent. Ownership determines how the subcomponent is serialized
(appears within the parent) and the order in which of Component interface methods (above)
are propagated to the subcomponent. Access to contained components is provided through
`getComponent<C>(path)` or `getComponentList<C>` where `C` is any Component type (default
is `Component` to get all subcomponents). These methods always traverse down into
a Component's list of components.  All subcomponents that are properties of (and thus owned by)
a parent Component are accessible this way. The Model's typed %Sets and `add####()` methods
are no longer necessary to compose a Model, since any Component can now be composed of
components. `Model` still supports `addd####()` methods and de/serialization of Sets,
but components added via `addComponent` are NOT included in the Sets but contained
in the Component's *components* property list. Details in PR#1014. **Note**, it is now
strictly required that immediate subcomponents have unique names. For example, a Model cannot contain two bodies in its `BodySet` named *tibia* or a Body and a Joint named *toes*, since it is ambiguous as to which *tibia* `Body` or *toes* `Component` is being referenced.

Bug Fixes
---------
- Fixed a typo in one of the method names for AbstractTool verifyUniqueComulnLabels -> verifyUniqueColumnLabels (PR #130)
- Fixed bug where Body VisibleObject was not serialized when writing a model to XML (PR #139)
- Fixed memory leaks in AssemblySolver and using Simtk::XML (PR #176)
- Fixed model mass scaling. When 'preserve mass distribution' is unchecked (GUI) the input mass was previously not respected and the resulting scaled model mass does not equal the input mass. The modelscaler() now alters the body masses and inertias to match the input mass. (PR #230)
- Fixed a bug in the equilibrium solution of Millard and Thelen muscles, where the initial activation and fiber-length values (for solving for equilibrium) were always coming from the default values. This was unnecessary, because unless specified otherwise, the state automatically contains the default values. This fixes an issue where initial states activations from a file were not respected by the Forward Tool and instead, the initial activations would revert to the model defaults. (PR #272)
- Fixed a bug where MuscleAnalysis was producing empty moment arm files. We now avoid creating empty Moment and MomentArm storage files when `_computeMoments` is False. (PR #324)
- Fixed bug causing the muscle equilibrium solve routine in both Thelen2003Muscle and Millard2012EquilibriumMuscle to fail to converge and erroneously return the minimum fiber length. The fix added a proper reduction in step-size when errors increase and limiting the fiber-length to its minimum. (PR #1728)
- Fixed a bug where Models with Bodies and Joints (and other component types) with the same name were loaded without error. Duplicately named Bodies were simply being ignored and only the first Body of that name in the BodySet was being used, for example, to connect a Body to its parent via its Joint, or to affix path points to its respective Body. Now, duplicate names are flagged and renamed so they are uniquely identified. (PR #1887)
- Fixed bug and speed issue with `model.setStateVariableValues()` caused by enforcing constraints after each coordinate value was being set (PR #1911). Removing the automatic enforcement of constraints makes setting all state values much faster, but also requires calling `model.assemble()` afterwards. Enforcing constraints after setting each coordinate value individually was also incorrect, since it neglected the effect of other coordinate changes have on the current coordinate. All coordinate values must be set before enforcing constraints.
- Fixed a bug that resulted in incorrect Ligament resting lengths after scaling.
  (PR #1994)

New Classes
-----------
- Added a BodyActuator component, which applies a spatial force on a specified Point of a Body (PR #126)
- Created Frame, PhysicalFrame, OffsetFrame, PhysicalOffsetFrame, Station and Marker ModelComponents (PR #188, PR #325, PR #339). Marker did not previously comply with the Model Component interface.
- A Body is a PhysicalFrame
- Connections to Bodies upgraded to PhysicalFrames and locations on these frames are now represented by PhysicalOffsetFrame (PR #370)
- Joints were refactored so that the base Joint manages the parent and child frame connections, including the definition of local PhysicalOffsetFrames to handle offsets defined as separate location and orientation properties. (PR #589)
- The WeldConstraint and BushingForces (BushingForce, CoupledBushingForce, FunctionBasedBushingForce, and ExpressionBasedBushingForce) were similarly unified (like Joints) to handle the two Frames that these classes require to operate. A LinkTwoFrames intermediate class was introduced to house the common operations. Convenience constructors for WeldConstraint and BushingFrames were affected and now require the name of the Component as the first argument. (PR #649)
- The new StatesTrajectory class allows users to load an exact representation of previously-computed states from a file. (PR #730)
- Added Point as a new base class for all points, which include: Station, Marker, and PathPoints

- Added OutputReporter as an Analysis so that users can use the existing AnalyzeTool and ForwardTool to extract Output values of interest, without modifications to the GUI. (PR #1991)


Removed Classes
---------------
The following classes are no longer supported in OpenSim and are removed in OpenSim 4.0.
- Muscle class `ContDerivMuscle_Depredated`.

MATLAB and Python interfaces
----------------------------
- The SimbodyMatterSubsystem class--which provides operators related to the mass
matrix, Jacobians, inverse dynamics, etc.--is now accessible in MATLAB and
Python (PR #930).
- Changed wrapping of `SimTK::Array_<OpenSim::CoordinateReference>` from `ArrayCoordinateReference` to `SimTKArrayCoordinateReference` for consistency with other classes. (PR #1842)

MATLAB interface
----------------
- The configureOpenSim.m function should no longer require administrator
  privileges for most users, and gives more verbose output to assist with
  troubleshooting.
- New MATLAB examples were added: Hopper-Device and Knee-Reflex.

Python interface
----------------
- Improved error handling. Now, OpenSim's error messages show up as exceptions
in Python.
- The Python bindings can now be built for Python 3 (as well as Python 2).

Other Changes
-------------
- Support for compiling the source code with Microsoft Visual Studio 2017.
- There is now a formal CMake mechanism for using OpenSim in your own C++
  project. See cmake/SampleCMakeLists.txt. (PR #187)
- Substantial cleanup of the internal CMake scripts.
- Lepton was upgraded to the latest version (PR #349)
- Made Object::print a const member function (PR #191)
- Improved the testOptimization/OptimizationExample to reduce the runtime (PR #416)
- InverseKinematics tool outputs marker error .sto file if report error flag is true.
- Marker location file output name in IK changed to reflect trial name for batch processing.
- Created a method `ScaleTool::run()`, making it easier to run the Scale Tool
programmatically in MATLAB or python.
- Thelen2003Muscle, Millard2012EquilibriumMuscle, and
  Millard2012AccelerationMuscle now throw an exception if the force equilibrium
  calculation fails to converge (PR #1201).
- Thelen2003Muscle and Millard2012EquilibriumMuscle no longer clamp excitations (i.e. controls)
  internally. If controls are out of bounds an Exception is thrown. Also, the
  `min_control` property now defaults to the `minimum_activation`. It is the
  responsibility of the controller (or solver) to provide controls that are
  within the valid ranges defined by the Actuators and that includes the
  specific bounds of Muscle models. (PR #1548)
- The `buildinfo.txt` file, which contains the name of the compiler used to
  compile OpenSim and related information, is now named `OpenSim_buildinfo.txt`
  and may be installed in a different location.
- macOS and Linux users should no longer need to set `LD_LIBRARY_PATH` or
  `DYLD_LIBRARY_PATH` to use OpenSim libraries.
- The `scale()` method was removed from the `SimbodyEngine` class (the contents
  were moved into `Model::scale()`). (PR #1994)
- Any class derived from ModelComponent can now add its own implementation of
  `extendPreScale()`, `extendScale()`, and/or `extendPostScale()` to control how
  its properties are updated during scaling. (PR #1994)
- The source code for the "From the Ground Up: Building a Passive Dynamic
  Walker Example" was added to this repository.
- OpenSim no longer looks for the simbody-visualizer using the environment
  variable `OPENSIM_HOME`. OpenSim uses `PATH` instead.
- The Thelen2003Muscle now depend on separate components for modeling pennation,
  and activation dynamics.

Documentation
-------------
- Improved Doxygen layout and fixed several bugs and warnings (various)
- All mentions of SimTK/Simbody classes in OpenSim's Doxygen now provide links directly to SimTK/Simbody's doxygen.
- Added a detailed README.md wtith build instructions, as well as guides to contributing and developing (CONTRIBUTING.md).
- Included GIFs in Doxygen for several commonly used Joint types<|MERGE_RESOLUTION|>--- conflicted
+++ resolved
@@ -34,11 +34,8 @@
 - Fixed a minor bug when the locally installed package (via `pip`) couldn't find the dependencies (PR #3593). Added `data_files` argument to the `setup.py` to copy all the dependencies into the opensim package folder in the Python environment.
 - Added `PolynomialPathFitter`, A utility class for fitting a set of `FunctionBasedPath`s to existing geometry-path in 
   an OpenSim model using `MultivariatePolynomialFunction`s (#3390)
-<<<<<<< HEAD
 - Added `examplePolynomialPathFitter.py`, a scripting example that demonstrates how to use `PolynomialPathFitter` (#3607)
-=======
 - Bumped the version of `ezc3d` which can now Read Kistler files
->>>>>>> d349581c
 
 v4.4.1
 ======
