This document lists the changes to `opensim-core` that are
introduced with each new version, starting with version 4.0. When possible, we provide the
GitHub issues or pull requests that
are related to the items below. If there is no issue or pull
request related to the change, then we may provide the commit.

This is not a comprehensive list of changes but rather a hand-curated collection of the more notable ones. For a comprehensive history, see the [OpenSim Core GitHub repo](https://github.com/opensim-org/opensim-core).

v4.2
====
- Add the ActivationCoordinateActuator component, which is a CoordinateActuator with simple activation dynamics (PR #2699).
- Easily convert Matlab matrices and Python NumPy arrays to and from OpenSim Vectors and Matrices. See Matlab example matrixConversions.m and Python example numpy_conversions.py.
- Users have more control over which messages are logged. Messages are now logged to opensim.log instead of out.log and err.log. Users can control logging levels via `Logger::setLevel()`.
- Fix a segfault that occurs when using OpenSim's Python Package with Anaconda's Python on a Mac.
- Expose PropertyHelper class to python bindings to allow editing of objects using the properties interface (useful for editing objects defined in plugins) in python (consistent with Java/Matlab).
- Whitespace is trimmed when reading table metadata for STO, MOT, and CSV files.
- Introduce utilities for creating SimTK::Vectors, linear interpolation, updating table column labels from v3.3 to v4.0 syntax, solving for a function's root using bisection (OpenSim/Common/CommonUtilities.h) ([PR #2808](https://github.com/opensim-org/opensim-core/pull/2808)).
- Introduce utilities for querying, filtering, and resampling TimeSeriesTables (OpenSim/Common/TableUtilities.h) ([PR #2808](https://github.com/opensim-org/opensim-core/pull/2808)).
- StatesTrajectories can now be created from a TimeSeriesTable of states.
- Minor performance improvements (5-10 %) for controller-heavy models (PR #2806)
- `Controller::isEnabled` will now only return whether the particular controller is enabled
  - Previously, it would return `false` if its parent `Model`'s `Model::getAllControllersEnabled` returned `false`
  - The previous behavior would mean that `Controller::setEnabled(true); return Controller::isEnabled();` could return `false`
- The new Matlab examplePointMass.m shows how to build and simulate a point-mass model.
<<<<<<< HEAD
- Fix OpenSense calibration algorithm to handle models facing an arbitrary direction. The calibration algorithm now aligns one axis of the provided Orientation Sensor data with the x-axis of the base segment (e.g. pelvis) of the model in default pose.

=======
- For PrescribedController, the controls_file column labels can now be absolute paths to actuators (previously, the column labels were required to be actuator names).
>>>>>>> 5e4813e3

v4.1
====
- Added `OrientationsReference` as the frame orientation analog to the location of experimental markers. Enables experimentally measured orientations from wearable sensors (e.g. from IMUs) to be tracked by reference frames in the model. A correspondence between the experimental (IMU frame) orientation column label and that of the virtual frame on the `Model` is expected. The `InverseKinematicsSolver` was extended to simultaneously track the `OrientationsReference` if provided. (PR #2412)
- Removed the undocumented `bool dumpName` argument from `Object::dump()` and made the method `const` so it can be safely called on `const` objects. (PR #2412)
- `MarkersReference` convenience constructors were updated to take a const reference to a `MarkerWeightSet` as its second argument. If a `Set` is not empty, then only the markers listed are used as reference signals. That means `InverseKinematicsTool` no longer tracks all experimental markers even those not in the `MarkerWeightSet`. One can quickly track all experimental markers (that have a corresponding model marker) by simply providing an empty `Set`, in which case all markers are assigned the default weight (typically 1.0).
- Model files from very old versions (pre 1.8.1) are not supported, an exception is thrown rather than fail quietly (issue #2395).
- Initializing a Component from an existing Component with correct socket connectees yields invalid paths (issue #2418).
- Reading DataTables from files has been simplified. Reading one table from a file typically uses the Table constructor except when the data-source/file contains multiple tables. (In these cases e.g. C3D files, use C3DFileAdapter.read method, then use functions in C3DFileAdapter to get the individual TimeSeriesTable(s)). Writing tables to files has not changed.
- Exposed convertMillimeters2Meters() in osimC3D.m. This function converts COP and moment data from mm to m and now must be invoked prior to writing force data to file. Previously, this was automatically performed during writing forces to file. 
- Methods that operate on SimTK::Vec<n> are now available through Java/Matlab and python bindings to add/subtract/divide/multiply vec<n> contents with a scalar (PR #2558)
- The new Stopwatch class allows C++ API users to easily measure the runtime of their code.
- If finalizeConnections() method was not called on a model after making changes and before printing, an exception is thrown to avoid creating corrupt model files quietly (PR #2529)
- Updated the docopt.cpp dependency so that OpenSim can be compiled with Visual C++ from Visual Studio 2019.
- Added `Blankevoort1991Ligament` force component which represents ligament fibers as non-linear path springs. The force-strain curve has a quadratic toe region at low strains and a linear stiffness region at high strains. (PR #2632)  
- Updated Simbody to 3.7 to fix an issue with the simbody-visualizer on macOS 10.15 Catalina.
- On Mac and Linux, we include a shell script opensim-install-command-line.sh to make OpenSim's command-line tools easily accessible.
- Added the compliant SmoothSphereHalfSpaceForce component, for use with direct collocation and Moco.
 

Converting from v4.0 to v4.1
----------------------------
- The `OpenSim::Array` constructor is now marked explicit, which prevents
  accidental implicit conversion to `Array`. If you relied on this implicit
  conversion, you will need to update your code to use the constructor
  explicitly.

Bug Fixes
---------
- Fixed bug in osimTable2Struct.m for renaming unlabelled markers (PR #2491)
- Fixed bug that resulted in an exception when reading C3D files without forces. Now, if the C3D doesn't contain markers or forces, an empty table will be returned (PR #2421) 
- Fix bug that resulted in activations and forces reported for Actuators that are disabled during StaticOptimization (issue #2438) Disabled actuators are now ignored in StaticOptimization.
- OpenSim no longer supports model file formats predating version 1.8.1 (PR #2498)
- FunctionBasedBushingForce now applies damping if specified (it was incorrectly ignored in 4.0) issue #2512
- TRCFileAdapter.write() uses the number of columns and rows in the supplied dataTable to set the "NumMarkers" and "NumRows" Metadata in the output file. Users won't have to set this metadata string manually.  #2510

Documentation
-------------


Other Changes
-------------
- Performance of reading large data files has been significantly improved. A 50MB .sto file would take 10-11 min to read now takes 2-3 seconds. (PR #2399)
- Added Matlab example script of plotting the Force-length properties of muscles in a models; creating an Actuator file from a model; 
building and simulating a simple arm model;  using OutputReporters to record and write marker location and coordinate values to file.
- Added Python example that demonstrates how to run an optimization using the cma package and how to avoid an expensive call to `initSystem()` within the objective function. (PR #2604)
- OpenSim 4.1 ships with Python3 bindings as default. It is still possible to create bindings for Python2 if desired by setting CMake variable OPENSIM_PYTHON_VERSION to 2
- For CMake, the option OPENSIM_COPY_DEPENDENCIES option is now an advanced option, and a warning is provided if this option is off but wrapping is turned on.

v4.0
====

Converting from v3.x to v4.0
-----------------------------
- A significant difference between v3.3 and 4.0 is the naming of dependencies. Unique names were not enforced in 3.3, which led to undefined behavior. In 4.0, Component pathnames must be unique. That is a Component must be unique with respect to its peers. A Model named *model* cannot have multiple subcomponents with the name *toes* either as bodies or joints, because the pathname */model/toes* will not uniquely identify the Component. However, multiple *toes* bodies can be used as long as they are not subcomponents of the same Component. For example, a *device* Component with a *toes* Body will have no issues since this *toes* Body has a unique pathname, */model/device/toes*, which is unambiguous. One could also create a multi-legged model, where each leg is identical, with *hip* and *knee* joints and *upper* and *lower* bodies, but each being unique because each `Leg` Component that contains the leg subcomponents, is uniquely named like */model/leg1* and */model/leg4/* and thus all of their subcomponents are unique, e.g.: */model/leg1/knee* vs. */model/leg4/knee*.
- Component naming is more strictly enforced and names with spaces are no longer accepted. Spaces are only allowable as separators for `Output` or `Channel` names that satisfy a list `Input`. (PR #1955)
- The Actuator class has been renamed to ScalarActuator (and `Actuator_` has been renamed to `Actuator`) (PR #126).
  If you have subclassed from Actuator, you must now subclass from ScalarActuator.
- Methods like `Actuator::getForce` are renamed to use "Actuator" instead (e.g., `Actuator::getActuator`) (PR #209).
- Markers are now ModelComponents (PR #188). Code is included for conversion on serialization/de-serialization.
- MarkerSet::addMarker() was removed (PR #1898). Please use Model::addMarker() to add markers to your model.
- `Body::getMassCenter` now returns a `Vec3` instead of taking a `Vec3` reference as an argument (commit cb0697d98).
- The following virtual methods in ModelComponent have been moved:
  - connectToModel -> extendConnectToModel
  - addToSystem -> extendAddToSystem
  - initStateFromProperties -> extendInitStateFromProperties
  - setPropertiesFromState -> extendSetPropertiesFromState

  The original methods (without `extend`) still exist, but they are now non-virtual.
  To invoke `connectToModel` on an entire Model, you still call `Model::connectToModel`.
  This change has been made to make a distinction between the user interface and
  the Component developer (extension) interface. **IMPORTANT** The calls to
  `Super::addToSystem`, etc. in the implementation of these methods must now
  also use the `extend` variants. Otherwise, you will enter into an infinite recursion.
- OpenSim now makes substantial use of C++11 features; if you compile OpenSim, your compiler
  must support C++11. Also, any C++ project in which you use OpenSim must also be compiled with C++11.
- The following components have been upgraded to use Sockets to connect to
  other components they depend on (instead of string properties):
  - ContactGeometry (ContactSphere, ContactHalfSpace, ContactMesh)
- Many of the methods in ScaleTool have now been marked const.
- We created a new unified command line interface that will replace the
  single-tool command line executables (`scale`, `ik`, `id`, `rra`, `cmc`,
  etc.).
  - `scale -S setup.xml` -> `opensim run-tool setup.xml`.
  - `scale -PS` -> `opensim print-xml scale`
  - `scale -PropertyInfo ...` -> `opensim info ...`
  - `versionUpdate ...` -> `opensim update-file ...`
- The `CoordinateSet` property in `Joint` has been replaced with a `coordinates`
  list property and enumerations have been added for accessing the Coordinates
  owned by a Joint. Code like `myPlanarJoint.getCoordinateSet()[0]` now becomes
  `myPlanarJoint.getCoordinate(PlanarJoint::Coord::RotationZ)` (PRs #1116,
  #1210, and #1222).
- The `reverse` property in Joint can no longer be set by the user; Model uses
  SimTK::MultibodyGraphMaker to determine whether joints should be reversed when
  building the multibody system. The joint's transform and coordinates maintain
  a parent->child sense even if the joint has been reversed. For backwards
  compatibility, a joint's parent and child PhysicalFrames are swapped when
  opening a Model if the `reverse` element is set to `true`.
- The `MotionType` of a `Coordinate` is now fully determined by the Joint. The
  user cannot set the `MotionType` for a `Coordinate`. There are instances such
  as in the *leg6dof9musc* and *Rajagopal2015* models, where a `Coordinate` was
  assigned an incorrect type (e.g. when a coordinate of a `CustomJoint` is not a
  measure of a Cartesian angle). In 4.0, the coordinate is correctly marked as
  `Coupled` since a function couples the coordinate value to the angular
  displacement of the patella in Cartesian space. **NOTE**, this causes issues
  (e.g.  opensim-org/opensim-gui#617, #2088) when using kinematics files
  generated in 3.3 (or earlier) where `Rotational` coordinates have been
  converted to degrees. Because OpenSim 4.0 does not recognize the coordinate's
  `MotionType` to be `Rotational` it will not convert it back to radians
  internally. For motion files generated prior to 4.0 where the file has
  `inDegrees=yes`, please use the following conversion utility:
  `updatePre40KinematicsFilesFor40MotionType()`. When loading a pre-4.0 model,
  OpenSim will warn users of any changes in `MotionType` when updating an
   existing model to OpenSim 4.0.
- `Manager::integrate(SimTK::State&)` has been removed and replaced by
  `Manager::integrate(double)`. You must also now call
  `Manager::initialize(SimTK::State&)` before integrating or pass the
  initialization state into a convenience constructor. Here is a
   before-after example (see the documentation in the `Manager` class
   for more details):
  - Before:
    - Manager manager(model);
    - manager.setInitialTime(0.0);
    - manager.setFinalTime(1.0);
    - manager.integrate(state);
  - After:
    - Manager manager(model);
    - state.setTime(0.0);
    - manager.initialize(state);
    - manager.integrate(1.0);
  - After (using a convenience constructor):
    - state.setTime(0.0);
    - Manager manager(model, state);
    - manager.integrate(1.0);
- `Manager::setIntegrator(SimTK::Integrator)` has been removed and replaced by
  `Manager::setIntegratorMethod(IntegratorMethod)` which uses an enum and can
  be used by the MATLAB/Python interface. See the method's documentation for
  examples. Integrator settings are now handled by the Manager through the
  following new functions:
  - setIntegratorAccuracy(double)
  - setIntegratorMinimumStepSize(double)
  - setIntegratorMaximumStepSize(double)
  - setIntegratorInternalStepLimit(int)
- `Muscle::equilibrate(SimTK::State&)` has been removed from the Muscle interface in order to reduce the number and variety of muscle equilibrium methods. `Actuator::computeEquilibrium(SimTK::State&)` is overridden by Muscle and invokes pure virtual `Muscle::computeInitialFiberEquilibrium(SimTK::State&)`.
- `Millard2012EquilibriumMuscle::computeFiberEquilibriumAtZeroVelocity(SimTK::State&)` and `computeInitialFiberEquilibrium(SimTK::State&)` were combined into a single method:
`Millard2012EquilibriumMuscle::computeFiberEquilibrium(SimTK::State&, bool useZeroVelocity)`
where fiber-velocity can be estimated from the state or assumed to be zero if the flag is *true*.
- `Millard2012EquilibriumMuscle::computeInitialFiberEquilibrium(SimTK::State&)` invokes `computeFiberEquilibrium()` with `useZeroVelocity = true` to maintain its previous behavior.
- `Model::replaceMarkerSet()` was removed. (PR #1938) Please use `Model::updMarkerSet()` to edit the model's MarkerSet instead.
- The argument list for `Model::scale()` was changed: the `finalMass` and
  `preserveMassDist` arguments were swapped and the `preserveMassDist` argument
  is no longer optional. The default argument for `preserveMassDist` in OpenSim
  3.3 was `false`. (PR #1994)
- A GeometryPath without PathPoints is considered invalid, since it does not
represent a physical system. You must specify PathPoints to define a valid
GeometryPath for a Muscle, Ligament, PathSpring, etc... that is added to a
Model. (PR #1948)
  - Before (no longer valid):
    ```cpp
    Model model;
    Thelen2003Muscle* muscle = new Thelen2003Muscle("muscle", ...);
    // GeometryPath throws: "A valid path requires at least two PathPoints."
    model.addForce(muscle);
    ```
  - After (now required):
    ```cpp
    Model model;
    Thelen2003Muscle* muscle = new Thelen2003Muscle("muscle", ...);
    // require at least two path points to have a valid muscle GeometryPath
    muscle->addNewPathPoint("p1", ...);
    muscle->addNewPathPoint("p2", ...);
    model.addForce(muscle);
    ```
- The JointReaction analysis interface has changed in a few ways:
  - "express_in_frame" now takes a `Frame` name. "child" and "parent" keywords are also still accepted, provided that no Frame is named "child" or "parent"
  - If the number of elements in "apply_on_bodies" or "express_in_frame" is neither of length 1 or the same length as indicated by "joint_names", an exception is thrown. This was previously a warning.
- Updated wrapping properties


Composing a Component from other components
-------------------------------------------
Component now maintains a list property of *components* which it owns. You add
a (sub) Component to a *parent* Component by calling `addComponent` and passing
a heap allocated (`new Component`) to the parent which you want to take
ownership of the new subcomponent. Ownership determines how the subcomponent is serialized
(appears within the parent) and the order in which of Component interface methods (above)
are propagated to the subcomponent. Access to contained components is provided through
`getComponent<C>(path)` or `getComponentList<C>` where `C` is any Component type (default
is `Component` to get all subcomponents). These methods always traverse down into
a Component's list of components.  All subcomponents that are properties of (and thus owned by)
a parent Component are accessible this way. The Model's typed %Sets and `add####()` methods
are no longer necessary to compose a Model, since any Component can now be composed of
components. `Model` still supports `addd####()` methods and de/serialization of Sets,
but components added via `addComponent` are NOT included in the Sets but contained
in the Component's *components* property list. Details in PR#1014. **Note**, it is now
strictly required that immediate subcomponents have unique names. For example, a Model cannot contain two bodies in its `BodySet` named *tibia* or a Body and a Joint named *toes*, since it is ambiguous as to which *tibia* `Body` or *toes* `Component` is being referenced.

Bug Fixes
---------
- Fixed a typo in one of the method names for AbstractTool verifyUniqueComulnLabels -> verifyUniqueColumnLabels (PR #130)
- Fixed bug where Body VisibleObject was not serialized when writing a model to XML (PR #139)
- Fixed memory leaks in AssemblySolver and using Simtk::XML (PR #176)
- Fixed model mass scaling. When 'preserve mass distribution' is unchecked (GUI) the input mass was previously not respected and the resulting scaled model mass does not equal the input mass. The modelscaler() now alters the body masses and inertias to match the input mass. (PR #230)
- Fixed a bug in the equilibrium solution of Millard and Thelen muscles, where the initial activation and fiber-length values (for solving for equilibrium) were always coming from the default values. This was unnecessary, because unless specified otherwise, the state automatically contains the default values. This fixes an issue where initial states activations from a file were not respected by the Forward Tool and instead, the initial activations would revert to the model defaults. (PR #272)
- Fixed a bug where MuscleAnalysis was producing empty moment arm files. We now avoid creating empty Moment and MomentArm storage files when `_computeMoments` is False. (PR #324)
- Fixed bug causing the muscle equilibrium solve routine in both Thelen2003Muscle and Millard2012EquilibriumMuscle to fail to converge and erroneously return the minimum fiber length. The fix added a proper reduction in step-size when errors increase and limiting the fiber-length to its minimum. (PR #1728)
- Fixed a bug where Models with Bodies and Joints (and other component types) with the same name were loaded without error. Duplicately named Bodies were simply being ignored and only the first Body of that name in the BodySet was being used, for example, to connect a Body to its parent via its Joint, or to affix path points to its respective Body. Now, duplicate names are flagged and renamed so they are uniquely identified. (PR #1887)
- Fixed bug and speed issue with `model.setStateVariableValues()` caused by enforcing constraints after each coordinate value was being set (PR #1911). Removing the automatic enforcement of constraints makes setting all state values much faster, but also requires calling `model.assemble()` afterwards. Enforcing constraints after setting each coordinate value individually was also incorrect, since it neglected the effect of other coordinate changes have on the current coordinate. All coordinate values must be set before enforcing constraints.
- Fixed a bug that resulted in incorrect Ligament resting lengths after scaling.
  (PR #1994)

New Classes
-----------
- Added a BodyActuator component, which applies a spatial force on a specified Point of a Body (PR #126)
- Created Frame, PhysicalFrame, OffsetFrame, PhysicalOffsetFrame, Station and Marker ModelComponents (PR #188, PR #325, PR #339). Marker did not previously comply with the Model Component interface.
- A Body is a PhysicalFrame
- Connections to Bodies upgraded to PhysicalFrames and locations on these frames are now represented by PhysicalOffsetFrame (PR #370)
- Joints were refactored so that the base Joint manages the parent and child frame connections, including the definition of local PhysicalOffsetFrames to handle offsets defined as separate location and orientation properties. (PR #589)  
- The WeldConstraint and BushingForces (BushingForce, CoupledBushingForce, FunctionBasedBushingForce, and ExpressionBasedBushingForce) were similarly unified (like Joints) to handle the two Frames that these classes require to operate. A LinkTwoFrames intermediate class was introduced to house the common operations. Convenience constructors for WeldConstraint and BushingFrames were affected and now require the name of the Component as the first argument. (PR #649)
- The new StatesTrajectory class allows users to load an exact representation of previously-computed states from a file. (PR #730)
- Added Point as a new base class for all points, which include: Station, Marker, and PathPoints

- Added OutputReporter as an Analysis so that users can use the existing AnalyzeTool and ForwardTool to extract Output values of interest, without modifications to the GUI. (PR #1991)


Removed Classes
---------------
The following classes are no longer supported in OpenSim and are removed in OpenSim 4.0.
- Muscle class `ContDerivMuscle_Depredated`.

MATLAB and Python interfaces
----------------------------
- The SimbodyMatterSubsystem class--which provides operators related to the mass
matrix, Jacobians, inverse dynamics, etc.--is now accessible in MATLAB and
Python (PR #930).
- Changed wrapping of `SimTK::Array_<OpenSim::CoordinateReference>` from `ArrayCoordinateReference` to `SimTKArrayCoordinateReference` for consistency with other classes. (PR #1842)

MATLAB interface
----------------
- The configureOpenSim.m function should no longer require administrator
  privileges for most users, and gives more verbose output to assist with
  troubleshooting.
- New MATLAB examples were added: Hopper-Device and Knee-Reflex.

Python interface
----------------
- Improved error handling. Now, OpenSim's error messages show up as exceptions
in Python.
- The Python bindings can now be built for Python 3 (as well as Python 2).

Other Changes
-------------
- Support for compiling the source code with Microsoft Visual Studio 2017.
- There is now a formal CMake mechanism for using OpenSim in your own C++
  project. See cmake/SampleCMakeLists.txt. (PR #187)
- Substantial cleanup of the internal CMake scripts.
- Lepton was upgraded to the latest version (PR #349)
- Made Object::print a const member function (PR #191)
- Improved the testOptimization/OptimizationExample to reduce the runtime (PR #416)
- InverseKinematics tool outputs marker error .sto file if report error flag is true.
- Marker location file output name in IK changed to reflect trial name for batch processing.
- Created a method `ScaleTool::run()`, making it easier to run the Scale Tool
programmatically in MATLAB or python.
- Thelen2003Muscle, Millard2012EquilibriumMuscle, and
  Millard2012AccelerationMuscle now throw an exception if the force equilibrium
  calculation fails to converge (PR #1201).
- Thelen2003Muscle and Millard2012EquilibriumMuscle no longer clamp excitations (i.e. controls)
  internally. If controls are out of bounds an Exception is thrown. Also, the
  `min_control` property now defaults to the `minimum_activation`. It is the
  responsibility of the controller (or solver) to provide controls that are
  within the valid ranges defined by the Actuators and that includes the
  specific bounds of Muscle models. (PR #1548)
- The `buildinfo.txt` file, which contains the name of the compiler used to
  compile OpenSim and related information, is now named `OpenSim_buildinfo.txt`
  and may be installed in a different location.
- macOS and Linux users should no longer need to set `LD_LIBRARY_PATH` or
  `DYLD_LIBRARY_PATH` to use OpenSim libraries.
- The `scale()` method was removed from the `SimbodyEngine` class (the contents
  were moved into `Model::scale()`). (PR #1994)
- Any class derived from ModelComponent can now add its own implementation of
  `extendPreScale()`, `extendScale()`, and/or `extendPostScale()` to control how
  its properties are updated during scaling. (PR #1994)
- The source code for the "From the Ground Up: Building a Passive Dynamic
  Walker Example" was added to this repository.
- OpenSim no longer looks for the simbody-visualizer using the environment
  variable `OPENSIM_HOME`. OpenSim uses `PATH` instead.
- The Thelen2003Muscle now depend on separate components for modeling pennation,
  and activation dynamics.

Documentation
-------------
- Improved Doxygen layout and fixed several bugs and warnings (various)
- All mentions of SimTK/Simbody classes in OpenSim's Doxygen now provide links directly to SimTK/Simbody's doxygen.
- Added a detailed README.md wtith build instructions, as well as guides to contributing and developing (CONTRIBUTING.md).
- Included GIFs in Doxygen for several commonly used Joint types<|MERGE_RESOLUTION|>--- conflicted
+++ resolved
@@ -22,12 +22,8 @@
   - Previously, it would return `false` if its parent `Model`'s `Model::getAllControllersEnabled` returned `false`
   - The previous behavior would mean that `Controller::setEnabled(true); return Controller::isEnabled();` could return `false`
 - The new Matlab examplePointMass.m shows how to build and simulate a point-mass model.
-<<<<<<< HEAD
 - Fix OpenSense calibration algorithm to handle models facing an arbitrary direction. The calibration algorithm now aligns one axis of the provided Orientation Sensor data with the x-axis of the base segment (e.g. pelvis) of the model in default pose.
-
-=======
 - For PrescribedController, the controls_file column labels can now be absolute paths to actuators (previously, the column labels were required to be actuator names).
->>>>>>> 5e4813e3
 
 v4.1
 ====
