--- conflicted
+++ resolved
@@ -33,14 +33,10 @@
 install:
 
   ## Use Chocolatey to install SWIG.
-<<<<<<< HEAD
-  ###- choco -y install swig
-=======
   - choco install swig -y
->>>>>>> 8306e3c1
   
   ## Install python-nose for python testing.
-  ###- pip install nose
+  - pip install nose
   
   ## Simbody.
   # Simbody's installation is pushed to our Appveyor NuGet account feed.
@@ -57,8 +53,7 @@
   - mkdir build
   - cd build
   # Configure.
-  ###- cmake .. -G"Visual Studio 12 2013 Win64" -DSIMBODY_HOME=C:\simbody -DCMAKE_INSTALL_PREFIX=%OPENSIM_HOME% -DBUILD_JAVA_WRAPPING=ON -DBUILD_PYTHON_WRAPPING=ON # TODO -DBUILD_SIMM_TRANSLATOR=ON
-  - cmake .. -G"Visual Studio 12 2013 Win64" -DSIMBODY_HOME=C:\simbody -DCMAKE_INSTALL_PREFIX=%OPENSIM_HOME% -DBUILD_JAVA_WRAPPING=OFF -DBUILD_PYTHON_WRAPPING=OFF
+  - cmake .. -G"Visual Studio 12 2013 Win64" -DSIMBODY_HOME=C:\simbody -DCMAKE_INSTALL_PREFIX=%OPENSIM_HOME% -DBUILD_JAVA_WRAPPING=ON -DBUILD_PYTHON_WRAPPING=ON # TODO -DBUILD_SIMM_TRANSLATOR=ON
   # Build.
   - cmake --build . --target ALL_BUILD --config Release -- /maxcpucount:4 /verbosity:quiet
   
@@ -82,10 +77,10 @@
   - copy Applications\CMC\test\gait10dof18musc_subject01.osim %OPENSIM_HOME%\Models\Gait10dof18musc\gait10dof18musc.osim
   
   # Move to the installed location of the python package.
-  ###- cd %OPENSIM_HOME%\sdk\python
+  - cd %OPENSIM_HOME%\sdk\python
   
   # Run python tests.
-  ###- nosetests -v
+  - nosetests -v
 
 after_test:
   - ## On master branch, create NuGet package for OpenSim.
