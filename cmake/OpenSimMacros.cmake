--- conflicted
+++ resolved
@@ -138,8 +138,6 @@
 
 endfunction()
 
-<<<<<<< HEAD
-=======
 # Copy a file from the directory containing test files (model files, data,
 # etc.) to the directory in which a test will be executed. This function makes
 # it easy to re-use files that are used in tests. With an easier mechanism for
@@ -156,7 +154,6 @@
         endforeach()
     endif()
 endfunction()
->>>>>>> 8306e3c1
 
 # Create test targets for this directory.
 # TESTPROGRAMS: Names of test CPP files. One test will be created for each cpp
@@ -169,20 +166,12 @@
 # Here's an example:
 #   file(GLOB TEST_PROGRAMS "test*.cpp")
 #   file(GLOB DATA_FILES *.osim *.xml *.sto *.mot)
-<<<<<<< HEAD
-#   OPENSIM_ADD_TESTS(
-=======
 #   OpenSimAddTests(
->>>>>>> 8306e3c1
 #       TESTPROGRAMS ${TEST_ROGRAMS}
 #       DATAFILES ${DATA_FILES}
 #       LINKLIBS osimCommon osimSimulation osimAnalyses
 #       )
-<<<<<<< HEAD
-function(OPENSIM_ADD_TESTS)
-=======
 function(OpenSimAddTests)
->>>>>>> 8306e3c1
 
     if(BUILD_TESTING)
 
