--- conflicted
+++ resolved
@@ -2,12 +2,7 @@
 <project version="4">
   <component name="ProjectModuleManager">
     <modules>
-<<<<<<< HEAD
-      <module fileurl="file://$PROJECT_DIR$/.idea/Muscollo1.iml" filepath="$PROJECT_DIR$/.idea/Muscollo1.iml" />
-      <module fileurl="file://$PROJECT_DIR$/.idea/tomu.iml" filepath="$PROJECT_DIR$/.idea/tomu.iml" />
-=======
       <module fileurl="file://$PROJECT_DIR$/.idea/Muscollo.iml" filepath="$PROJECT_DIR$/.idea/Muscollo.iml" />
->>>>>>> da09dedc
     </modules>
   </component>
 </project>