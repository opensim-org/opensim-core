--- conflicted
+++ resolved
@@ -40,33 +40,10 @@
   -o <level>, --log <level>  Logging level.
 
 Description:
-<<<<<<< HEAD
-  The argument <tool-or-class> can be the name of a Tool (case-insensitive)
-  
-         scale  ik  id  rra  cmc  forward  analyze  moco   
-             comak-ik comak forsim joint-mechanics         
-
-  or the name of any registered (concrete) OpenSim class (even from a plugin).
-  Here are descriptions of the Tools listed above:
-  
-    scale              Create a subject-specific model.
-    ik                 Inverse Kinematics
-    id                 Inverse Dynamics
-    rra                Residual Reduction Algorithm
-    cmc                Computed Muscle Control
-    forward            Perform a forward simulation, using any controllers.
-    analyze            Obtain muscle-related quantites, joint loads; 
-                       perform Static Optimization; etc.
-    moco               Solve a trajectory optimization problem with Moco.
-    comak-ik           Inverse Kinematics to generate inputs for comak.
-    comak              Concurrent Optimization of Muscle Activations 
-                           and Kinematics
-    forsim             Forward simulations with Smith2018ArticularContactForce.
-    joint-mechanics    Analyze results files with OpenSim-Jam components.
-=======
   The argument <tool-or-class> can be the name of a Tool
 
-         scale  ik  id  rra  cmc  forward  analyze  moco   (case-insensitive)
+         scale  ik  id  rra  cmc  forward  analyze  moco 
+         comak-ik comak forsim joint-mechanics  (case-insensitive)
 
   or the name of any registered (concrete) OpenSim class (even from a plugin).
   Here are descriptions of the Tools listed above:
@@ -80,8 +57,11 @@
          analyze  Obtain muscle-related quantites, joint loads;
                   perform Static Optimization; etc.
          moco     Solve a trajectory optimization problem with Moco.
->>>>>>> 685481f8
-
+         comak-ik           Inverse Kinematics to generate inputs for comak.
+         comak              Concurrent Optimization of Muscle Activations 
+                              and Kinematics
+         forsim             Forward simulations with Smith2018ArticularContactForce.
+         joint-mechanics    Analyze results files with OpenSim-Jam components.
   The template file is written to <output-file> if provided. Otherwise, the
   file is written to the current directory with the name
   `default_Setup_<tool-class-name>.xml` when given a Tool name, or
