name: continuous-integration

# syntax https://help.github.com/en/articles/workflow-syntax-for-github-actions
on:
  # Run at 2am every night.
  schedule:
    - cron: '0 2 * * *'
  pull_request:
    branches:
      - '*'
  push:
    branches:
      - main
    tags:
      - '*'

jobs:
  windows2022:
    runs-on: windows-2022
    name: Windows 2022

    outputs:
      version: ${{ steps.configure.outputs.version }}

    steps:
    - uses: actions/checkout@v4

    - name: Install Doxygen
      # choco install doxygen.portable # <-- too unreliable.
      run: |
        (New-Object System.Net.WebClient).DownloadFile("https://github.com/doxygen/doxygen/releases/download/Release_1_12_0/doxygen-1.12.0.windows.x64.bin.zip", "doxygen.zip")
        7z x $env:GITHUB_WORKSPACE/doxygen.zip -odoxygen
        echo "$env:GITHUB_WORKSPACE\\doxygen" >> $GITHUB_PATH

    - name: Install Python packages
      uses: actions/setup-python@v4
      with:
        python-version: '3.10'

    - name: Install numpy
      #Need numpy to use SWIG numpy typemaps.
      run: python3 -m pip install numpy==1.25

    - name: Install SWIG
      run: |
        choco install swig --version 4.1.1 --yes --limit-output --allow-downgrade
        swig -swiglib

    - name: Cache dependencies
      id: cache-dependencies
      uses: actions/cache@v3
      with:
        path: ~/opensim_dependencies_install
        # Every time a cache is created, it's stored with this key.
        # In subsequent runs, if the key matches the key of an existing cache,
        # then the cache is used. We chose for this key to depend on the
        # operating system and a hash of the hashes of all files in the
        # dependencies directory (non-recursive).
        # https://help.github.com/en/actions/automating-your-workflow-with-github-actions/caching-dependencies-to-speed-up-workflows#matching-a-cache-key
        key: ${{ runner.os }}-dependencies-${{ hashFiles('dependencies/*') }}

    - name: Build dependencies
      if: steps.cache-dependencies.outputs.cache-hit != 'true'
      run: |
        echo $env:GITHUB_WORKSPACE\\build_deps
        mkdir $env:GITHUB_WORKSPACE\\build_deps
        chdir $env:GITHUB_WORKSPACE\\build_deps
        # /W0 disables warnings.
        # https://msdn.microsoft.com/en-us/library/19z1t1wy.aspx
        # TODO: CMake provides /W3, which overrides our /W0
        cmake -E env CXXFLAGS="/W0 /MD" cmake $env:GITHUB_WORKSPACE/dependencies -LAH -G"Visual Studio 17 2022" -A x64 -DCMAKE_INSTALL_PREFIX=~/opensim_dependencies_install -DSUPERBUILD_ezc3d=ON -DOPENSIM_WITH_CASADI=ON
        cmake --build . --config Release -- /maxcpucount:4

    - name: Configure opensim-core
      id: configure
      run: |
        mkdir $env:GITHUB_WORKSPACE\\build
        chdir $env:GITHUB_WORKSPACE\\build
        # TODO: Can remove /WX when we use that in CMakeLists.txt.
        # Set the CXXFLAGS environment variable to turn warnings into errors.
        # Skip timing test section included by default.
        cmake -E env CXXFLAGS="/WX /MD -DSKIP_TIMING" cmake $env:GITHUB_WORKSPACE -LAH -G"Visual Studio 17 2022" -A x64 -DCMAKE_INSTALL_PREFIX=~/opensim-core-install -DOPENSIM_DEPENDENCIES_DIR=~/opensim_dependencies_install -DOPENSIM_C3D_PARSER=ezc3d -DOPENSIM_WITH_CASADI=on -DBUILD_PYTHON_WRAPPING=on -DBUILD_JAVA_WRAPPING=on -DPython3_ROOT_DIR=C:\hostedtoolcache\windows\Python\3.10.11\x64
        $env:match = cmake -L . | Select-String -Pattern OPENSIM_QUALIFIED_VERSION
        $version = $env:match.split('=')[1]
        echo $version
        echo "VERSION=$version" >> $GITHUB_ENV
        echo "version=$version" >> $env:GITHUB_OUTPUT


    - name: Build opensim-core
      # Install now to avoid building bindings twice (TODO: issue when using Visual Studio 2019, is this an issue too in Visual Studio 2022?).
      run: |
        chdir $env:GITHUB_WORKSPACE\\build
        cmake --build . --config Release --target doxygen -- /maxcpucount:4
        cmake --build . --config Release --target install -- /maxcpucount:4

    - name: Test opensim-core
      run: |
        chdir $env:GITHUB_WORKSPACE\\build
        ctest --parallel 4 --output-on-failure --build-config Release -E Java_*

    - name: Install opensim-core
      # TODO: This is where we wish to do the installing, but it's done above for now.
      run: |
        chdir $env:GITHUB_WORKSPACE\\build
        chdir $env:GITHUB_WORKSPACE
        Copy-Item -Path "~/opensim-core-install" -Destination "opensim-core-${{ steps.configure.outputs.version }}" -Recurse
        7z a "opensim-core-${{ steps.configure.outputs.version }}.zip" "opensim-core-${{ steps.configure.outputs.version }}"

    # - name: Test Python bindings
    #   run: |
    #     echo "PYTHONPATH= $env:USERPROFILE/opensim-core-install/bin">> $GITHUB_ENV
    #     # Move to the installed location of the python package.
    #     cd ~/opensim-core-install/sdk/python
    #     # Run python tests.
    #     python -m unittest discover --start-directory opensim/tests --verbose

    - name: Upload opensim-core
      uses: actions/upload-artifact@v4
      with:
        name: opensim-core-${{ steps.configure.outputs.version }}-win2022
        path: opensim-core-${{ steps.configure.outputs.version }}.zip

  windows2022_perf:
    runs-on: windows-2022
    name: Windows 2022 [main]

    if: ${{ contains(github.event.pull_request.title, '[perf-win]') || contains(github.event.pull_request.body, '[perf-win]') }}

    steps:
    - uses: actions/checkout@v4
      with:
        ref: ${{ github.event.pull_request.base.ref }}

    - name: Install Doxygen
      # choco install doxygen.portable # <-- too unreliable.
      run: |
        (New-Object System.Net.WebClient).DownloadFile("https://github.com/doxygen/doxygen/releases/download/Release_1_12_0/doxygen-1.12.0.windows.x64.bin.zip", "doxygen.zip")
        7z x $env:GITHUB_WORKSPACE/doxygen.zip -odoxygen
        echo "$env:GITHUB_WORKSPACE\\doxygen" >> $GITHUB_PATH

    - name: Install Python packages
      uses: actions/setup-python@v4
      with:
        python-version: '3.10'
        
    - name: Install numpy
      #Need numpy to use SWIG numpy typemaps.
      run: python3 -m pip install numpy==1.25

    - name: Install SWIG
      run: |
        choco install swig --version 4.1.1 --yes --limit-output --allow-downgrade
        swig -swiglib

    - name: Cache dependencies
      id: cache-dependencies
      uses: actions/cache@v3
      with:
        path: ~/opensim_dependencies_install
        # Every time a cache is created, it's stored with this key.
        # In subsequent runs, if the key matches the key of an existing cache,
        # then the cache is used. We chose for this key to depend on the
        # operating system and a hash of the hashes of all files in the
        # dependencies directory (non-recursive).
        # https://help.github.com/en/actions/automating-your-workflow-with-github-actions/caching-dependencies-to-speed-up-workflows#matching-a-cache-key
        key: ${{ runner.os }}-dependencies-${{ hashFiles('dependencies/*') }}

    - name: Build dependencies
      if: steps.cache-dependencies.outputs.cache-hit != 'true'
      run: |
        echo $env:GITHUB_WORKSPACE\\build_deps
        mkdir $env:GITHUB_WORKSPACE\\build_deps
        chdir $env:GITHUB_WORKSPACE\\build_deps
        # /W0 disables warnings.
        # https://msdn.microsoft.com/en-us/library/19z1t1wy.aspx
        # TODO: CMake provides /W3, which overrides our /W0
        cmake -E env CXXFLAGS="/W0" cmake $env:GITHUB_WORKSPACE/dependencies -LAH -G"Visual Studio 17 2022" -A x64 -DCMAKE_INSTALL_PREFIX=~/opensim_dependencies_install -DSUPERBUILD_ezc3d=ON -DOPENSIM_WITH_CASADI=ON
        cmake --build . --config Release -- /maxcpucount:4

    - name: Configure opensim-core
      id: configure
      run: |
        mkdir $env:GITHUB_WORKSPACE\\build
        chdir $env:GITHUB_WORKSPACE\\build
        # TODO: Can remove /WX when we use that in CMakeLists.txt.
        # Set the CXXFLAGS environment variable to turn warnings into errors.
        # Skip timing test section included by default.
        cmake -E env CXXFLAGS="/WX -DSKIP_TIMING" cmake $env:GITHUB_WORKSPACE -LAH -G"Visual Studio 17 2022" -A x64 -DCMAKE_INSTALL_PREFIX=~/opensim-core-install -DOPENSIM_DEPENDENCIES_DIR=~/opensim_dependencies_install -DOPENSIM_C3D_PARSER=ezc3d -DBUILD_PYTHON_WRAPPING=on -DBUILD_JAVA_WRAPPING=on -DPython3_ROOT_DIR=C:\hostedtoolcache\windows\Python\3.10.11\x64
        $env:match = cmake -L . | Select-String -Pattern OPENSIM_QUALIFIED_VERSION
        $version = $env:match.split('=')[1]
        echo $version
        echo "VERSION=$version" >> $GITHUB_ENV
        echo "version=$version" >> $env:GITHUB_OUTPUT


    - name: Build opensim-core
      # Install now to avoid building bindings twice (TODO: issue when using Visual Studio 2019, is this an issue too in Visual Studio 2022?).
      run: |
        chdir $env:GITHUB_WORKSPACE\\build
        cmake --build . --config Release --target doxygen -- /maxcpucount:4
        cmake --build . --config Release --target install -- /maxcpucount:4

    - name: Test opensim-core
      run: |
        chdir $env:GITHUB_WORKSPACE\\build
        ctest --parallel 4 --output-on-failure --build-config Release -E Java_*

    - name: Install opensim-core
      # TODO: This is where we wish to do the installing, but it's done above for now.
      run: |
        chdir $env:GITHUB_WORKSPACE\\build
        chdir $env:GITHUB_WORKSPACE
        Copy-Item -Path "~/opensim-core-install" -Destination "opensim-core-${{ github.event.pull_request.base.ref }}" -Recurse
        7z a "opensim-core-${{ github.event.pull_request.base.ref }}.zip" "opensim-core-${{ github.event.pull_request.base.ref }}"

    - name: Test Python bindings
      run: |
        echo "PYTHONPATH= $env:USERPROFILE/opensim-core-install/bin">> $GITHUB_ENV
        # Move to the installed location of the python package.
        cd ~/opensim-core-install/sdk/python
        # Run python tests.
        python -m unittest discover --start-directory opensim/tests --verbose

    - name: Upload opensim-core
      uses: actions/upload-artifact@v4
      with:
        name: opensim-core-${{ github.event.pull_request.base.ref }}-win2022
        path: opensim-core-${{ github.event.pull_request.base.ref }}.zip

  performance_analysis_win:
    runs-on: ubuntu-latest
    name: Performance Analysis [Windows 2022]

    env:
      GH_TOKEN: ${{ github.token }}

    needs:
      - windows2022
      - windows2022_perf

    if: ${{ contains(github.event.pull_request.title, '[perf-win]') || contains(github.event.pull_request.body, '[perf-win]') }}

    steps:
    - name: Trigger opensim-perf workflow
      uses: Codex-/return-dispatch@v1.12.0
      id: return_dispatch
      with:
        token: ${{ secrets.PERF_DISPATCH_PAT }}
        repo: opensim-perf
        owner: opensim-org
        ref: main
        workflow: performance_analysis_win.yml
        workflow_inputs: '{"commit_sha": "${{ github.event.pull_request.head.sha }}", "target_artifact_name": "opensim-core-${{ github.event.pull_request.base.ref }}-win2022", "source_artifact_name": "opensim-core-${{ needs.windows2022.outputs.version }}-win2022", "target_artifact_zip": "opensim-core-${{ github.event.pull_request.base.ref }}.zip", "source_artifact_zip": "opensim-core-${{ needs.windows2022.outputs.version }}.zip"}'

    - name: Await opensim-perf workflow
      uses: Codex-/await-remote-run@v1.11.0
      with:
        token: ${{ secrets.PERF_DISPATCH_PAT }}
        repo: opensim-perf
        owner: opensim-org
        run_id: ${{ steps.return_dispatch.outputs.run_id }}
        run_timeout_seconds: 10000

    - name: Download performance analysis results
      id: download-artifact
      uses: dawidd6/action-download-artifact@v6
      with:
        github_token: ${{ secrets.PERF_DISPATCH_PAT }}
        run_id: ${{ steps.return_dispatch.outputs.run_id }}
        workflow: performance_analysis_win.yml
        name: performance-results
        path: results
        repo: opensim-org/opensim-perf

    - name: Post results to pull request description
      run: |
        PR_NUMBER=$(jq --raw-output .pull_request.number "$GITHUB_EVENT_PATH")
        EXISTING_COMMENT_CONTENT=$(gh api /repos/opensim-org/opensim-core/pulls/${PR_NUMBER} | jq -r '.body')
        CUSTOM_HEADER="### Performance analysis"

        REVIEWABLE_TAG="<!-- Reviewable:start -->"
        REVIEWABLE_CONTENT=""
        if [[ $EXISTING_COMMENT_CONTENT == *"$REVIEWABLE_TAG"* ]]; then
            REVIEWABLE_CONTENT=$(echo "$EXISTING_COMMENT_CONTENT" | awk "/$REVIEWABLE_TAG/,0")
        fi

        if [[ $EXISTING_COMMENT_CONTENT == *"$CUSTOM_HEADER"* ]]; then
            CONTENT_TO_REPLACE=$(echo "$EXISTING_COMMENT_CONTENT" | awk "/$CUSTOM_HEADER/,0")
        else
            CONTENT_TO_REPLACE=${REVIEWABLE_CONTENT}
        fi

        NEW_CONTENT="${CUSTOM_HEADER}

        Platform: Windows, self-hosted runner

        $(cat results/performance_results.md)

        ${REVIEWABLE_CONTENT}
        "
        NEW_COMMENT_BODY="${EXISTING_COMMENT_CONTENT/"${CONTENT_TO_REPLACE}"/${NEW_CONTENT}}"

        # Update the existing description
        gh api \
            --method PATCH \
            -H "Content-Type: application/json" \
            -H "Accept: application/vnd.github.v3+json" \
            -H "Authorization: Bearer ${{ secrets.GITHUB_TOKEN }}" \
            repos/opensim-org/opensim-core/pulls/${PR_NUMBER} \
            -f "body=${NEW_COMMENT_BODY}"

  mac_x86_64:
    runs-on: macos-13
    name: Mac x86_64

    outputs:
      version: ${{ steps.configure.outputs.version }}

    steps:
    - uses: actions/checkout@v4
    
    - name: Install Python packages
      uses: actions/setup-python@v4
      with:
        python-version: '3.10'

    - name: Install Homebrew packages
      # Save the gfortran version to a file so we can use it in the cache key.
      run: |
<<<<<<< HEAD
        brew pin cmake
        brew install cmake pkgconfig autoconf libtool automake wget pcre doxygen llvm
=======
        brew install pkgconfig autoconf libtool automake wget pcre doxygen llvm
>>>>>>> 7127476f
        brew reinstall gcc
        pip3 install numpy==1.25
        gfortran -v
        mkdir gfortran_version
        gfortran -v &> gfortran_version/gfortran_version.txt

    - name: Cache SWIG
      id: cache-swig
      uses: actions/cache@v3
      with:
        path: ~/swig
        key: ${{ runner.os }}-swig

    - name: Install SWIG
      # if: steps.cache-swig.outputs.cache-hit != 'true'
      run: |
        mkdir ~/swig-source && cd ~/swig-source
        wget https://github.com/swig/swig/archive/refs/tags/v4.1.1.tar.gz
        tar xzf v4.1.1.tar.gz && cd swig-4.1.1
        sh autogen.sh && ./configure --prefix=$HOME/swig --disable-ccache
        make && make -j4 install

    - name: Cache dependencies
      id: cache-dependencies
      uses: actions/cache@v3
      with:
        path: ~/opensim_dependencies_install
        # If Homebrew updates the gcc package, then our cache of IPOPT is invalid.
        # Specifically, the pkgcfg_lib_IPOPT_gfortran CMake variable becomes
        # undefined.
        key: ${{ runner.os }}-dependencies-${{ hashFiles('dependencies/*') }}-${{ hashFiles('gfortran_version/*') }}

    - name: Build dependencies
      # if: steps.cache-dependencies.outputs.cache-hit != 'true'
      run: |
        mkdir $GITHUB_WORKSPACE/../build_deps
        cd $GITHUB_WORKSPACE/../build_deps
        DEP_CMAKE_ARGS=($GITHUB_WORKSPACE/dependencies -LAH)
        DEP_CMAKE_ARGS+=(-DCMAKE_INSTALL_PREFIX=~/opensim_dependencies_install)
        DEP_CMAKE_ARGS+=(-DCMAKE_BUILD_TYPE=Release)
        DEP_CMAKE_ARGS+=(-DSUPERBUILD_ezc3d=ON)
        DEP_CMAKE_ARGS+=(-DOPENSIM_WITH_CASADI=ON)
        DEP_CMAKE_ARGS+=(-DOPENSIM_DISABLE_LOG_FILE=ON)
        DEP_CMAKE_ARGS+=(-DCMAKE_OSX_DEPLOYMENT_TARGET=11)
        printf '%s\n' "${DEP_CMAKE_ARGS[@]}"
        cmake "${DEP_CMAKE_ARGS[@]}"
        make --jobs 4

    - name: Configure opensim-core
      id: configure
      run: |
        mkdir $GITHUB_WORKSPACE/../build
        cd $GITHUB_WORKSPACE/../build
        OSIM_CMAKE_ARGS=($GITHUB_WORKSPACE -LAH)
        OSIM_CMAKE_ARGS+=(-DCMAKE_INSTALL_PREFIX=$GITHUB_WORKSPACE/../opensim-core-install)
        OSIM_CMAKE_ARGS+=(-DCMAKE_BUILD_TYPE=Release)
        OSIM_CMAKE_ARGS+=(-DOPENSIM_DEPENDENCIES_DIR=~/opensim_dependencies_install)
        OSIM_CMAKE_ARGS+=(-DCMAKE_OSX_DEPLOYMENT_TARGET=11)
        OSIM_CMAKE_ARGS+=(-DOPENSIM_C3D_PARSER=ezc3d)
        OSIM_CMAKE_ARGS+=(-DBUILD_PYTHON_WRAPPING=on -DBUILD_JAVA_WRAPPING=on)
        OSIM_CMAKE_ARGS+=(-DSWIG_EXECUTABLE=$HOME/swig/bin/swig)
        OSIM_CMAKE_ARGS+=(-DOPENSIM_INSTALL_UNIX_FHS=OFF)
        OSIM_CMAKE_ARGS+=(-DOPENSIM_DOXYGEN_USE_MATHJAX=off)
        # TODO: Update to simbody.github.io/latest
        OSIM_CMAKE_ARGS+=(-DOPENSIM_SIMBODY_DOXYGEN_LOCATION="https://simbody.github.io/simtk.org/api_docs/simbody/latest/")
        OSIM_CMAKE_ARGS+=(-DCMAKE_CXX_FLAGS="-Werror, -Wdeprecated-copy")
        printf '%s\n' "${OSIM_CMAKE_ARGS[@]}"
        cmake "${OSIM_CMAKE_ARGS[@]}"
        VERSION=`cmake -L . | grep OPENSIM_QUALIFIED_VERSION | cut -d "=" -f2`
        echo $VERSION
        echo "VERSION=$VERSION" >> $GITHUB_ENV
        echo "version=$VERSION" >> $GITHUB_OUTPUT

    - name: Build opensim-core
      run: |
        cd $GITHUB_WORKSPACE/../build
        make --jobs 4

    - name: Test opensim-core
      run: |
        cd $GITHUB_WORKSPACE/../build
        ctest --parallel 4 --output-on-failure

    - name: Install opensim-core
      run: |
        cd $GITHUB_WORKSPACE/../build
        make doxygen
        make install
        cd $GITHUB_WORKSPACE
        mv $GITHUB_WORKSPACE/../opensim-core-install opensim-core-${{ steps.configure.outputs.version }}
        zip --symlinks --recurse-paths --quiet opensim-core-${{ steps.configure.outputs.version }}.zip opensim-core-${{ steps.configure.outputs.version }}
        mv opensim-core-${{ steps.configure.outputs.version }} $GITHUB_WORKSPACE/../opensim-core-install

    - name: Test Python bindings
      run: |
        cd $GITHUB_WORKSPACE/../opensim-core-install/sdk/Python
        # Run the python tests, verbosely.
        python3 -m unittest discover --start-directory opensim/tests --verbose

    - name: Upload opensim-core
      uses: actions/upload-artifact@v4
      with:
        # The upload-artifact zipping does not preserve symlinks or executable
        # bits. So we zip ourselves, even though this causes a double-zip.
        name: opensim-core-${{ steps.configure.outputs.version }}-mac-x86_64
        path: opensim-core-${{ steps.configure.outputs.version }}.zip

  mac_arm64:
    runs-on: macos-14
    name: Mac Arm64

    outputs:
      version: ${{ steps.configure.outputs.version }}

    steps:
    - uses: actions/checkout@v4
    
    - name: Install Python packages
      uses: actions/setup-python@v4
      with:
        python-version: '3.10'

    - name: Install Homebrew packages
      # Save the gfortran version to a file so we can use it in the cache key.
      run: |
<<<<<<< HEAD
        brew pin cmake
        brew install cmake pkgconfig autoconf libtool automake wget pcre doxygen llvm
=======
        brew install pkgconfig autoconf libtool automake wget pcre doxygen llvm
>>>>>>> 7127476f
        brew reinstall gcc
        pip3 install numpy==1.25
        gfortran -v
        mkdir gfortran_version
        gfortran -v &> gfortran_version/gfortran_version.txt

    - name: Cache SWIG
      id: cache-swig
      uses: actions/cache@v3
      with:
        path: ~/swig
        key: ${{ runner.os }}-swig

    - name: Install SWIG
      # if: steps.cache-swig.outputs.cache-hit != 'true'
      run: |
        mkdir ~/swig-source && cd ~/swig-source
        wget https://github.com/swig/swig/archive/refs/tags/v4.1.1.tar.gz
        tar xzf v4.1.1.tar.gz && cd swig-4.1.1
        sh autogen.sh && ./configure --prefix=$HOME/swig --disable-ccache
        make && make -j4 install

    - name: Cache dependencies
      id: cache-dependencies
      uses: actions/cache@v3
      with:
        path: ~/opensim_dependencies_install
        # If Homebrew updates the gcc package, then our cache of IPOPT is invalid.
        # Specifically, the pkgcfg_lib_IPOPT_gfortran CMake variable becomes
        # undefined.
        key: ${{ runner.os }}-dependencies-${{ hashFiles('dependencies/*') }}-${{ hashFiles('gfortran_version/*') }}

    - name: Build dependencies
      if: steps.cache-dependencies.outputs.cache-hit != 'true'
      run: |
        mkdir $GITHUB_WORKSPACE/../build_deps
        cd $GITHUB_WORKSPACE/../build_deps
        DEP_CMAKE_ARGS=($GITHUB_WORKSPACE/dependencies -LAH)
        DEP_CMAKE_ARGS+=(-DCMAKE_INSTALL_PREFIX=~/opensim_dependencies_install)
        DEP_CMAKE_ARGS+=(-DCMAKE_BUILD_TYPE=Release)
        DEP_CMAKE_ARGS+=(-DSUPERBUILD_ezc3d=ON)
        DEP_CMAKE_ARGS+=(-DOPENSIM_WITH_CASADI=ON)
        DEP_CMAKE_ARGS+=(-DOPENSIM_DISABLE_LOG_FILE=ON)
        DEP_CMAKE_ARGS+=(-DCMAKE_OSX_DEPLOYMENT_TARGET=11)
        printf '%s\n' "${DEP_CMAKE_ARGS[@]}"
        cmake "${DEP_CMAKE_ARGS[@]}"
        make --jobs 4

    - name: Configure opensim-core
      id: configure
      run: |
        mkdir $GITHUB_WORKSPACE/../build
        cd $GITHUB_WORKSPACE/../build
        OSIM_CMAKE_ARGS=($GITHUB_WORKSPACE -LAH)
        OSIM_CMAKE_ARGS+=(-DCMAKE_INSTALL_PREFIX=$GITHUB_WORKSPACE/../opensim-core-install)
        OSIM_CMAKE_ARGS+=(-DCMAKE_BUILD_TYPE=Release)
        OSIM_CMAKE_ARGS+=(-DOPENSIM_DEPENDENCIES_DIR=~/opensim_dependencies_install)
        OSIM_CMAKE_ARGS+=(-DCMAKE_OSX_DEPLOYMENT_TARGET=11)
        OSIM_CMAKE_ARGS+=(-DOPENSIM_C3D_PARSER=ezc3d)
        OSIM_CMAKE_ARGS+=(-DBUILD_PYTHON_WRAPPING=on -DBUILD_JAVA_WRAPPING=on)
        OSIM_CMAKE_ARGS+=(-DSWIG_EXECUTABLE=$HOME/swig/bin/swig)
        OSIM_CMAKE_ARGS+=(-DOPENSIM_INSTALL_UNIX_FHS=OFF)
        OSIM_CMAKE_ARGS+=(-DOPENSIM_DOXYGEN_USE_MATHJAX=off)
        # TODO: Update to simbody.github.io/latest
        OSIM_CMAKE_ARGS+=(-DOPENSIM_SIMBODY_DOXYGEN_LOCATION="https://simbody.github.io/simtk.org/api_docs/simbody/latest/")
        OSIM_CMAKE_ARGS+=(-DCMAKE_CXX_FLAGS="-Werror, -Wdeprecated-copy")
        printf '%s\n' "${OSIM_CMAKE_ARGS[@]}"
        cmake "${OSIM_CMAKE_ARGS[@]}"
        VERSION=`cmake -L . | grep OPENSIM_QUALIFIED_VERSION | cut -d "=" -f2`
        echo $VERSION
        echo "VERSION=$VERSION" >> $GITHUB_ENV
        echo "version=$VERSION" >> $GITHUB_OUTPUT

    - name: Build opensim-core
      run: |
        cd $GITHUB_WORKSPACE/../build
        make --jobs 4

    - name: Test opensim-core
      run: |
        cd $GITHUB_WORKSPACE/../build
        ctest --parallel 4 --output-on-failure

    - name: Install opensim-core
      run: |
        cd $GITHUB_WORKSPACE/../build
        make doxygen
        make install
        cd $GITHUB_WORKSPACE
        mv $GITHUB_WORKSPACE/../opensim-core-install opensim-core-${{ steps.configure.outputs.version }}
        zip --symlinks --recurse-paths --quiet opensim-core-${{ steps.configure.outputs.version }}.zip opensim-core-${{ steps.configure.outputs.version }}
        mv opensim-core-${{ steps.configure.outputs.version }} $GITHUB_WORKSPACE/../opensim-core-install

    - name: Test Python bindings
      run: |
        cd $GITHUB_WORKSPACE/../opensim-core-install/sdk/Python
        # Run the python tests, verbosely.
        python3 -m unittest discover --start-directory opensim/tests --verbose

    - name: Upload opensim-core
      uses: actions/upload-artifact@v4
      with:
        # The upload-artifact zipping does not preserve symlinks or executable
        # bits. So we zip ourselves, even though this causes a double-zip.
        name: opensim-core-${{ steps.configure.outputs.version }}-mac-arm64
        path: opensim-core-${{ steps.configure.outputs.version }}.zip

  mac_arm64_perf:
    runs-on: macos-14
    name: Mac Arm64 [main]

    if: ${{ contains(github.event.pull_request.title, '[perf-mac]') || contains(github.event.pull_request.body, '[perf-mac]') }}

    steps:
    - uses: actions/checkout@v4
      with:
        ref: ${{ github.event.pull_request.base.ref }} 

    - name: Install Python packages
      uses: actions/setup-python@v4
      with:
        python-version: '3.10'
        
    - name: Install Homebrew packages
      # Save the gfortran version to a file so we can use it in the cache key.
      run: |
        brew install pkgconfig autoconf libtool automake wget pcre doxygen llvm
        brew reinstall gcc
        pip3 install numpy==1.25
        gfortran -v
        mkdir gfortran_version
        gfortran -v &> gfortran_version/gfortran_version.txt

    - name: Cache SWIG
      id: cache-swig
      uses: actions/cache@v3
      with:
        path: ~/swig
        key: ${{ runner.os }}-swig

    - name: Install SWIG
      # if: steps.cache-swig.outputs.cache-hit != 'true'
      run: |
        mkdir ~/swig-source && cd ~/swig-source
        wget https://github.com/swig/swig/archive/refs/tags/v4.1.1.tar.gz
        tar xzf v4.1.1.tar.gz && cd swig-4.1.1
        sh autogen.sh && ./configure --prefix=$HOME/swig --disable-ccache
        make && make -j4 install

    - name: Cache dependencies
      id: cache-dependencies
      uses: actions/cache@v3
      with:
        path: ~/opensim_dependencies_install
        # If Homebrew updates the gcc package, then our cache of IPOPT is invalid.
        # Specifically, the pkgcfg_lib_IPOPT_gfortran CMake variable becomes
        # undefined.
        key: ${{ runner.os }}-dependencies-${{ hashFiles('dependencies/*') }}-${{ hashFiles('gfortran_version/*') }}

    - name: Build dependencies
      if: steps.cache-dependencies.outputs.cache-hit != 'true'
      run: |
        mkdir $GITHUB_WORKSPACE/../build_deps
        cd $GITHUB_WORKSPACE/../build_deps
        DEP_CMAKE_ARGS=($GITHUB_WORKSPACE/dependencies -LAH)
        DEP_CMAKE_ARGS+=(-DCMAKE_INSTALL_PREFIX=~/opensim_dependencies_install)
        DEP_CMAKE_ARGS+=(-DCMAKE_BUILD_TYPE=Release)
        DEP_CMAKE_ARGS+=(-DSUPERBUILD_ezc3d=ON)
        DEP_CMAKE_ARGS+=(-DOPENSIM_WITH_CASADI=ON)
        DEP_CMAKE_ARGS+=(-DOPENSIM_DISABLE_LOG_FILE=ON)
        DEP_CMAKE_ARGS+=(-DCMAKE_OSX_DEPLOYMENT_TARGET=11)
        printf '%s\n' "${DEP_CMAKE_ARGS[@]}"
        cmake "${DEP_CMAKE_ARGS[@]}"
        make --jobs 4

    - name: Configure opensim-core
      id: configure
      run: |
        mkdir $GITHUB_WORKSPACE/../build
        cd $GITHUB_WORKSPACE/../build
        OSIM_CMAKE_ARGS=($GITHUB_WORKSPACE -LAH)
        OSIM_CMAKE_ARGS+=(-DCMAKE_INSTALL_PREFIX=$GITHUB_WORKSPACE/../opensim-core-install)
        OSIM_CMAKE_ARGS+=(-DCMAKE_BUILD_TYPE=Release)
        OSIM_CMAKE_ARGS+=(-DOPENSIM_DEPENDENCIES_DIR=~/opensim_dependencies_install)
        OSIM_CMAKE_ARGS+=(-DCMAKE_OSX_DEPLOYMENT_TARGET=11)
        OSIM_CMAKE_ARGS+=(-DOPENSIM_C3D_PARSER=ezc3d)
        OSIM_CMAKE_ARGS+=(-DBUILD_PYTHON_WRAPPING=on -DBUILD_JAVA_WRAPPING=on)
        OSIM_CMAKE_ARGS+=(-DSWIG_EXECUTABLE=$HOME/swig/bin/swig)
        OSIM_CMAKE_ARGS+=(-DOPENSIM_INSTALL_UNIX_FHS=OFF)
        OSIM_CMAKE_ARGS+=(-DOPENSIM_DOXYGEN_USE_MATHJAX=off)
        # TODO: Update to simbody.github.io/latest
        OSIM_CMAKE_ARGS+=(-DOPENSIM_SIMBODY_DOXYGEN_LOCATION="https://simbody.github.io/simtk.org/api_docs/simbody/latest/")
        OSIM_CMAKE_ARGS+=(-DCMAKE_CXX_FLAGS="-Werror, -Wdeprecated-copy")
        printf '%s\n' "${OSIM_CMAKE_ARGS[@]}"
        cmake "${OSIM_CMAKE_ARGS[@]}"
        VERSION=`cmake -L . | grep OPENSIM_QUALIFIED_VERSION | cut -d "=" -f2`
        echo $VERSION
        echo "VERSION=$VERSION" >> $GITHUB_ENV
        echo "version=$VERSION" >> $GITHUB_OUTPUT

    - name: Build opensim-core
      run: |
        cd $GITHUB_WORKSPACE/../build
        make --jobs 4

    - name: Test opensim-core
      run: |
        cd $GITHUB_WORKSPACE/../build
        ctest --parallel 4 --output-on-failure

    - name: Install opensim-core
      run: |
        cd $GITHUB_WORKSPACE/../build
        make doxygen
        make install
        cd $GITHUB_WORKSPACE
        mv $GITHUB_WORKSPACE/../opensim-core-install opensim-core-${{ github.event.pull_request.base.ref }}
        zip --symlinks --recurse-paths --quiet opensim-core-${{ github.event.pull_request.base.ref }}.zip opensim-core-${{ github.event.pull_request.base.ref }}
        mv opensim-core-${{ github.event.pull_request.base.ref }} $GITHUB_WORKSPACE/../opensim-core-install

    - name: Test Python bindings
      run: |
        cd $GITHUB_WORKSPACE/../opensim-core-install/sdk/Python
        # Run the python tests, verbosely.
        python3 -m unittest discover --start-directory opensim/tests --verbose

    - name: Upload opensim-core
      uses: actions/upload-artifact@v4
      with:
        # The upload-artifact zipping does not preserve symlinks or executable
        # bits. So we zip ourselves, even though this causes a double-zip.
        name: opensim-core-${{ github.event.pull_request.base.ref }}-mac-arm64
        path: opensim-core-${{ github.event.pull_request.base.ref }}.zip

  performance_analysis_mac:
    runs-on: ubuntu-latest
    name: Performance Analysis [Mac Arm64]

    env:
      GH_TOKEN: ${{ github.token }}

    if: ${{ contains(github.event.pull_request.title, '[perf-mac]') || contains(github.event.pull_request.body, '[perf-mac]') }}

    needs:
        - mac_arm64
        - mac_arm64_perf

    steps:
    - name: Trigger opensim-perf workflow
      uses: Codex-/return-dispatch@v1.12.0
      id: return_dispatch
      with:
        token: ${{ secrets.PERF_DISPATCH_PAT }}
        repo: opensim-perf
        owner: opensim-org
        ref: main
        workflow: performance_analysis_mac.yml
        workflow_inputs: '{"commit_sha": "${{ github.event.pull_request.head.sha }}", "target_artifact_name": "opensim-core-${{ github.event.pull_request.base.ref }}-mac-arm64", "source_artifact_name": "opensim-core-${{ needs.mac_arm64.outputs.version }}-mac-arm64", "target_artifact_zip": "opensim-core-${{ github.event.pull_request.base.ref }}.zip", "source_artifact_zip": "opensim-core-${{ needs.mac_arm64.outputs.version }}.zip"}'

    - name: Await opensim-perf workflow
      uses: Codex-/await-remote-run@v1.11.0
      with:
        token: ${{ secrets.PERF_DISPATCH_PAT }}
        repo: opensim-perf
        owner: opensim-org
        run_id: ${{ steps.return_dispatch.outputs.run_id }}
        run_timeout_seconds: 10000

    - name: Download performance analysis results
      id: download-artifact
      uses: dawidd6/action-download-artifact@v6
      with:
        github_token: ${{ secrets.PERF_DISPATCH_PAT }}
        run_id: ${{ steps.return_dispatch.outputs.run_id }}
        workflow: performance_analysis_mac.yml
        name: performance-results
        path: results
        repo: opensim-org/opensim-perf

    - name: Post results to pull request description
      run: |
        PR_NUMBER=$(jq --raw-output .pull_request.number "$GITHUB_EVENT_PATH")
        EXISTING_COMMENT_CONTENT=$(gh api /repos/opensim-org/opensim-core/pulls/${PR_NUMBER} | jq -r '.body')
        CUSTOM_HEADER="### Performance analysis"

        REVIEWABLE_TAG="<!-- Reviewable:start -->"
        REVIEWABLE_CONTENT=""
        if [[ $EXISTING_COMMENT_CONTENT == *"$REVIEWABLE_TAG"* ]]; then
          REVIEWABLE_CONTENT=$(echo "$EXISTING_COMMENT_CONTENT" | awk "/$REVIEWABLE_TAG/,0")
        fi

        if [[ $EXISTING_COMMENT_CONTENT == *"$CUSTOM_HEADER"* ]]; then
          CONTENT_TO_REPLACE=$(echo "$EXISTING_COMMENT_CONTENT" | awk "/$CUSTOM_HEADER/,0")
        else
          CONTENT_TO_REPLACE=${REVIEWABLE_CONTENT}
        fi

        NEW_CONTENT="${CUSTOM_HEADER}

        Platform: Mac, GitHub Actions runner

        $(cat results/performance_results.md)

        ${REVIEWABLE_CONTENT}
        "
        NEW_COMMENT_BODY="${EXISTING_COMMENT_CONTENT/"${CONTENT_TO_REPLACE}"/${NEW_CONTENT}}"

        # Update the existing description
        gh api \
          --method PATCH \
          -H "Content-Type: application/json" \
          -H "Accept: application/vnd.github.v3+json" \
          -H "Authorization: Bearer ${{ secrets.GITHUB_TOKEN }}" \
          repos/opensim-org/opensim-core/pulls/${PR_NUMBER} \
          -f "body=${NEW_COMMENT_BODY}"

  ubuntu22:
    name: Ubuntu 22.04
    runs-on: ubuntu-22.04

    steps:
    - uses: actions/checkout@v4

    - name: Install Python packages
      uses: actions/setup-python@v4
      with:
        python-version: '3.10'

    - name: Install Numpy
      run: |
        pip install pip --upgrade
        pip install numpy==1.25

    - name: Install packages
      run: sudo apt-get update && sudo apt-get install --yes build-essential libtool autoconf pkg-config gfortran libopenblas-dev liblapack-dev freeglut3-dev libxi-dev libxmu-dev doxygen patchelf

    - name: Install SWIG
      # if: steps.cache-swig.outputs.cache-hit != 'true'
      run: |
        mkdir ~/swig-source && cd ~/swig-source
        wget https://github.com/swig/swig/archive/refs/tags/v4.1.1.tar.gz
        tar xzf v4.1.1.tar.gz && cd swig-4.1.1
        sh autogen.sh && ./configure --prefix=$HOME/swig --disable-ccache
        make && make -j4 install

    - name: Cache dependencies
      id: cache-dependencies
      uses: actions/cache@v3
      with:
        path: ~/opensim_dependencies_install
        key: ${{ runner.os }}-dependencies-${{ hashFiles('dependencies/*') }}

    - name: Build dependencies
      # if: steps.cache-dependencies.outputs.cache-hit != 'true'
      run: |
        mkdir $GITHUB_WORKSPACE/../build_deps
        cd $GITHUB_WORKSPACE/../build_deps
        DEP_CMAKE_ARGS=($GITHUB_WORKSPACE/dependencies -LAH)
        DEP_CMAKE_ARGS+=(-DCMAKE_INSTALL_PREFIX=~/opensim_dependencies_install)
        DEP_CMAKE_ARGS+=(-DCMAKE_BUILD_TYPE=Release)
        DEP_CMAKE_ARGS+=(-DSUPERBUILD_ezc3d=ON)
        DEP_CMAKE_ARGS+=(-DOPENSIM_WITH_CASADI=ON)
        printf '%s\n' "${DEP_CMAKE_ARGS[@]}"
        cmake "${DEP_CMAKE_ARGS[@]}"
        make --jobs 4

    - name: Configure opensim-core
      id: configure
      run: |
        mkdir $GITHUB_WORKSPACE/../build
        cd $GITHUB_WORKSPACE/../build
        OSIM_CMAKE_ARGS=($GITHUB_WORKSPACE -LAH)
        OSIM_CMAKE_ARGS+=(-DCMAKE_INSTALL_PREFIX=$GITHUB_WORKSPACE/../opensim-core-install)
        OSIM_CMAKE_ARGS+=(-DCMAKE_BUILD_TYPE=Release)
        OSIM_CMAKE_ARGS+=(-DOPENSIM_DEPENDENCIES_DIR=~/opensim_dependencies_install)
        OSIM_CMAKE_ARGS+=(-DOPENSIM_C3D_PARSER=ezc3d)
        OSIM_CMAKE_ARGS+=(-DBUILD_PYTHON_WRAPPING=on -DBUILD_JAVA_WRAPPING=on)
        OSIM_CMAKE_ARGS+=(-DSWIG_DIR=~/swig/share/swig)
        OSIM_CMAKE_ARGS+=(-DSWIG_EXECUTABLE=~/swig/bin/swig)
        OSIM_CMAKE_ARGS+=(-DOPENSIM_INSTALL_UNIX_FHS=OFF)
        OSIM_CMAKE_ARGS+=(-DOPENSIM_DOXYGEN_USE_MATHJAX=off)
        # TODO: Update to simbody.github.io/latest
        OSIM_CMAKE_ARGS+=(-DOPENSIM_SIMBODY_DOXYGEN_LOCATION="https://simbody.github.io/simtk.org/api_docs/simbody/latest/")
        OSIM_CMAKE_ARGS+=(-DCMAKE_CXX_FLAGS="-Werror")
        printf '%s\n' "${OSIM_CMAKE_ARGS[@]}"
        cmake "${OSIM_CMAKE_ARGS[@]}"
        VERSION=`cmake -L . | grep OPENSIM_QUALIFIED_VERSION | cut -d "=" -f2`
        echo $VERSION
        echo "VERSION=$VERSION" >> $GITHUB_ENV
        echo "version=$VERSION" >> $GITHUB_OUTPUT

    - name: Build opensim-core
      run: |
        cd $GITHUB_WORKSPACE/../build
        make --jobs 4

    - name: Test opensim-core
      run: |
        cd $GITHUB_WORKSPACE/../build
        # TODO: Temporary for python to find Simbody libraries.
        export LD_LIBRARY_PATH=$LD_LIBRARY_PATH:$HOME/opensim_dependencies_install/simbody/lib
        ctest --parallel 4 --output-on-failure

    - name: Install opensim-core
      run: |
        cd $GITHUB_WORKSPACE/../build
        make doxygen
        make --jobs 4 install
        cd $GITHUB_WORKSPACE
        mv $GITHUB_WORKSPACE/../opensim-core-install opensim-core-${{ steps.configure.outputs.version }}
        zip --symlinks --recurse-paths --quiet opensim-core-${{ steps.configure.outputs.version }}-ubuntu22.zip opensim-core-${{ steps.configure.outputs.version }}
        mv opensim-core-${{ steps.configure.outputs.version }} $GITHUB_WORKSPACE/../opensim-core-install

    - name: Test Python bindings
      run: |
        export LD_LIBRARY_PATH=$LD_LIBRARY_PATH:$HOME/opensim_dependencies_install/simbody/lib
        cd $GITHUB_WORKSPACE/../opensim-core-install/sdk/Python
        # Run the python tests, verbosely.
        python3 -m unittest discover --start-directory opensim/tests --verbose

    - name: Upload opensim-core
      uses: actions/upload-artifact@v4
      with:
        # The upload-artifact zipping does not preserve symlinks or executable
        # bits. So we zip ourselves, even though this causes a double-zip.
        name: opensim-core-${{ steps.configure.outputs.version }}-ubuntu22-linux
        path: opensim-core-${{ steps.configure.outputs.version }}-ubuntu22.zip

  build_gui:
    name: Build GUI
    runs-on: ubuntu-latest

    env:
      GH_TOKEN: ${{ github.token }}
  
    if: ${{ contains(github.event.pull_request.title, '[build-gui]') || contains(github.event.pull_request.body, '[build-gui]') }}
  
    steps:
    - name: Dispatch opensim-gui workflow and get the run ID
      uses: codex-/return-dispatch@v1
      id: return_dispatch
      with:
        token: ${{ secrets.ACTION_SECRET }}
        ref: refs/heads/main 
        repo: opensim-gui
        owner: opensim-org
        workflow: build-on-core-pr.yml

    - name: Use the output run ID
      run: echo ${{steps.return_dispatch.outputs.run_id}}
    
    - name: Await opensim-gui workflow
      uses: Codex-/await-remote-run@v1.11.0
      with:
        token: ${{ secrets.ACTION_SECRET }}
        repo: opensim-gui
        owner: opensim-org
        run_id: ${{ steps.return_dispatch.outputs.run_id }}
        run_timeout_seconds: 10000
        
  style:
    name: Style

    runs-on: ubuntu-latest

    steps:
    - uses: actions/checkout@v4

    - name: Check for tabs
      # Ensure that there are no tabs in source code.
      # GREP returns 0 (true) if there are any matches, and
      # we don't want any matches. If there are matches,
      # print a helpful message, and make the test fail by using "false".
      # The GREP command here checks for any tab characters in the the files
      # that match the specified pattern. GREP does not pick up explicit tabs
      # (e.g., literally a \t in a source file).
      run: if grep --line-num --recursive --exclude-dir="*dependencies*" --exclude-dir="*snopt*" --include={CMakeLists.txt,*.cpp,*.c,*.h} -P "\t" . ; then echo "Tabs found in the lines shown above. See CONTRIBUTING.md about tabs."; false; fi<|MERGE_RESOLUTION|>--- conflicted
+++ resolved
@@ -328,12 +328,7 @@
     - name: Install Homebrew packages
       # Save the gfortran version to a file so we can use it in the cache key.
       run: |
-<<<<<<< HEAD
-        brew pin cmake
-        brew install cmake pkgconfig autoconf libtool automake wget pcre doxygen llvm
-=======
         brew install pkgconfig autoconf libtool automake wget pcre doxygen llvm
->>>>>>> 7127476f
         brew reinstall gcc
         pip3 install numpy==1.25
         gfortran -v
@@ -459,12 +454,7 @@
     - name: Install Homebrew packages
       # Save the gfortran version to a file so we can use it in the cache key.
       run: |
-<<<<<<< HEAD
-        brew pin cmake
-        brew install cmake pkgconfig autoconf libtool automake wget pcre doxygen llvm
-=======
         brew install pkgconfig autoconf libtool automake wget pcre doxygen llvm
->>>>>>> 7127476f
         brew reinstall gcc
         pip3 install numpy==1.25
         gfortran -v
