name: continuous-integration

# syntax https://help.github.com/en/articles/workflow-syntax-for-github-actions
on:
  # Run at 2am every night.
  schedule:
    - cron: '0 2 * * *'
  pull_request:
    branches:
      - '*'
  push:
    branches:
      - master
    tags:
      - '*'

jobs:
  windows:
    name: Windows

    runs-on: windows-latest

    steps:
    - uses: actions/checkout@v1

    - name: Install Doxygen
      # choco install doxygen.portable # <-- too unreliable.
      run: |
        (New-Object System.Net.WebClient).DownloadFile("https://sourceforge.net/projects/myosin/files/doxygen-1.8.14.windows.x64.bin.zip/download", "doxygen.zip")
        7z x $env:GITHUB_WORKSPACE/doxygen.zip -odoxygen
<<<<<<< HEAD
        echo "$env:GITHUB_WORKSPACE\\doxygen" | Out-File -FilePath $env:GITHUB_PATH -Encoding utf8 -Append
=======
        echo "$env:GITHUB_WORKSPACE\\doxygen" >> $GITHUB_PATH
>>>>>>> 152eb646

    - name: Install Python packages
      # Need numpy to use SWIG numpy typemaps.
      run: python -m pip install numpy

    - name: Install SWIG
      run: choco install swig --version 3.0.12 --yes --limit-output

    - name: Cache dependencies
      id: cache-dependencies
      uses: actions/cache@v1
      with:
        path: ~/opensim_dependencies_install
        # Every time a cache is created, it's stored with this key.
        # In subsequent runs, if the key matches the key of an existing cache,
        # then the cache is used. We chose for this key to depend on the
        # operating system and a hash of the hashes of all files in the
        # dependencies directory (non-recursive).
        # https://help.github.com/en/actions/automating-your-workflow-with-github-actions/caching-dependencies-to-speed-up-workflows#matching-a-cache-key
        key: ${{ runner.os }}-dependencies-${{ hashFiles('dependencies/*') }}

    - name: Build dependencies
      if: steps.cache-dependencies.outputs.cache-hit != 'true'
      run: |
        echo $env:GITHUB_WORKSPACE\\build_deps
        mkdir $env:GITHUB_WORKSPACE\\build_deps
        chdir $env:GITHUB_WORKSPACE\\build_deps
        # /W0 disables warnings.
        # https://msdn.microsoft.com/en-us/library/19z1t1wy.aspx
        # TODO: CMake provides /W3, which overrides our /W0
        cmake -E env CXXFLAGS="/W0" cmake $env:GITHUB_WORKSPACE/dependencies -LAH -G"Visual Studio 16 2019" -A x64 -DCMAKE_INSTALL_PREFIX=~/opensim_dependencies_install -DSUPERBUILD_ezc3d=ON
        cmake --build . --config Release -- /maxcpucount:4

    - name: Configure opensim-core
      id: configure
      run: |
        mkdir $env:GITHUB_WORKSPACE\\build
        chdir $env:GITHUB_WORKSPACE\\build
        # TODO: Can remove /WX when we use that in CMakeLists.txt.
        # Set the CXXFLAGS environment variable to turn warnings into errors.
        # Skip timing test section included by default.
        cmake -E env CXXFLAGS="/WX -DSKIP_TIMING" cmake $env:GITHUB_WORKSPACE -LAH -G"Visual Studio 16 2019" -A x64 -DCMAKE_INSTALL_PREFIX=~/opensim-core-install -DOPENSIM_DEPENDENCIES_DIR=~/opensim_dependencies_install -DOPENSIM_C3D_PARSER=ezc3d -DBUILD_PYTHON_WRAPPING=on -DBUILD_JAVA_WRAPPING=on
        $env:match = cmake -L . | Select-String -Pattern OPENSIM_QUALIFIED_VERSION
        $version = $env:match.split('=')[1]
        echo $version
        echo "VERSION=$version" >> $GITHUB_ENV
        echo "::set-output name=version::$VERSION"

    - name: Build opensim-core
      # Install now to avoid building bindings twice (issue when using Visual Studio 2019).
      run: |
        chdir $env:GITHUB_WORKSPACE\\build
        cmake --build . --config Release --target doxygen -- /maxcpucount:4
        cmake --build . --config Release --target install -- /maxcpucount:4

    - name: Test opensim-core
      run: |
        chdir $env:GITHUB_WORKSPACE\\build
        ctest --parallel 4 --output-on-failure --build-config Release

    - name: Install opensim-core
      # TODO: This is where we wish to do the installing, but it's done above for now.
      run: |
        chdir $env:GITHUB_WORKSPACE\\build
        chdir $env:GITHUB_WORKSPACE
        Copy-Item -Path "~/opensim-core-install" -Destination "opensim-core-${{ steps.configure.outputs.version }}" -Recurse
        7z a "opensim-core-${{ steps.configure.outputs.version }}.zip" "opensim-core-${{ steps.configure.outputs.version }}"

    - name: Test Python bindings
      run: |
        $env:PATH += ";$env:USERPROFILE/opensim-core-install/bin"
        $env:PATH
        # Move to the installed location of the python package.
        cd ~/opensim-core-install/sdk/python
        # Run python tests.
        python -m unittest discover --start-directory opensim/tests --verbose

    - name: Upload opensim-core
      uses: actions/upload-artifact@v2
      with:
        name: opensim-core-${{ steps.configure.outputs.version }}-win
        path: opensim-core-${{ steps.configure.outputs.version }}.zip

    # TODO: Must be relative to the workspace?
    # - name: Upload opensim-moco dependencies
    #   uses: actions/upload-artifact@v1.0.0
    #   with:
    #     name: opensim-core-dependencies
    #     path: opensim_dependencies_install.zip

    # - name: Create release
    #   id: create-release
    #   uses: actions/create-release@v1.0.0
    #   env:
    #     GITHUB_TOKEN: ${{ secrets.GITHUB_TOKEN }}
    #   with:
    #     tag_name: ${{ github.ref }}
    #     release_name: OpenSim Core ${{ github.ref }}
    #     draft: true
    #     prerelease: false

    # - name: Zip opensim-core
    #   run: |
    #     7z a opensim-core-$VERSION.zip opensim-core-${VERSION}

    # - name: Upload release asset
    #   id: upload-release-asset
    #   uses: actions/upload-release-asset@v1.0.1
    #   env:
    #     GITHUB_TOKEN: ${{ secrets.GITHUB_TOKEN }}
    #   with:
    #     upload_url: ${{ steps.create-release.outputs.upload_url }}
    #     asset_path: ./opensim-core-${{ github.ref }}.zip
    #     asset_name: opensim-core-${{ github.ref }}.zip
    #     asset_content_type: application/zip


  mac:
    name: Mac

    runs-on: macos-latest

    steps:
    - uses: actions/checkout@v1

    - name: Install Homebrew packages
      # Save the gfortran version to a file so we can use it in the cache key.
      run: |
        brew install cmake pkgconfig gcc autoconf libtool automake wget pcre doxygen
        pip3 install numpy
        gfortran -v
        mkdir gfortran_version
        gfortran -v &> gfortran_version/gfortran_version.txt

    - name: Cache SWIG
      id: cache-swig
      uses: actions/cache@v1
      with:
        path: ~/swig
        key: ${{ runner.os }}-swig

    - name: Install SWIG
      if: steps.cache-swig.outputs.cache-hit != 'true'
      run: |
        mkdir ~/swig-source && cd ~/swig-source
        wget https://github.com/swig/swig/archive/rel-3.0.12.tar.gz
        tar xzf rel-3.0.12.tar.gz && cd swig-rel-3.0.12
        sh autogen.sh && ./configure --prefix=$HOME/swig --disable-ccache
        make && make -j4 install

    - name: Cache dependencies
      id: cache-dependencies
      uses: actions/cache@v1
      with:
        path: ~/opensim_dependencies_install
        # If Homebrew updates the gcc package, then our cache of IPOPT is invalid.
        # Specifically, the pkgcfg_lib_IPOPT_gfortran CMake variable becomes
        # undefined.
        key: ${{ runner.os }}-dependencies-${{ hashFiles('dependencies/*') }}-${{ hashFiles('gfortran_version/*') }}

    - name: Build dependencies
      if: steps.cache-dependencies.outputs.cache-hit != 'true'
      run: |
        mkdir $GITHUB_WORKSPACE/../build_deps
        cd $GITHUB_WORKSPACE/../build_deps
        DEP_CMAKE_ARGS=($GITHUB_WORKSPACE/dependencies -LAH)
        DEP_CMAKE_ARGS+=(-DCMAKE_INSTALL_PREFIX=~/opensim_dependencies_install)
        DEP_CMAKE_ARGS+=(-DCMAKE_BUILD_TYPE=Release)
        DEP_CMAKE_ARGS+=(-DSUPERBUILD_ezc3d=ON)
        DEP_CMAKE_ARGS+=(-DCMAKE_OSX_DEPLOYMENT_TARGET=10.10)
        printf '%s\n' "${DEP_CMAKE_ARGS[@]}"
        cmake "${DEP_CMAKE_ARGS[@]}"
        make --jobs 4

    - name: Configure opensim-core
      id: configure
      run: |
        mkdir $GITHUB_WORKSPACE/../build
        cd $GITHUB_WORKSPACE/../build
        OSIM_CMAKE_ARGS=($GITHUB_WORKSPACE -LAH)
        OSIM_CMAKE_ARGS+=(-DCMAKE_INSTALL_PREFIX=$GITHUB_WORKSPACE/../opensim-core-install)
        OSIM_CMAKE_ARGS+=(-DCMAKE_BUILD_TYPE=Release)
        OSIM_CMAKE_ARGS+=(-DOPENSIM_DEPENDENCIES_DIR=~/opensim_dependencies_install)
        OSIM_CMAKE_ARGS+=(-DCMAKE_OSX_DEPLOYMENT_TARGET=10.10)
        OSIM_CMAKE_ARGS+=(-DOPENSIM_C3D_PARSER=ezc3d)
        OSIM_CMAKE_ARGS+=(-DBUILD_PYTHON_WRAPPING=on -DBUILD_JAVA_WRAPPING=on)
        OSIM_CMAKE_ARGS+=(-DSWIG_EXECUTABLE=$HOME/swig/bin/swig)
        OSIM_CMAKE_ARGS+=(-DOPENSIM_INSTALL_UNIX_FHS=OFF)
        OSIM_CMAKE_ARGS+=(-DOPENSIM_DOXYGEN_USE_MATHJAX=off)
        # TODO: Update to simbody.github.io/latest
        OSIM_CMAKE_ARGS+=(-DOPENSIM_SIMBODY_DOXYGEN_LOCATION="https://simbody.github.io/simtk.org/api_docs/simbody/latest/")
        OSIM_CMAKE_ARGS+=(-DCMAKE_CXX_FLAGS="-Werror")
        printf '%s\n' "${OSIM_CMAKE_ARGS[@]}"
        cmake "${OSIM_CMAKE_ARGS[@]}"
        VERSION=`cmake -L . | grep OPENSIM_QUALIFIED_VERSION | cut -d "=" -f2`
        echo $VERSION
        echo "VERSION=$VERSION" >> $GITHUB_ENV
        echo "::set-output name=version::$VERSION"

    - name: Build opensim-core
      run: |
        cd $GITHUB_WORKSPACE/../build
        make --jobs 4

    - name: Test opensim-core
      run: |
        cd $GITHUB_WORKSPACE/../build
        ctest --parallel 4 --output-on-failure

    - name: Install opensim-core
      run: |
        cd $GITHUB_WORKSPACE/../build
        make doxygen
        make install
        cd $GITHUB_WORKSPACE
        mv $GITHUB_WORKSPACE/../opensim-core-install opensim-core-${{ steps.configure.outputs.version }}
        zip --symlinks --recurse-paths --quiet opensim-core-${{ steps.configure.outputs.version }}.zip opensim-core-${{ steps.configure.outputs.version }}
        mv opensim-core-${{ steps.configure.outputs.version }} $GITHUB_WORKSPACE/../opensim-core-install

    - name: Test Python bindings
      run: |
        cd $GITHUB_WORKSPACE/../opensim-core-install/sdk/Python
        # Run the python tests, verbosely.
        python3 -m unittest discover --start-directory opensim/tests --verbose

    - name: Upload opensim-core
      uses: actions/upload-artifact@v2
      with:
        # The upload-artifact zipping does not preserve symlinks or executable
        # bits. So we zip ourselves, even though this causes a double-zip.
        name: opensim-core-${{ steps.configure.outputs.version }}-mac
        path: opensim-core-${{ steps.configure.outputs.version }}.zip

    # - name: Create release
    #   id: create-release
    #   uses: actions/create-release@v1.0.0
    #   env:
    #     GITHUB_TOKEN: ${{ secrets.GITHUB_TOKEN }}
    #   with:
    #     tag_name: ${{ github.ref }}
    #     release_name: OpenSim Core ${{ steps.configure.outputs.version }}
    #     draft: true
    #     prerelease: false

    # - name: Zip opensim-core
    #   run: |
    #     zip --symlinks --recurse-paths --quiet opensim-core-$VERSION.zip opensim-core-${VERSION}

    # - name: Upload release asset
    #   id: upload-release-asset
    #   uses: actions/upload-release-asset@v1.0.1
    #   env:
    #     GITHUB_TOKEN: ${{ secrets.GITHUB_TOKEN }}
    #   with:
    #     upload_url: ${{ steps.create-release.outputs.upload_url }}
    #     asset_path: ./opensim-core-${{ steps.configure.outputs.version }}.zip
    #     asset_name: opensim-core-${{ steps.configure.outputs.version }}.zip
    #     asset_content_type: application/zip


  ubuntu:
    name: Ubuntu

    runs-on: ubuntu-18.04

    steps:
    - uses: actions/checkout@v1

    - name: Install packages
      run: sudo apt-get update && sudo apt-get install --yes build-essential libtool autoconf pkg-config gfortran libopenblas-dev liblapack-dev freeglut3-dev libxi-dev libxmu-dev doxygen python3 python3-dev python3-numpy python3-setuptools swig

    - name: Cache dependencies
      id: cache-dependencies
      uses: actions/cache@v1
      with:
        path: ~/opensim_dependencies_install
        key: ${{ runner.os }}-dependencies-${{ hashFiles('dependencies/*') }}

    - name: Build dependencies
      if: steps.cache-dependencies.outputs.cache-hit != 'true'
      run: |
        mkdir $GITHUB_WORKSPACE/../build_deps
        cd $GITHUB_WORKSPACE/../build_deps
        DEP_CMAKE_ARGS=($GITHUB_WORKSPACE/dependencies -LAH)
        DEP_CMAKE_ARGS+=(-DCMAKE_INSTALL_PREFIX=~/opensim_dependencies_install)
        DEP_CMAKE_ARGS+=(-DCMAKE_BUILD_TYPE=Release)
        DEP_CMAKE_ARGS+=(-DSUPERBUILD_ezc3d=ON)
        printf '%s\n' "${DEP_CMAKE_ARGS[@]}"
        cmake "${DEP_CMAKE_ARGS[@]}"
        make --jobs 4

    - name: Configure opensim-core
      id: configure
      run: |
        mkdir $GITHUB_WORKSPACE/../build
        cd $GITHUB_WORKSPACE/../build
        OSIM_CMAKE_ARGS=($GITHUB_WORKSPACE -LAH)
        OSIM_CMAKE_ARGS+=(-DCMAKE_INSTALL_PREFIX=$GITHUB_WORKSPACE/../opensim-core-install)
        OSIM_CMAKE_ARGS+=(-DCMAKE_BUILD_TYPE=Release)
        OSIM_CMAKE_ARGS+=(-DOPENSIM_DEPENDENCIES_DIR=~/opensim_dependencies_install)
        OSIM_CMAKE_ARGS+=(-DOPENSIM_C3D_PARSER=ezc3d)
        OSIM_CMAKE_ARGS+=(-DBUILD_PYTHON_WRAPPING=on -DBUILD_JAVA_WRAPPING=on)
        OSIM_CMAKE_ARGS+=(-DOPENSIM_INSTALL_UNIX_FHS=OFF)
        OSIM_CMAKE_ARGS+=(-DOPENSIM_DOXYGEN_USE_MATHJAX=off)
        # TODO: Update to simbody.github.io/latest
        OSIM_CMAKE_ARGS+=(-DOPENSIM_SIMBODY_DOXYGEN_LOCATION="https://simbody.github.io/simtk.org/api_docs/simbody/latest/")
        OSIM_CMAKE_ARGS+=(-DCMAKE_CXX_FLAGS="-Werror")
        printf '%s\n' "${OSIM_CMAKE_ARGS[@]}"
        cmake "${OSIM_CMAKE_ARGS[@]}"
        VERSION=`cmake -L . | grep OPENSIM_QUALIFIED_VERSION | cut -d "=" -f2`
        echo $VERSION
        echo "VERSION=$VERSION" >> $GITHUB_ENV
        echo "::set-output name=version::$VERSION"

    - name: Build opensim-core
      run: |
        cd $GITHUB_WORKSPACE/../build
        make --jobs 4

    - name: Test opensim-core
      run: |
        cd $GITHUB_WORKSPACE/../build
        # TODO: Temporary for python to find Simbody libraries.
        export LD_LIBRARY_PATH=$LD_LIBRARY_PATH:$HOME/opensim_dependencies_install/simbody/lib
        ctest --parallel 4 --output-on-failure

    - name: Install opensim-core
      run: |
        cd $GITHUB_WORKSPACE/../build
        make doxygen
        make --jobs 4 install
        cd $GITHUB_WORKSPACE
        mv $GITHUB_WORKSPACE/../opensim-core-install opensim-core-${{ steps.configure.outputs.version }}
        zip --symlinks --recurse-paths --quiet opensim-core-${{ steps.configure.outputs.version }}.zip opensim-core-${{ steps.configure.outputs.version }}
        mv opensim-core-${{ steps.configure.outputs.version }} $GITHUB_WORKSPACE/../opensim-core-install

    # - name: Test Python bindings
    #   run: |
    #     echo "TODO: Skipping Python tests."
    #     # cd $GITHUB_WORKSPACE/../opensim-core-install/sdk/Python
    #     # Run the python tests, verbosely.
    #     # python3 -m unittest discover --start-directory opensim/tests --verbose

    - name: Upload opensim-core
      uses: actions/upload-artifact@v2
      with:
        # The upload-artifact zipping does not preserve symlinks or executable
        # bits. So we zip ourselves, even though this causes a double-zip.
        name: opensim-core-${{ steps.configure.outputs.version }}-linux
        path: opensim-core-${{ steps.configure.outputs.version }}.zip


  style:
    name: Style

    runs-on: ubuntu-18.04

    steps:
    - uses: actions/checkout@v1

    - name: Check for tabs
      # Ensure that there are no tabs in source code.
      # GREP returns 0 (true) if there are any matches, and
      # we don't want any matches. If there are matches,
      # print a helpful message, and make the test fail by using "false".
      # The GREP command here checks for any tab characters in the the files
      # that match the specified pattern. GREP does not pick up explicit tabs
      # (e.g., literally a \t in a source file).
      run: if grep --line-num --recursive --exclude-dir="*dependencies*" --exclude-dir="*snopt*" --include={CMakeLists.txt,*.cpp,*.c,*.h} -P "\t" . ; then echo "Tabs found in the lines shown above. See CONTRIBUTING.md about tabs."; false; fi<|MERGE_RESOLUTION|>--- conflicted
+++ resolved
@@ -28,11 +28,7 @@
       run: |
         (New-Object System.Net.WebClient).DownloadFile("https://sourceforge.net/projects/myosin/files/doxygen-1.8.14.windows.x64.bin.zip/download", "doxygen.zip")
         7z x $env:GITHUB_WORKSPACE/doxygen.zip -odoxygen
-<<<<<<< HEAD
-        echo "$env:GITHUB_WORKSPACE\\doxygen" | Out-File -FilePath $env:GITHUB_PATH -Encoding utf8 -Append
-=======
         echo "$env:GITHUB_WORKSPACE\\doxygen" >> $GITHUB_PATH
->>>>>>> 152eb646
 
     - name: Install Python packages
       # Need numpy to use SWIG numpy typemaps.
