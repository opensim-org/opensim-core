name: continuous-integration

# syntax https://help.github.com/en/articles/workflow-syntax-for-github-actions
on:
  # Run at 2am every night.
  schedule:
    - cron: '0 2 * * *'
  pull_request:
    branches:
      - '*'
  push:
    branches:
      - master
    tags:
      - '*'

jobs:
  windows:
    name: Windows

    runs-on: windows-latest

    steps:
    - uses: actions/checkout@v1

    - name: Install Doxygen
      # choco install doxygen.portable # <-- too unreliable.
      run: |
        (New-Object System.Net.WebClient).DownloadFile("https://sourceforge.net/projects/myosin/files/doxygen-1.8.14.windows.x64.bin.zip/download", "doxygen.zip")
        7z x $env:GITHUB_WORKSPACE/doxygen.zip -odoxygen
        echo "$env:GITHUB_WORKSPACE\\doxygen" >> $GITHUB_PATH

    - name: Install Python packages
      uses: actions/setup-python@v2
      with:
        python-version: '3.8'
        
    - name: Install numpy
      #Need numpy to use SWIG numpy typemaps.
<<<<<<< HEAD
      run: python -m pip install numpy==1.20.3
=======
      run: python -m pip install numpy==1.19.3

    - name: Install SWIG
      run: choco install swig --version 4.0.0 --yes --limit-output --allow-downgrade
>>>>>>> 581f1b32

    - name: Cache dependencies
      id: cache-dependencies
      uses: actions/cache@v1
      with:
        path: ~/opensim_dependencies_install
        # Every time a cache is created, it's stored with this key.
        # In subsequent runs, if the key matches the key of an existing cache,
        # then the cache is used. We chose for this key to depend on the
        # operating system and a hash of the hashes of all files in the
        # dependencies directory (non-recursive).
        # https://help.github.com/en/actions/automating-your-workflow-with-github-actions/caching-dependencies-to-speed-up-workflows#matching-a-cache-key
        key: ${{ runner.os }}-dependencies-${{ hashFiles('dependencies/*') }}

    - name: Build dependencies
      if: steps.cache-dependencies.outputs.cache-hit != 'true'
      run: |
        echo $env:GITHUB_WORKSPACE\\build_deps
        mkdir $env:GITHUB_WORKSPACE\\build_deps
        chdir $env:GITHUB_WORKSPACE\\build_deps
        # /W0 disables warnings.
        # https://msdn.microsoft.com/en-us/library/19z1t1wy.aspx
        # TODO: CMake provides /W3, which overrides our /W0
        cmake -E env CXXFLAGS="/W0" cmake $env:GITHUB_WORKSPACE/dependencies -LAH -G"Visual Studio 16 2019" -A x64 -DCMAKE_INSTALL_PREFIX=~/opensim_dependencies_install -DSUPERBUILD_ezc3d=ON
        cmake --build . --config Release -- /maxcpucount:4

    - name: Configure opensim-core
      id: configure
      run: |
        mkdir $env:GITHUB_WORKSPACE\\build
        chdir $env:GITHUB_WORKSPACE\\build
        # TODO: Can remove /WX when we use that in CMakeLists.txt.
        # Set the CXXFLAGS environment variable to turn warnings into errors.
        # Skip timing test section included by default.
        cmake -E env CXXFLAGS="/WX -DSKIP_TIMING" cmake $env:GITHUB_WORKSPACE -LAH -G"Visual Studio 16 2019" -A x64 -DCMAKE_INSTALL_PREFIX=~/opensim-core-install -DOPENSIM_DEPENDENCIES_DIR=~/opensim_dependencies_install -DOPENSIM_C3D_PARSER=ezc3d -DBUILD_PYTHON_WRAPPING=on -DBUILD_JAVA_WRAPPING=on
        $env:match = cmake -L . | Select-String -Pattern OPENSIM_QUALIFIED_VERSION
        $version = $env:match.split('=')[1]
        echo $version
        echo "VERSION=$version" >> $GITHUB_ENV
        echo "::set-output name=version::$VERSION"

    - name: Build opensim-core
      # Install now to avoid building bindings twice (issue when using Visual Studio 2019).
      run: |
        chdir $env:GITHUB_WORKSPACE\\build
        cmake --build . --config Release --target doxygen -- /maxcpucount:4
        cmake --build . --config Release --target install -- /maxcpucount:4

    - name: Test opensim-core
      run: |
        chdir $env:GITHUB_WORKSPACE\\build
        ctest --parallel 4 --output-on-failure --build-config Release

    - name: Install opensim-core
      # TODO: This is where we wish to do the installing, but it's done above for now.
      run: |
        chdir $env:GITHUB_WORKSPACE\\build
        chdir $env:GITHUB_WORKSPACE
        Copy-Item -Path "~/opensim-core-install" -Destination "opensim-core-${{ steps.configure.outputs.version }}" -Recurse
        7z a "opensim-core-${{ steps.configure.outputs.version }}.zip" "opensim-core-${{ steps.configure.outputs.version }}"

    - name: Test Python bindings
      run: |
        $env:PATH += ";$env:USERPROFILE/opensim-core-install/bin"
        # Move to the installed location of the python package.
        cd ~/opensim-core-install/sdk/python
        # Run python tests.
        python -m unittest discover --start-directory opensim/tests --verbose

    - name: Upload opensim-core
      uses: actions/upload-artifact@v2
      with:
        name: opensim-core-${{ steps.configure.outputs.version }}-win
        path: opensim-core-${{ steps.configure.outputs.version }}.zip

    # TODO: Must be relative to the workspace?
    # - name: Upload opensim-moco dependencies
    #   uses: actions/upload-artifact@v1.0.0
    #   with:
    #     name: opensim-core-dependencies
    #     path: opensim_dependencies_install.zip

    # - name: Create release
    #   id: create-release
    #   uses: actions/create-release@v1.0.0
    #   env:
    #     GITHUB_TOKEN: ${{ secrets.GITHUB_TOKEN }}
    #   with:
    #     tag_name: ${{ github.ref }}
    #     release_name: OpenSim Core ${{ github.ref }}
    #     draft: true
    #     prerelease: false

    # - name: Zip opensim-core
    #   run: |
    #     7z a opensim-core-$VERSION.zip opensim-core-${VERSION}

    # - name: Upload release asset
    #   id: upload-release-asset
    #   uses: actions/upload-release-asset@v1.0.1
    #   env:
    #     GITHUB_TOKEN: ${{ secrets.GITHUB_TOKEN }}
    #   with:
    #     upload_url: ${{ steps.create-release.outputs.upload_url }}
    #     asset_path: ./opensim-core-${{ github.ref }}.zip
    #     asset_name: opensim-core-${{ github.ref }}.zip
    #     asset_content_type: application/zip


  mac:
    name: Mac

    runs-on: macos-latest

    steps:
    - uses: actions/checkout@v1

    - name: Install Homebrew packages
      # Save the gfortran version to a file so we can use it in the cache key.
      run: |
        brew install cmake pkgconfig autoconf libtool automake wget pcre doxygen python@3.8
        brew reinstall gcc
        pip3 install numpy==1.20.3
        gfortran -v
        mkdir gfortran_version
        gfortran -v &> gfortran_version/gfortran_version.txt

    - name: Cache SWIG
      id: cache-swig
      uses: actions/cache@v1
      with:
        path: ~/swig
        key: ${{ runner.os }}-swig

    - name: Install SWIG
      # if: steps.cache-swig.outputs.cache-hit != 'true'
      run: |
        mkdir ~/swig-source && cd ~/swig-source
        wget https://github.com/swig/swig/archive/refs/tags/rel-4.0.2.tar.gz
        tar xzf rel-4.0.2.tar.gz && cd swig-rel-4.0.2
        sh autogen.sh && ./configure --prefix=$HOME/swig --disable-ccache
        make && make -j4 install

    - name: Cache dependencies
      id: cache-dependencies
      uses: actions/cache@v1
      with:
        path: ~/opensim_dependencies_install
        # If Homebrew updates the gcc package, then our cache of IPOPT is invalid.
        # Specifically, the pkgcfg_lib_IPOPT_gfortran CMake variable becomes
        # undefined.
        key: ${{ runner.os }}-dependencies-${{ hashFiles('dependencies/*') }}-${{ hashFiles('gfortran_version/*') }}

    - name: Build dependencies
      if: steps.cache-dependencies.outputs.cache-hit != 'true'
      run: |
        mkdir $GITHUB_WORKSPACE/../build_deps
        cd $GITHUB_WORKSPACE/../build_deps
        DEP_CMAKE_ARGS=($GITHUB_WORKSPACE/dependencies -LAH)
        DEP_CMAKE_ARGS+=(-DCMAKE_INSTALL_PREFIX=~/opensim_dependencies_install)
        DEP_CMAKE_ARGS+=(-DCMAKE_BUILD_TYPE=Release)
        DEP_CMAKE_ARGS+=(-DSUPERBUILD_ezc3d=ON)
        DEP_CMAKE_ARGS+=(-DOPENSIM_DISABLE_LOG_FILE=ON)
        DEP_CMAKE_ARGS+=(-DCMAKE_OSX_DEPLOYMENT_TARGET=10.10)
        printf '%s\n' "${DEP_CMAKE_ARGS[@]}"
        cmake "${DEP_CMAKE_ARGS[@]}"
        make --jobs 4

    - name: Configure opensim-core
      id: configure
      run: |
        mkdir $GITHUB_WORKSPACE/../build
        cd $GITHUB_WORKSPACE/../build
        OSIM_CMAKE_ARGS=($GITHUB_WORKSPACE -LAH)
        OSIM_CMAKE_ARGS+=(-DCMAKE_INSTALL_PREFIX=$GITHUB_WORKSPACE/../opensim-core-install)
        OSIM_CMAKE_ARGS+=(-DCMAKE_BUILD_TYPE=Release)
        OSIM_CMAKE_ARGS+=(-DOPENSIM_DEPENDENCIES_DIR=~/opensim_dependencies_install)
        OSIM_CMAKE_ARGS+=(-DCMAKE_OSX_DEPLOYMENT_TARGET=10.10)
        OSIM_CMAKE_ARGS+=(-DOPENSIM_C3D_PARSER=ezc3d)
        OSIM_CMAKE_ARGS+=(-DBUILD_PYTHON_WRAPPING=on -DBUILD_JAVA_WRAPPING=on)
        OSIM_CMAKE_ARGS+=(-DSWIG_EXECUTABLE=$HOME/swig/bin/swig)
        OSIM_CMAKE_ARGS+=(-DOPENSIM_INSTALL_UNIX_FHS=OFF)
        OSIM_CMAKE_ARGS+=(-DOPENSIM_DOXYGEN_USE_MATHJAX=off)
        # TODO: Update to simbody.github.io/latest
        OSIM_CMAKE_ARGS+=(-DOPENSIM_SIMBODY_DOXYGEN_LOCATION="https://simbody.github.io/simtk.org/api_docs/simbody/latest/")
        OSIM_CMAKE_ARGS+=(-DCMAKE_CXX_FLAGS="-Werror")
        printf '%s\n' "${OSIM_CMAKE_ARGS[@]}"
        cmake "${OSIM_CMAKE_ARGS[@]}"
        VERSION=`cmake -L . | grep OPENSIM_QUALIFIED_VERSION | cut -d "=" -f2`
        echo $VERSION
        echo "VERSION=$VERSION" >> $GITHUB_ENV
        echo "::set-output name=version::$VERSION"

    - name: Build opensim-core
      run: |
        cd $GITHUB_WORKSPACE/../build
        make --jobs 4

    - name: Test opensim-core
      run: |
        cd $GITHUB_WORKSPACE/../build
        ctest --parallel 4 --output-on-failure

    - name: Install opensim-core
      run: |
        cd $GITHUB_WORKSPACE/../build
        make doxygen
        make install
        cd $GITHUB_WORKSPACE
        mv $GITHUB_WORKSPACE/../opensim-core-install opensim-core-${{ steps.configure.outputs.version }}
        zip --symlinks --recurse-paths --quiet opensim-core-${{ steps.configure.outputs.version }}.zip opensim-core-${{ steps.configure.outputs.version }}
        mv opensim-core-${{ steps.configure.outputs.version }} $GITHUB_WORKSPACE/../opensim-core-install

    - name: Test Python bindings
      run: |
        cd $GITHUB_WORKSPACE/../opensim-core-install/sdk/Python
        # Run the python tests, verbosely.
        python3 -m unittest discover --start-directory opensim/tests --verbose

    - name: Upload opensim-core
      uses: actions/upload-artifact@v2
      with:
        # The upload-artifact zipping does not preserve symlinks or executable
        # bits. So we zip ourselves, even though this causes a double-zip.
        name: opensim-core-${{ steps.configure.outputs.version }}-mac
        path: opensim-core-${{ steps.configure.outputs.version }}.zip

    # - name: Create release
    #   id: create-release
    #   uses: actions/create-release@v1.0.0
    #   env:
    #     GITHUB_TOKEN: ${{ secrets.GITHUB_TOKEN }}
    #   with:
    #     tag_name: ${{ github.ref }}
    #     release_name: OpenSim Core ${{ steps.configure.outputs.version }}
    #     draft: true
    #     prerelease: false

    # - name: Zip opensim-core
    #   run: |
    #     zip --symlinks --recurse-paths --quiet opensim-core-$VERSION.zip opensim-core-${VERSION}

    # - name: Upload release asset
    #   id: upload-release-asset
    #   uses: actions/upload-release-asset@v1.0.1
    #   env:
    #     GITHUB_TOKEN: ${{ secrets.GITHUB_TOKEN }}
    #   with:
    #     upload_url: ${{ steps.create-release.outputs.upload_url }}
    #     asset_path: ./opensim-core-${{ steps.configure.outputs.version }}.zip
    #     asset_name: opensim-core-${{ steps.configure.outputs.version }}.zip
    #     asset_content_type: application/zip


  ubuntu:
    name: Ubuntu

    runs-on: ubuntu-18.04

    steps:
    - uses: actions/checkout@v1

    - name: Install packages
      run: sudo apt-get update && sudo apt-get install --yes build-essential libtool autoconf pkg-config gfortran libopenblas-dev liblapack-dev freeglut3-dev libxi-dev libxmu-dev doxygen python3 python3-dev python3-numpy python3-setuptools

    - name: Install SWIG
      # if: steps.cache-swig.outputs.cache-hit != 'true'
      run: |
        mkdir ~/swig-source && cd ~/swig-source
        wget https://github.com/swig/swig/archive/refs/tags/rel-4.0.2.tar.gz
        tar xzf rel-4.0.2.tar.gz && cd swig-rel-4.0.2
        sh autogen.sh && ./configure --prefix=$HOME/swig --disable-ccache
        make && make -j4 install
    - name: Cache dependencies
      id: cache-dependencies
      uses: actions/cache@v1
      with:
        path: ~/opensim_dependencies_install
        key: ${{ runner.os }}-dependencies-${{ hashFiles('dependencies/*') }}

    - name: Build dependencies
      if: steps.cache-dependencies.outputs.cache-hit != 'true'
      run: |
        mkdir $GITHUB_WORKSPACE/../build_deps
        cd $GITHUB_WORKSPACE/../build_deps
        DEP_CMAKE_ARGS=($GITHUB_WORKSPACE/dependencies -LAH)
        DEP_CMAKE_ARGS+=(-DCMAKE_INSTALL_PREFIX=~/opensim_dependencies_install)
        DEP_CMAKE_ARGS+=(-DCMAKE_BUILD_TYPE=Release)
        DEP_CMAKE_ARGS+=(-DSUPERBUILD_ezc3d=ON)
        printf '%s\n' "${DEP_CMAKE_ARGS[@]}"
        cmake "${DEP_CMAKE_ARGS[@]}"
        make --jobs 4

    - name: Configure opensim-core
      id: configure
      run: |
        mkdir $GITHUB_WORKSPACE/../build
        cd $GITHUB_WORKSPACE/../build
        OSIM_CMAKE_ARGS=($GITHUB_WORKSPACE -LAH)
        OSIM_CMAKE_ARGS+=(-DCMAKE_INSTALL_PREFIX=$GITHUB_WORKSPACE/../opensim-core-install)
        OSIM_CMAKE_ARGS+=(-DCMAKE_BUILD_TYPE=Release)
        OSIM_CMAKE_ARGS+=(-DOPENSIM_DEPENDENCIES_DIR=~/opensim_dependencies_install)
        OSIM_CMAKE_ARGS+=(-DOPENSIM_C3D_PARSER=ezc3d)
        OSIM_CMAKE_ARGS+=(-DBUILD_PYTHON_WRAPPING=on -DBUILD_JAVA_WRAPPING=on)
        OSIM_CMAKE_ARGS+=(-DSWIG_DIR=~/swig/share/swig)
        OSIM_CMAKE_ARGS+=(-DSWIG_EXECUTABLE=~/swig/bin/swig)
        OSIM_CMAKE_ARGS+=(-DOPENSIM_INSTALL_UNIX_FHS=OFF)
        OSIM_CMAKE_ARGS+=(-DOPENSIM_DOXYGEN_USE_MATHJAX=off)
        # TODO: Update to simbody.github.io/latest
        OSIM_CMAKE_ARGS+=(-DOPENSIM_SIMBODY_DOXYGEN_LOCATION="https://simbody.github.io/simtk.org/api_docs/simbody/latest/")
        OSIM_CMAKE_ARGS+=(-DCMAKE_CXX_FLAGS="-Werror")
        printf '%s\n' "${OSIM_CMAKE_ARGS[@]}"
        cmake "${OSIM_CMAKE_ARGS[@]}"
        VERSION=`cmake -L . | grep OPENSIM_QUALIFIED_VERSION | cut -d "=" -f2`
        echo $VERSION
        echo "VERSION=$VERSION" >> $GITHUB_ENV
        echo "::set-output name=version::$VERSION"

    - name: Build opensim-core
      run: |
        cd $GITHUB_WORKSPACE/../build
        make --jobs 4

    - name: Test opensim-core
      run: |
        cd $GITHUB_WORKSPACE/../build
        # TODO: Temporary for python to find Simbody libraries.
        export LD_LIBRARY_PATH=$LD_LIBRARY_PATH:$HOME/opensim_dependencies_install/simbody/lib
        ctest --parallel 4 --output-on-failure

    - name: Install opensim-core
      run: |
        cd $GITHUB_WORKSPACE/../build
        make doxygen
        make --jobs 4 install
        cd $GITHUB_WORKSPACE
        mv $GITHUB_WORKSPACE/../opensim-core-install opensim-core-${{ steps.configure.outputs.version }}
        zip --symlinks --recurse-paths --quiet opensim-core-${{ steps.configure.outputs.version }}.zip opensim-core-${{ steps.configure.outputs.version }}
        mv opensim-core-${{ steps.configure.outputs.version }} $GITHUB_WORKSPACE/../opensim-core-install

    # - name: Test Python bindings
    #   run: |
    #     echo "TODO: Skipping Python tests."
    #     # cd $GITHUB_WORKSPACE/../opensim-core-install/sdk/Python
    #     # Run the python tests, verbosely.
    #     # python3 -m unittest discover --start-directory opensim/tests --verbose

    - name: Upload opensim-core
      uses: actions/upload-artifact@v2
      with:
        # The upload-artifact zipping does not preserve symlinks or executable
        # bits. So we zip ourselves, even though this causes a double-zip.
        name: opensim-core-${{ steps.configure.outputs.version }}-linux
        path: opensim-core-${{ steps.configure.outputs.version }}.zip


  style:
    name: Style

    runs-on: ubuntu-18.04

    steps:
    - uses: actions/checkout@v1

    - name: Check for tabs
      # Ensure that there are no tabs in source code.
      # GREP returns 0 (true) if there are any matches, and
      # we don't want any matches. If there are matches,
      # print a helpful message, and make the test fail by using "false".
      # The GREP command here checks for any tab characters in the the files
      # that match the specified pattern. GREP does not pick up explicit tabs
      # (e.g., literally a \t in a source file).
      run: if grep --line-num --recursive --exclude-dir="*dependencies*" --exclude-dir="*snopt*" --include={CMakeLists.txt,*.cpp,*.c,*.h} -P "\t" . ; then echo "Tabs found in the lines shown above. See CONTRIBUTING.md about tabs."; false; fi<|MERGE_RESOLUTION|>--- conflicted
+++ resolved
@@ -37,14 +37,10 @@
         
     - name: Install numpy
       #Need numpy to use SWIG numpy typemaps.
-<<<<<<< HEAD
       run: python -m pip install numpy==1.20.3
-=======
-      run: python -m pip install numpy==1.19.3
 
     - name: Install SWIG
       run: choco install swig --version 4.0.0 --yes --limit-output --allow-downgrade
->>>>>>> 581f1b32
 
     - name: Cache dependencies
       id: cache-dependencies
