--- conflicted
+++ resolved
@@ -154,21 +154,7 @@
     response2->setName("complex_response_j2");
     response2->updConnector<Coordinate>("coord").connect(j2->get_CoordinateSet()[0]);
     // add to aggregate which takes ownership
-<<<<<<< HEAD
-    aggregate->addResponse(response2);
-    
-    auto* reporter = new ConsoleReporter<double>();
-    reporter->setName("reporter");
-    reporter->updInput("input").connect(response1->getOutput("sum"));
-    reporter->updInput("input").connect(response2->getOutput("sum"));
-    reporter->updInput("input").connect(aggregate->getOutput("total_sum"));
-    reporter->updInput("input").connect(
-            j1->getCoordinateSet().get(0).getOutput("value"));
-    // TODO connect by path: reporter->getInput("input").connect("/complex_response/sum");
-    // multi input: reporter->getMultiInput("input").append_connect(cr->getOutput("sum"));
-=======
     aggregate->addComponent(response2);
->>>>>>> 4614a78e
 
     // Add in the components to the model.
     model.addBody(b1);
