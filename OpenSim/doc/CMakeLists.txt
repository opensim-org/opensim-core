--- conflicted
+++ resolved
@@ -57,12 +57,8 @@
     # Doxfile.in should take care of directing the output of Doxygen
     # to ${PROJECT_BINARY_DIR}/html. Note that you have to invoke this
     # "doxygen" target directly; it isn't run by default.
-<<<<<<< HEAD
-    ADD_CUSTOM_TARGET(doxygen ${DOXYGEN_EXECUTABLE} ${DOXY_CONFIG}
+    add_custom_target(doxygen ${DOXYGEN_EXECUTABLE} ${DOXY_CONFIG}
         COMMENT "Generating Doxygen documentation") 
-=======
-    add_custom_target(doxygen ${DOXYGEN_EXECUTABLE} ${DOXY_CONFIG}) 
->>>>>>> 1a16b0ee
 
     # There is an "images" directory containing the pictures needed by
     # the main page Copy all the files into html/images.
