#ifndef OPENSIM_TORQUE_ACTUATOR_H_
#define OPENSIM_TORQUE_ACTUATOR_H_
/* -------------------------------------------------------------------------- *
 *                         OpenSim:  TorqueActuator.h                         *
 * -------------------------------------------------------------------------- *
 * The OpenSim API is a toolkit for musculoskeletal modeling and simulation.  *
 * See http://opensim.stanford.edu and the NOTICE file for more information.  *
 * OpenSim is developed at Stanford University and supported by the US        *
 * National Institutes of Health (U54 GM072970, R24 HD065690) and by DARPA    *
 * through the Warrior Web program.                                           *
 *                                                                            *
 * Copyright (c) 2005-2012 Stanford University and the Authors                *
 * Author(s): Ajay Seth, Matt S. DeMers                                       *
 *                                                                            *
 * Licensed under the Apache License, Version 2.0 (the "License"); you may    *
 * not use this file except in compliance with the License. You may obtain a  *
 * copy of the License at http://www.apache.org/licenses/LICENSE-2.0.         *
 *                                                                            *
 * Unless required by applicable law or agreed to in writing, software        *
 * distributed under the License is distributed on an "AS IS" BASIS,          *
 * WITHOUT WARRANTIES OR CONDITIONS OF ANY KIND, either express or implied.   *
 * See the License for the specific language governing permissions and        *
 * limitations under the License.                                             *
 * -------------------------------------------------------------------------- */

/*
 * Author: Ajay Seth, Matt DeMers
 */


#include <OpenSim/Actuators/osimActuatorsDLL.h>
#include <OpenSim/Common/PropertyStr.h>
#include <OpenSim/Common/PropertyDblVec.h>
#include <OpenSim/Common/PropertyBool.h>
#include <OpenSim/Simulation/Model/Actuator.h>

#include "Simbody.h"

namespace OpenSim { 

class Body;
class Model;

//==============================================================================
//                           TORQUE ACTUATOR
//==============================================================================
/**
 * A TorqueActuatorr applies equal and opposite torques on the two bodies 
 * (bodyA and B) that it connects. The torque is applied about an axis
 * specified in ground (global) by default, otherwise it is in bodyA's frame. 
 * The magnitude of the torque is equal to the product of the optimal_force of 
 * the actuator and its control signal.
 *
 * @author Ajay Seth, Matt DeMers
 */
class OSIMACTUATORS_API TorqueActuator : public ScalarActuator {
    OpenSim_DECLARE_CONCRETE_OBJECT(TorqueActuator, ScalarActuator);
public:
//==============================================================================
// PROPERTIES
//==============================================================================
    /** @name Property declarations 
    These are the serializable properties associated with this class. **/
    /**@{**/
    OpenSim_DECLARE_OPTIONAL_PROPERTY(bodyA, std::string,
        "Name of Body to which the torque actuator is applied.");
    OpenSim_DECLARE_OPTIONAL_PROPERTY(bodyB, std::string,
        "Name of Body to which the equal and opposite torque is applied.");
    /** The default is torque_is_global=true. **/
    OpenSim_DECLARE_PROPERTY(torque_is_global, bool, 
        "Interpret axis in Ground frame if true; otherwise, body A's frame.");
    /** The default direction for the axis is z (0,0,1). **/
    OpenSim_DECLARE_PROPERTY(axis, SimTK::Vec3,
        "Fixed direction about which torque is applied, in Ground or body A "
        "frame depending on 'torque_is_global' property.");
    /** The default for optimal force is 1. **/
    OpenSim_DECLARE_PROPERTY(optimal_force, double,
        "The maximum torque produced by this actuator when fully activated.");
    /**@}**/

//==============================================================================
// PUBLIC METHODS
//==============================================================================
    /** Default constructor leaves body names unspecified. **/
    TorqueActuator();

    /** Convenience Constructor.
     Create a torque actuator that applies equal and opposite torques
     on the two bodies (bodyA and B) that it connects. The torque is applied 
     about an axis specified in ground if axisInGround is true, otherwise
     it is specified in bodyA's body frame. 

     @param bodyA   the body that the actuator applies torque to
     @param bodyB   the body that the actuator applies the opposite torque to
     @param axis    the axis about which the torque is applied
     @param axisInGround flag to inidicate the axis is expressed in ground
                           otherwise, it is expressed in bodyA's frame
    */
    TorqueActuator(const Body& bodyA, const Body& bodyB,
                   const SimTK::Vec3& axis, bool axisInGround=true);

    // Uses default (compiler-generated) destructor, copy constructor, copy 
    // assignment operator.
    
    /** Set the 'axis' property to the supplied value; frame is interpreted
    according to the 'torque_is_global' property. **/
    void setAxis(const SimTK::Vec3& axis) 
    {   set_axis(axis); }
    /** Return the current value of the 'axis' property. **/
    const SimTK::Vec3& getAxis() const 
    {   return get_axis(); }

    /** Set the 'torque_is_global' property that determines how to interpret
    the 'axis' vector; if not global (Ground frame) it is in body A's frame. **/
    void setTorqueIsGlobal(bool isGlobal) 
    {   set_torque_is_global(isGlobal); }
    /** Return the current value of the 'torque_is_global' property. **/
    bool getTorqueIsGlobal() const
    {   return get_torque_is_global(); }

    /** Set the 'optimal_force' property. **/
    void setOptimalForce(double optimalForce)
    {   set_optimal_force(optimalForce); }
    /** Get the current value of the 'optimal_force' property. **/
    double getOptimalForce() const override // Part of Actuator interface.
    {   return get_optimal_force(); }

    /* Set the bodies to which this actuator applies torque. */
    void setBodyA(const Body& body);
    void setBodyB(const Body& body);
    /* Get the bodies that this actuator applies torque to. */
    const Body& getBodyA() const {return *_bodyA;}
    const Body& getBodyB() const {return *_bodyB;}

//==============================================================================
// PRIVATE
//==============================================================================
private:
    void constructProperties();

    //--------------------------------------------------------------------------
    // Implement Force interface
    //--------------------------------------------------------------------------
    void computeForce(const SimTK::State& state, 
                      SimTK::Vector_<SimTK::SpatialVec>& bodyForces, 
                      SimTK::Vector& mobilityForces) const override;

    //--------------------------------------------------------------------------
    // Implement Actuator interface (also see getOptimalForce() above)
    //--------------------------------------------------------------------------
    double computeActuation(const SimTK::State& s) const override;
    // Return the stress, defined as abs(force/optimal_force).
    double getStress(const SimTK::State& state) const override; 

    //--------------------------------------------------------------------------
    // Implement ModelComponent interface
    //--------------------------------------------------------------------------
    // Setup method initializes Body reference pointers to match the names.
<<<<<<< HEAD
    void connectToModel(Model& model) override;
=======
    void extendConnectToModel(Model& model) override;
>>>>>>> b5672d1b

    //--------------------------------------------------------------------------
    // Implement Object interface.
    //--------------------------------------------------------------------------
    void updateFromXMLNode(SimTK::Xml::Element& aNode, int versionNumber=-1)
        override;

//==============================================================================
// DATA
//==============================================================================
    // Note: reference pointers are automatically set to null on construction 
    // and also on copy construction and copy assignment.

    // Corresponding Body to which the torque actuator is applied.
    SimTK::ReferencePtr<const Body> _bodyA;

    // Corresponding Body to which the equal and opposite torque is applied.
    SimTK::ReferencePtr<const Body> _bodyB;

//==============================================================================
};  // END of class TorqueActuator

}; //namespace
//==============================================================================
//==============================================================================

#endif // OPENSIM_TORQUE_ACTUATOR_H_

<|MERGE_RESOLUTION|>--- conflicted
+++ resolved
@@ -156,11 +156,7 @@
     // Implement ModelComponent interface
     //--------------------------------------------------------------------------
     // Setup method initializes Body reference pointers to match the names.
-<<<<<<< HEAD
-    void connectToModel(Model& model) override;
-=======
     void extendConnectToModel(Model& model) override;
->>>>>>> b5672d1b
 
     //--------------------------------------------------------------------------
     // Implement Object interface.
