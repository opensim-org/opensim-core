/* -------------------------------------------------------------------------- *
 *                  OpenSim:  Delp1990Muscle_Deprecated.cpp                   *
 * -------------------------------------------------------------------------- *
 * The OpenSim API is a toolkit for musculoskeletal modeling and simulation.  *
 * See http://opensim.stanford.edu and the NOTICE file for more information.  *
 * OpenSim is developed at Stanford University and supported by the US        *
 * National Institutes of Health (U54 GM072970, R24 HD065690) and by DARPA    *
 * through the Warrior Web program.                                           *
 *                                                                            *
 * Copyright (c) 2005-2012 Stanford University and the Authors                *
 * Author(s): Peter Loan                                                      *
 *                                                                            *
 * Licensed under the Apache License, Version 2.0 (the "License"); you may    *
 * not use this file except in compliance with the License. You may obtain a  *
 * copy of the License at http://www.apache.org/licenses/LICENSE-2.0.         *
 *                                                                            *
 * Unless required by applicable law or agreed to in writing, software        *
 * distributed under the License is distributed on an "AS IS" BASIS,          *
 * WITHOUT WARRANTIES OR CONDITIONS OF ANY KIND, either express or implied.   *
 * See the License for the specific language governing permissions and        *
 * limitations under the License.                                             *
 * -------------------------------------------------------------------------- */

//=============================================================================
// INCLUDES
//=============================================================================
#include "Delp1990Muscle_Deprecated.h"
#include <OpenSim/Common/SimmSpline.h>
#include <OpenSim/Common/SimmMacros.h>
#include <OpenSim/Simulation/Model/Model.h>

//=============================================================================
// STATICS
//=============================================================================
using namespace std;
using namespace OpenSim;

const int Delp1990Muscle_Deprecated::STATE_FIBER_VELOCITY = 2;

//=============================================================================
// CONSTRUCTOR(S) AND DESTRUCTOR
//=============================================================================
//_____________________________________________________________________________
/**
 * Default constructor.
 */
Delp1990Muscle_Deprecated::Delp1990Muscle_Deprecated() :
   ActivationFiberLengthMuscle_Deprecated(),
    _timeScale(_timeScaleProp.getValueDbl()),
    _activation1(_activation1Prop.getValueDbl()),
    _activation2(_activation2Prop.getValueDbl()),
    _mass(_massProp.getValueDbl()),
    _tendonForceLengthCurve(_tendonForceLengthCurveProp.getValueObjPtrRef()),
    _activeForceLengthCurve(_activeForceLengthCurveProp.getValueObjPtrRef()),
    _passiveForceLengthCurve(_passiveForceLengthCurveProp.getValueObjPtrRef()),
    _forceVelocityCurve(_forceVelocityCurveProp.getValueObjPtrRef())
{
    setNull();
    setupProperties();
}

//_____________________________________________________________________________
/**
 * Constructor.
 */
Delp1990Muscle_Deprecated::Delp1990Muscle_Deprecated(const std::string &aName,double aMaxIsometricForce,double aOptimalFiberLength,double aTendonSlackLength,double aPennationAngle) :
   ActivationFiberLengthMuscle_Deprecated(),
    _timeScale(_timeScaleProp.getValueDbl()),
    _activation1(_activation1Prop.getValueDbl()),
    _activation2(_activation2Prop.getValueDbl()),
    _mass(_massProp.getValueDbl()),
    _tendonForceLengthCurve(_tendonForceLengthCurveProp.getValueObjPtrRef()),
    _activeForceLengthCurve(_activeForceLengthCurveProp.getValueObjPtrRef()),
    _passiveForceLengthCurve(_passiveForceLengthCurveProp.getValueObjPtrRef()),
    _forceVelocityCurve(_forceVelocityCurveProp.getValueObjPtrRef())
{
    setNull();
    setupProperties();
    setName(aName);
    setMaxIsometricForce(aMaxIsometricForce);
    setOptimalFiberLength(aOptimalFiberLength);
    setTendonSlackLength(aTendonSlackLength);
    setPennationAngleAtOptimalFiberLength(aPennationAngle);
}

//_____________________________________________________________________________
/**
 * Destructor.
 */
Delp1990Muscle_Deprecated::~Delp1990Muscle_Deprecated()
{
}

//_____________________________________________________________________________
/**
 * Copy constructor.
 *
 * @param aMuscle Delp1990Muscle_Deprecated to be copied.
 */
Delp1990Muscle_Deprecated::Delp1990Muscle_Deprecated(const Delp1990Muscle_Deprecated &aMuscle) :
   ActivationFiberLengthMuscle_Deprecated(aMuscle),
    _timeScale(_timeScaleProp.getValueDbl()),
    _activation1(_activation1Prop.getValueDbl()),
    _activation2(_activation2Prop.getValueDbl()),
    _mass(_massProp.getValueDbl()),
    _tendonForceLengthCurve(_tendonForceLengthCurveProp.getValueObjPtrRef()),
    _activeForceLengthCurve(_activeForceLengthCurveProp.getValueObjPtrRef()),
    _passiveForceLengthCurve(_passiveForceLengthCurveProp.getValueObjPtrRef()),
    _forceVelocityCurve(_forceVelocityCurveProp.getValueObjPtrRef())
{
    setNull();
    setupProperties();
    copyData(aMuscle);
}

//=============================================================================
// CONSTRUCTION METHODS
//=============================================================================
//_____________________________________________________________________________
/**
 * Copy data members from one Delp1990Muscle_Deprecated to another.
 *
 * @param aMuscle Delp1990Muscle_Deprecated to be copied.
 */
void Delp1990Muscle_Deprecated::copyData(const Delp1990Muscle_Deprecated &aMuscle)
{
    _timeScale = aMuscle._timeScale;
    _activation1 = aMuscle._activation1;
    _activation2 = aMuscle._activation2;
    _mass = aMuscle._mass;
    _tendonForceLengthCurve = (Function*)Object::SafeCopy(aMuscle._tendonForceLengthCurve);
    _activeForceLengthCurve = (Function*)Object::SafeCopy(aMuscle._activeForceLengthCurve);
    _passiveForceLengthCurve = (Function*)Object::SafeCopy(aMuscle._passiveForceLengthCurve);
    _forceVelocityCurve = (Function*)Object::SafeCopy(aMuscle._forceVelocityCurve);
}

//_____________________________________________________________________________
/**
 * Set the data members of this Delp1990Muscle_Deprecated to their null values.
 */
void Delp1990Muscle_Deprecated::setNull()
{
}

//_____________________________________________________________________________
/**
 * Connect properties to local pointers.
 */
void Delp1990Muscle_Deprecated::setupProperties()
{
    _timeScaleProp.setName("time_scale");
    _timeScaleProp.setComment("Scale factor for normalizing time");
    _timeScaleProp.setValue(0.1);
    _propertySet.append(&_timeScaleProp, "Parameters");

    _activation1Prop.setName("activation1");
    _activation1Prop.setComment("Parameter used in time constant of ramping up of muscle force");
    _activation1Prop.setValue(7.667);
    _propertySet.append(&_activation1Prop, "Parameters");

    _activation2Prop.setName("activation2");
    _activation2Prop.setComment("Parameter used in time constant of ramping up and ramping down of muscle force");
    _activation2Prop.setValue(1.459854);
    _propertySet.append(&_activation2Prop, "Parameters");

    _massProp.setName("mass");
    _massProp.setComment("Normalized mass of the muscle between the tendon and muscle fibers");
    _massProp.setValue(0.00287);
    _propertySet.append(&_massProp, "Parameters");

    _tendonForceLengthCurveProp.setName("tendon_force_length_curve");
    _tendonForceLengthCurveProp.setComment("Function representing force-length behavior of tendon");
    int tendonForceLengthCurvePoints = 17;
    double tendonForceLengthCurveX[] = {-10.00000000, -0.00200000, -0.00100000,  0.00000000,  0.00131000,  0.00281000,  0.00431000,  0.00581000,  0.00731000,  0.00881000,  0.01030000,  0.01180000,  0.01230000,  9.20000000,  9.20100000,  9.20200000, 20.00000000};
    double tendonForceLengthCurveY[] = {0.00000000,  0.00000000,  0.00000000,  0.00000000,  0.01080000,  0.02570000,  0.04350000,  0.06520000,  0.09150000,  0.12300000,  0.16100000,  0.20800000,  0.22700000,  345.00000000,  345.00000000,  345.00000000,  345.00000000};
    SimmSpline *tendonForceLengthCurve = new SimmSpline(tendonForceLengthCurvePoints, tendonForceLengthCurveX, tendonForceLengthCurveY);
    _tendonForceLengthCurveProp.setValue(tendonForceLengthCurve);
    _propertySet.append(&_tendonForceLengthCurveProp, "Functions");

    _activeForceLengthCurveProp.setName("active_force_length_curve");
    _activeForceLengthCurveProp.setComment("Function representing active force-length behavior of muscle fibers");
    int activeForceLengthCurvePoints = 21;
    double activeForceLengthCurveX[] = {-5.30769200, -4.30769200, -1.92307700, -0.88461500, -0.26923100,  0.23076900,  0.46153800,  0.52725000,  0.62875000,  0.71875000,  0.86125000,  1.04500000,  1.21750000,  1.43875000,  1.50000000,  1.61538500,  2.00000000,  2.96153800,  3.69230800,  5.46153800,  9.90190200};
    double activeForceLengthCurveY[] = {0.01218800,  0.02189900,  0.03646600,  0.05249300,  0.07531200,  0.11415800,  0.15785900,  0.22666700,  0.63666700,  0.85666700,  0.95000000,  0.99333300,  0.77000000,  0.24666700,  0.19382100,  0.13325200,  0.07268300,  0.04441700,  0.03634100,  0.02189900,  0.00733200};
    SimmSpline *activeForceLengthCurve = new SimmSpline(activeForceLengthCurvePoints, activeForceLengthCurveX, activeForceLengthCurveY);
    _activeForceLengthCurveProp.setValue(activeForceLengthCurve);
    _propertySet.append(&_activeForceLengthCurveProp, "Functions");

    _passiveForceLengthCurveProp.setName("passive_force_length_curve");
    _passiveForceLengthCurveProp.setComment("Function representing passive force-length behavior of muscle fibers");
    int passiveForceLengthCurvePoints = 13;
    double passiveForceLengthCurveX[] = {-5.00000000,  0.99800000,  0.99900000,  1.00000000,  1.10000000,  1.20000000,  1.30000000,  1.40000000,  1.50000000,  1.60000000,  1.60100000,  1.60200000,  5.00000000};
    double passiveForceLengthCurveY[] = {0.00000000,  0.00000000,  0.00000000,  0.00000000,  0.03500000,  0.12000000,  0.26000000,  0.55000000,  1.17000000,  2.00000000,  2.00000000,  2.00000000,  2.00000000};
    SimmSpline *passiveForceLengthCurve = new SimmSpline(passiveForceLengthCurvePoints, passiveForceLengthCurveX, passiveForceLengthCurveY);
    _passiveForceLengthCurveProp.setValue(passiveForceLengthCurve);
    _propertySet.append(&_passiveForceLengthCurveProp, "Functions");

    _forceVelocityCurveProp.setName("force_velocity_curve");
    _forceVelocityCurveProp.setComment("Function representing force-velocity behavior of muscle fibers");
    int forceVelocityLengthCurvePoints = 42;
    double forceVelocityLengthCurveX[] = {-1.001000000000, -1.000000000000, -0.950000000000, -0.900000000000, -0.850000000000, -0.800000000000, -0.750000000000, -0.700000000000, -0.650000000000, -0.600000000000, -0.550000000000, -0.500000000000, -0.450000000000, -0.400000000000, -0.350000000000, -0.300000000000, -0.250000000000, -0.200000000000, -0.150000000000, -0.100000000000, -0.050000000000,
        0.000000000000, 0.050000000000, 0.100000000000, 0.150000000000, 0.200000000000, 0.250000000000, 0.300000000000, 0.350000000000, 0.400000000000, 0.450000000000, 0.500000000000, 0.550000000000, 0.600000000000, 0.650000000000, 0.700000000000, 0.750000000000, 0.800000000000, 0.850000000000, 0.900000000000, 0.950000000000, 1.000000000000};
    double forceVelocityLengthCurveY[] = {0.000000000000, 0.000000000000, 0.010417000000, 0.021739000000, 0.034091000000, 0.047619000000, 0.062500000000, 0.078947000000, 0.097222000000, 0.117647000000, 0.140625000000, 0.166667000000, 0.196429000000, 0.230769000000, 0.270833000000, 0.318182000000, 0.375000000000, 0.444444000000, 0.531250000000, 0.642857000000, 0.791667000000, 1.000000000000,
        1.482014000000, 1.601571000000, 1.655791000000, 1.686739000000, 1.706751000000, 1.720753000000, 1.731099000000, 1.739055000000, 1.745365000000, 1.750490000000, 1.754736000000, 1.758312000000, 1.761364000000, 1.763999000000, 1.766298000000, 1.768321000000, 1.770115000000, 1.771717000000, 1.773155000000, 1.774455000000};
    SimmSpline *forceVelocityLengthCurve = new SimmSpline(forceVelocityLengthCurvePoints, forceVelocityLengthCurveX, forceVelocityLengthCurveY);
    _forceVelocityCurveProp.setValue(forceVelocityLengthCurve);
    _propertySet.append(&_forceVelocityCurveProp, "Functions");
}

//_____________________________________________________________________________
/**
 * Perform some set up functions that happen after the
 * object has been deserialized or copied.
 *
 * @param aModel model containing this Delp1990Muscle_Deprecated.
 */
void Delp1990Muscle_Deprecated::extendConnectToModel(Model& aModel)
{
<<<<<<< HEAD
    Super::connectToModel(aModel);
=======
    Super::extendConnectToModel(aModel);
>>>>>>> b5672d1b

    // aModel will be NULL when objects are being registered.
    if (!_model)
        return;

    if(!getActiveForceLengthCurve()) 
<<<<<<< HEAD
        throw Exception("Delp1990Muscle_Deprecated::connectToModel(): ERROR- No active force length curve specified for muscle '"+getName()+"'",__FILE__,__LINE__);
    else if(!getPassiveForceLengthCurve())
        throw Exception("Delp1990Muscle_Deprecated::connectToModel(): ERROR- No passive force length curve specified for muscle '"+getName()+"'",__FILE__,__LINE__);
    else if(!getTendonForceLengthCurve())
        throw Exception("Delp1990Muscle_Deprecated::connectToModel(): ERROR- No tendon force length curve specified for muscle '"+getName()+"'",__FILE__,__LINE__);
    else if(!getForceVelocityCurve())
        throw Exception("Delp1990Muscle_Deprecated::connectToModel(): ERROR- No force velocity curve specified for muscle '"+getName()+"'",__FILE__,__LINE__);
=======
        throw Exception("Delp1990Muscle_Deprecated::extendConnectToModel(): ERROR- No active force length curve specified for muscle '"+getName()+"'",__FILE__,__LINE__);
    else if(!getPassiveForceLengthCurve())
        throw Exception("Delp1990Muscle_Deprecated::extendConnectToModel(): ERROR- No passive force length curve specified for muscle '"+getName()+"'",__FILE__,__LINE__);
    else if(!getTendonForceLengthCurve())
        throw Exception("Delp1990Muscle_Deprecated::extendConnectToModel(): ERROR- No tendon force length curve specified for muscle '"+getName()+"'",__FILE__,__LINE__);
    else if(!getForceVelocityCurve())
        throw Exception("Delp1990Muscle_Deprecated::extendConnectToModel(): ERROR- No force velocity curve specified for muscle '"+getName()+"'",__FILE__,__LINE__);
>>>>>>> b5672d1b
}

void Delp1990Muscle_Deprecated::extendAddToSystem(SimTK::MultibodySystem& system) const
{
<<<<<<< HEAD
    Super::addToSystem(system);
    
    addStateVariable("fiber_velocity");
 }
=======
    Super::extendAddToSystem(system);
    addStateVariable("fiber_velocity");
}
>>>>>>> b5672d1b

void Delp1990Muscle_Deprecated::setActiveForce( const SimTK::State& s, double force ) const {
    setCacheVariableValue<double>(s, "activeForce", force);
}

double Delp1990Muscle_Deprecated::getActiveForce( const SimTK::State& s) const {
    return getCacheVariableValue<double>(s, "activeForce");
}


//=============================================================================
// OPERATORS
//=============================================================================
//_____________________________________________________________________________
/**
 * Assignment operator.
 *
 * @return Reference to this object.
 */
Delp1990Muscle_Deprecated& Delp1990Muscle_Deprecated::operator=(const Delp1990Muscle_Deprecated &aMuscle)
{
    // BASE CLASS
    ActivationFiberLengthMuscle_Deprecated::operator=(aMuscle);

    copyData(aMuscle);

    return(*this);
}


//=============================================================================
// GET AND SET
//=============================================================================
//-----------------------------------------------------------------------------
// TIME SCALE
//-----------------------------------------------------------------------------
//_____________________________________________________________________________
/**
 * Set the scale factor for normalizing time.
 *
 * @param aTimeScale The scale factor for normalizing time.
 * @return Whether the scale factor was successfully changed.
 */
bool Delp1990Muscle_Deprecated::setTimeScale(double aTimeScale)
{
    _timeScale = aTimeScale;
    return true;
}

//-----------------------------------------------------------------------------
// ACTIVATION 1
//-----------------------------------------------------------------------------
//_____________________________________________________________________________
/**
 * Set the time constant of ramping up of muscle force.
 *
 * @param aActivation1 The time constant of ramping up of muscle force.
 * @return Whether the time constant was successfully changed.
 */
bool Delp1990Muscle_Deprecated::setActivation1(double aActivation1)
{
    _activation1 = aActivation1;
    return true;
}

//-----------------------------------------------------------------------------
// ACTIVATION 2
//-----------------------------------------------------------------------------
//_____________________________________________________________________________
/**
 * Set the time constant of ramping up and ramping down of muscle force.
 *
 * @param aActivation1 The time constant of ramping up and ramping down of muscle force.
 * @return Whether the time constant was successfully changed.
 */
bool Delp1990Muscle_Deprecated::setActivation2(double aActivation2)
{
    _activation2 = aActivation2;
    return true;
}


//-----------------------------------------------------------------------------
// MASS
//-----------------------------------------------------------------------------
//_____________________________________________________________________________
/**
 * Set the mass of the muscle.
 *
 * @param aMass The mass of the muscle.
 * @return Whether the mass was successfully changed.
 */
bool Delp1990Muscle_Deprecated::setMass(double aMass)
{
    _mass = aMass;
    return true;
}





//_____________________________________________________________________________
/**
 * Compute the derivatives of the muscle states.
 *
 * @param s  system state
 */
void Delp1990Muscle_Deprecated::computeStateVariableDerivatives(const SimTK::State &s) const
{
    Super::computeStateVariableDerivatives(s);
<<<<<<< HEAD
    setStateVariableDerivative(s, "fiber_velocity", getFiberVelocityDeriv(s));
=======
    setStateVariableDerivativeValue(s, "fiber_velocity", getFiberVelocityDeriv(s));
>>>>>>> b5672d1b
}

//_____________________________________________________________________________
/**
 * Compute the actuation for the muscle. This function assumes
 * that computeDerivatives has already been called.
 */
double Delp1990Muscle_Deprecated::computeActuation(const SimTK::State& s) const
{
    double tendonForce;

    double normState[3], normStateDeriv[3], norm_tendon_length, ca, ta;
    double norm_muscle_tendon_length, pennation_angle;

    /* Normalize the muscle states */
    normState[STATE_ACTIVATION] = getActivation(s);
    normState[STATE_FIBER_LENGTH] = getFiberLength(s) / _optimalFiberLength;
    normState[STATE_FIBER_VELOCITY] = getFiberVelocity(s) * (_timeScale / _optimalFiberLength);

    /* Compute normalized muscle state derivatives */
    if (getExcitation(s) >= normState[STATE_ACTIVATION])
      normStateDeriv[STATE_ACTIVATION] = (getExcitation(s) - normState[STATE_ACTIVATION]) * (_activation1 * getExcitation(s) + _activation2);
    else
    normStateDeriv[STATE_ACTIVATION] = (getExcitation(s) - normState[STATE_ACTIVATION]) * _activation2;
    normStateDeriv[STATE_FIBER_LENGTH] = normState[STATE_FIBER_VELOCITY];

    pennation_angle = calcPennation(normState[STATE_FIBER_LENGTH], 1.0, _pennationAngleAtOptimal);
    ca = cos(pennation_angle);
    ta = tan(pennation_angle);
    norm_muscle_tendon_length = getLength(s) / _optimalFiberLength;
    norm_tendon_length = norm_muscle_tendon_length - normState[STATE_FIBER_LENGTH] * ca;
    tendonForce = calcTendonForce(s, norm_tendon_length);
    double fiberForce = calcFiberForce(normState[STATE_ACTIVATION], normState[STATE_FIBER_LENGTH], normState[STATE_FIBER_VELOCITY]);
    double muscleMass = _mass * (_optimalFiberLength / _timeScale) * (_optimalFiberLength / _timeScale);
    double massTerm = (tendonForce * ca - fiberForce * ca * ca) / muscleMass;
    double velocityTerm = normState[STATE_FIBER_VELOCITY] * normState[STATE_FIBER_VELOCITY] * ta * ta / normState[STATE_FIBER_LENGTH];
    normStateDeriv[STATE_FIBER_VELOCITY] = massTerm + velocityTerm;
    setPassiveForce(s, getPassiveForceLengthCurve()->calcValue(SimTK::Vector(1, normState[STATE_FIBER_LENGTH])));
    setActiveForce(s, getActiveForceLengthCurve()->calcValue(SimTK::Vector(1, normState[STATE_FIBER_LENGTH])) * getActivation(s));
    if (getActiveForce(s) < 0.0)
        setActiveForce(s, 0.0);

    /* Un-normalize the muscle state derivatives and forces. */
    setActivationDeriv(s,  normStateDeriv[STATE_ACTIVATION] / _timeScale);
    setFiberLengthDeriv(s, normStateDeriv[STATE_FIBER_LENGTH] * _optimalFiberLength / _timeScale);
    setFiberVelocityDeriv(s, normStateDeriv[STATE_FIBER_VELOCITY] * _optimalFiberLength / (_timeScale * _timeScale));

    tendonForce *= _maxIsometricForce; 
    setTendonForce(s, tendonForce);
<<<<<<< HEAD
    setForce(s, tendonForce);
=======
    setActuation(s, tendonForce);
>>>>>>> b5672d1b
    setPassiveForce(s, getPassiveForce(s) * _maxIsometricForce);
    setActiveForce(s, getActiveForce(s) * _maxIsometricForce);

    return tendonForce;
}

//=============================================================================
// GET AND SET
//=============================================================================
//_____________________________________________________________________________
/**
 * Get the active force-length curve.
 *
 * @return Pointer to the active force-length curve (Function).
 */
Function* Delp1990Muscle_Deprecated::getActiveForceLengthCurve() const
{
    return _activeForceLengthCurve;
}

//_____________________________________________________________________________
/**
 * Set the active force-length curve.
 *
 * @param aActiveForceLengthCurve Pointer to an active force-length curve (Function).
 * @return Whether active force-length curve was successfully changed.
 */
bool Delp1990Muscle_Deprecated::setActiveForceLengthCurve(Function* aActiveForceLengthCurve)
{
    _activeForceLengthCurve = aActiveForceLengthCurve;
    return true;
}

//_____________________________________________________________________________
/**
 * Get the passive force-length curve.
 *
 * @return Pointer to the passive force-length curve (Function).
 */
Function* Delp1990Muscle_Deprecated::getPassiveForceLengthCurve() const
{
    return _passiveForceLengthCurve;
}

//_____________________________________________________________________________
/**
 * Set the passive force-length curve.
 *
 * @param aPassiveForceLengthCurve Pointer to a passive force-length curve (Function).
 * @return Whether passive force-length curve was successfully changed.
 */
bool Delp1990Muscle_Deprecated::setPassiveForceLengthCurve(Function* aPassiveForceLengthCurve)
{
    _passiveForceLengthCurve = aPassiveForceLengthCurve;
    return true;
}

//_____________________________________________________________________________
/**
 * Get the tendon force-length curve.
 *
 * @return Pointer to the tendon force-length curve (Function).
 */
Function* Delp1990Muscle_Deprecated::getTendonForceLengthCurve() const
{
    return _tendonForceLengthCurve;
}

//_____________________________________________________________________________
/**
 * Set the tendon force-length curve.
 *
 * @param aTendonForceLengthCurve Pointer to a tendon force-length curve (Function).
 * @return Whether tendon force-length curve was successfully changed.
 */
bool Delp1990Muscle_Deprecated::setTendonForceLengthCurve(Function* aTendonForceLengthCurve)
{
    _tendonForceLengthCurve = aTendonForceLengthCurve;
    return true;
}

//_____________________________________________________________________________
/**
 * Get the force-velocity curve.
 *
 * @return Pointer to the force-velocity curve (Function).
 */
Function* Delp1990Muscle_Deprecated::getForceVelocityCurve() const
{
    return _forceVelocityCurve;
}

//_____________________________________________________________________________
/**
 * Set the force-velocity curve.
 *
 * @param aForceVelocityCurve Pointer to a force-velocity curve (Function).
 * @return Whether force-velocity curve was successfully changed.
 */
bool Delp1990Muscle_Deprecated::setForceVelocityCurve(Function* aForceVelocityCurve)
{
    _forceVelocityCurve = aForceVelocityCurve;
    return true;
}

//_____________________________________________________________________________
/**
 * Calculate the force in tendon by finding tendon strain
 * and using it to interpolate the tendon force-length curve.
 *
 * @param aNormTendonLength Normalized length of the tendon.
 * @return The force in the tendon.
 */
double Delp1990Muscle_Deprecated::calcTendonForce(const SimTK::State& s, double aNormTendonLength) const
{
   double tendon_force;
   double norm_resting_length = _tendonSlackLength / _optimalFiberLength;
   double tendon_strain =  (aNormTendonLength - norm_resting_length) / norm_resting_length;

   if (tendon_strain < 0.0)
      tendon_force = 0.0;
   else
      tendon_force = getTendonForceLengthCurve()->calcValue(SimTK::Vector(1, tendon_strain));

   return tendon_force;
}

//_____________________________________________________________________________
/**
 * Calculate the force in the muscle fibers, which includes the effects of active
 * force, passive force, activation, and contraction velocity.
 *
 * @param aNormTendonLength Normalized length of the tendon.
 * @return The force in the tendon.
 */
double Delp1990Muscle_Deprecated::calcFiberForce(double aActivation, double aNormFiberLength, double aNormFiberVelocity) const
{
    double activeForce = getActiveForceLengthCurve()->calcValue(SimTK::Vector(1, aNormFiberLength));
    double passiveForce = getPassiveForceLengthCurve()->calcValue(SimTK::Vector(1, aNormFiberLength));
    double velocityFactor = getForceVelocityCurve()->calcValue(SimTK::Vector(1, aNormFiberVelocity));

    return aActivation * activeForce * velocityFactor + passiveForce;
}

//_____________________________________________________________________________
/**
 * computeIsometricForce: this function finds the force in a muscle, assuming
 * static equilibrium. Using the total muscle-tendon length, it finds the
 * fiber and tendon lengths so that the forces in each match. This routine
 * takes pennation angle into account, so its definition of static equilibrium
 * is when tendon_force = fiber_force * cos(pennation_angle). This funcion
 * will modify the object's values for length, fiber length, active force, 
 * and passive force.
 *
 * @param aActivation Activation of the muscle.
 * @return The isometric force in the muscle.
 */
double Delp1990Muscle_Deprecated::computeIsometricForce(SimTK::State& s, double aActivation) const
{
#define MAX_ITERATIONS 100
#define ERROR_LIMIT 0.01

    int i;
    double tendon_length, fiber_force, tmp_fiber_length, min_tendon_stiffness;
    double cos_factor, fiber_stiffness;
    double old_fiber_length, length_change, tendon_stiffness, percent;
    double error_force = 0.0, old_error_force, tendon_force, tendon_strain;
   
    // If the muscle has no fibers, then treat it as a ligament.
    if (_optimalFiberLength < ROUNDOFF_ERROR) {
        // ligaments should be a separate class, so _optimalFiberLength should
        // never be zero.
        return 0.0;
    }

    double length = getLength(s);

    // rough initial guess of fiber length
<<<<<<< HEAD
    setStateVariable(s, STATE_FIBER_LENGTH_NAME,  length - _tendonSlackLength);
=======
    setStateVariableValue(s, STATE_FIBER_LENGTH_NAME,  length - _tendonSlackLength);
>>>>>>> b5672d1b

    // Make first guess of fiber and tendon lengths. Make fiber length equal to
    // optimal_fiber_length so that you start in the middle of the active+passive
    // force-length curve. Muscle_width is the width, or thickness, of the
    // muscle-tendon unit. It is the shortest allowable fiber length because if
    // the muscle-tendon length is very short, the pennation angle will be 90
    // degrees and the fibers will be vertical (assuming the tendon is horizontal).
    // When this happens, the fibers are as long as the muscle is wide.
    // If the resting tendon length is zero, then set the fiber length equal to
    // the muscle tendon length / cosine_factor, and find its force directly.

    double muscle_width = _optimalFiberLength * sin(_pennationAngleAtOptimal);

    if (_tendonSlackLength < ROUNDOFF_ERROR) {
        tendon_length = 0.0;
        cos_factor = cos(atan(muscle_width / length));
<<<<<<< HEAD
        setStateVariable(s, STATE_FIBER_LENGTH_NAME,  length / cos_factor);
=======
        setStateVariableValue(s, STATE_FIBER_LENGTH_NAME,  length / cos_factor);
>>>>>>> b5672d1b

        setActiveForce(s, getActiveForceLengthCurve()->calcValue(SimTK::Vector(1, getFiberLength(s) / _optimalFiberLength)) * aActivation * _maxIsometricForce);
        if (getActiveForce(s) < 0.0)
            setActiveForce(s, 0.0);

        setPassiveForce(s,  getPassiveForceLengthCurve()->calcValue(SimTK::Vector(1, getFiberLength(s) / _optimalFiberLength)) * _maxIsometricForce);
        if (getPassiveForce(s) < 0.0)
            setPassiveForce(s, 0.0);

        setTendonForce(s, (getActiveForce(s) + getPassiveForce(s)) * cos_factor);
<<<<<<< HEAD
        setForce(s, getTendonForce(s));
    } else if (length < _tendonSlackLength) {
        tendon_length = length;
        setStateVariable(s, STATE_FIBER_LENGTH_NAME,  muscle_width);
        setActiveForce(s, 0.0);
        setPassiveForce(s, 0.0);
        setTendonForce(s, 0.0);
        setForce(s, 0.0);
=======
        setActuation(s, getTendonForce(s));
    } else if (length < _tendonSlackLength) {
        tendon_length = length;
        setStateVariableValue(s, STATE_FIBER_LENGTH_NAME,  muscle_width);
        setActiveForce(s, 0.0);
        setPassiveForce(s, 0.0);
        setTendonForce(s, 0.0);
        setActuation(s, 0.0);
>>>>>>> b5672d1b
        return 0.0;
    } else {
        cos_factor = cos(calcPennation(getFiberLength(s), _optimalFiberLength, _pennationAngleAtOptimal));  
        tendon_length = length - getFiberLength(s) * cos_factor;

        /* Check to make sure tendon is not shorter than its slack length. If it
            * is, set the length to its slack length and re-compute fiber length.
            */
        if (tendon_length < _tendonSlackLength) {
            tendon_length = _tendonSlackLength;
            cos_factor = cos(atan(muscle_width / (length - tendon_length)));
<<<<<<< HEAD
            setStateVariable(s, STATE_FIBER_LENGTH_NAME,   (length - tendon_length) / cos_factor );
            if (getFiberLength(s) < muscle_width)
                setStateVariable(s, STATE_FIBER_LENGTH_NAME,  muscle_width);
=======
            setStateVariableValue(s, STATE_FIBER_LENGTH_NAME,   (length - tendon_length) / cos_factor );
            if (getFiberLength(s) < muscle_width)
                setStateVariableValue(s, STATE_FIBER_LENGTH_NAME,  muscle_width);
>>>>>>> b5672d1b
        }
    }

    // Muscle-tendon force is found using an iterative method. First, you guess
    // the length of the muscle fibers and the length of the tendon, and
    // calculate their respective forces. If the forces match (are within
    // ERROR_LIMIT of each other), stop; else change the length guesses based
    // on the error and try again.
    for (i = 0; i < MAX_ITERATIONS; i++) {
        setActiveForce(s, getActiveForceLengthCurve()->calcValue(SimTK::Vector(1, getFiberLength(s) / _optimalFiberLength)) * aActivation);
        if (getActiveForce(s) < 0.0)
            setActiveForce(s,0.0);

        setPassiveForce(s, getPassiveForceLengthCurve()->calcValue(SimTK::Vector(1, getFiberLength(s) / _optimalFiberLength)));
        if (getPassiveForce(s) < 0.0)
            setPassiveForce(s, 0.0);

        fiber_force = (getActiveForce(s) + getPassiveForce(s) ) * _maxIsometricForce * cos_factor;

        tendon_strain = (tendon_length / _tendonSlackLength - 1.0);
        if (tendon_strain < 0.0)
            tendon_force = 0.0;
        else
            tendon_force = getTendonForceLengthCurve()->calcValue(SimTK::Vector(1, tendon_strain)) * _maxIsometricForce;
        setTendonForce(s, tendon_force);
<<<<<<< HEAD
        setForce(s, tendon_force);
=======
        setActuation(s, tendon_force);
>>>>>>> b5672d1b

        old_error_force = error_force;
 
        error_force = tendon_force - fiber_force;

        if (DABS(error_force) <= ERROR_LIMIT) // muscle-tendon force found!
            break;

        if (i == 0)
            old_error_force = error_force;

        if (DSIGN(error_force) != DSIGN(old_error_force)) {
            percent = DABS(error_force) / (DABS(error_force) + DABS(old_error_force));
            tmp_fiber_length = old_fiber_length;
            old_fiber_length = getFiberLength(s);
<<<<<<< HEAD
            setStateVariable(s, STATE_FIBER_LENGTH_NAME,  getFiberLength(s)+ percent * (tmp_fiber_length - getFiberLength(s)) );
=======
            setStateVariableValue(s, STATE_FIBER_LENGTH_NAME,  getFiberLength(s)+ percent * (tmp_fiber_length - getFiberLength(s)) );
>>>>>>> b5672d1b
        } else {
            // Estimate the stiffnesses of the tendon and the fibers. If tendon
            // stiffness is too low, then the next length guess will overshoot
            // the equilibrium point. So we artificially raise it using the
            // normalized muscle force. (active force + passive force) is the
            // normalized force for the current fiber length, and we assume that
            // the equilibrium length is close to this current length. So we want
            // to get force = (active force + passive force) from the tendon as well.
            // We hope this will happen by setting the tendon stiffness to
            // (_activeForce+_passiveForce) times its maximum stiffness.
            double tendon_elastic_modulus = 1200.0;
            double tendon_max_stress = 32.0;

            tendon_stiffness = getTendonForceLengthCurve()->calcValue(SimTK::Vector(1, tendon_strain)) *
                _maxIsometricForce / _tendonSlackLength;

            min_tendon_stiffness = (getActiveForce(s) + getPassiveForce(s)) *
                tendon_elastic_modulus * _maxIsometricForce /
                (tendon_max_stress * _tendonSlackLength);

            if (tendon_stiffness < min_tendon_stiffness)
                tendon_stiffness = min_tendon_stiffness;

            fiber_stiffness = _maxIsometricForce / _optimalFiberLength *
                (getActiveForceLengthCurve()->calcValue(SimTK::Vector(1, getFiberLength(s) / _optimalFiberLength))  +
                getPassiveForceLengthCurve()->calcValue(SimTK::Vector(1, getFiberLength(s) / _optimalFiberLength)));

            // determine how much the fiber and tendon lengths have to
            // change to make the error_force zero. But don't let the
            // length change exceed half the optimal fiber length because
            // that's too big a change to make all at once.
            length_change = fabs(error_force/(fiber_stiffness / cos_factor + tendon_stiffness));

            if (fabs(length_change / _optimalFiberLength) > 0.5)
                length_change = 0.5 * _optimalFiberLength;

            // now change the fiber length depending on the sign of the error
            // and the sign of the fiber stiffness (which equals the sign of
            // the slope of the muscle's force-length curve).
            old_fiber_length = getFiberLength(s);

            if (error_force > 0.0)
<<<<<<< HEAD
                setStateVariable(s, STATE_FIBER_LENGTH_NAME,  getFiberLength(s) + length_change);
            else
                setStateVariable(s, STATE_FIBER_LENGTH_NAME,  getFiberLength(s) - length_change);
=======
                setStateVariableValue(s, STATE_FIBER_LENGTH_NAME,  getFiberLength(s) + length_change);
            else
                setStateVariableValue(s, STATE_FIBER_LENGTH_NAME,  getFiberLength(s) - length_change);
>>>>>>> b5672d1b

        }

        cos_factor = cos(calcPennation(getFiberLength(s), _optimalFiberLength, _pennationAngleAtOptimal));
        tendon_length = length - getFiberLength(s) * cos_factor;

        // Check to make sure tendon is not shorter than its slack length. If it is,
        // set the length to its slack length and re-compute fiber length.
        if (tendon_length < _tendonSlackLength) {
            tendon_length = _tendonSlackLength;
            cos_factor = cos(atan(muscle_width / (length - tendon_length)));
<<<<<<< HEAD
            setStateVariable(s, STATE_FIBER_LENGTH_NAME,  (length - tendon_length) / cos_factor );
=======
            setStateVariableValue(s, STATE_FIBER_LENGTH_NAME,  (length - tendon_length) / cos_factor );
>>>>>>> b5672d1b
        }
    }

    _model->getMultibodySystem().realize(s, SimTK::Stage::Position);

    setPassiveForce(s, getPassiveForce(s) * _maxIsometricForce);
    setActiveForce(s, getActiveForce(s) * _maxIsometricForce);

    return tendon_force;
}<|MERGE_RESOLUTION|>--- conflicted
+++ resolved
@@ -216,26 +216,13 @@
  */
 void Delp1990Muscle_Deprecated::extendConnectToModel(Model& aModel)
 {
-<<<<<<< HEAD
-    Super::connectToModel(aModel);
-=======
     Super::extendConnectToModel(aModel);
->>>>>>> b5672d1b
 
     // aModel will be NULL when objects are being registered.
     if (!_model)
         return;
 
     if(!getActiveForceLengthCurve()) 
-<<<<<<< HEAD
-        throw Exception("Delp1990Muscle_Deprecated::connectToModel(): ERROR- No active force length curve specified for muscle '"+getName()+"'",__FILE__,__LINE__);
-    else if(!getPassiveForceLengthCurve())
-        throw Exception("Delp1990Muscle_Deprecated::connectToModel(): ERROR- No passive force length curve specified for muscle '"+getName()+"'",__FILE__,__LINE__);
-    else if(!getTendonForceLengthCurve())
-        throw Exception("Delp1990Muscle_Deprecated::connectToModel(): ERROR- No tendon force length curve specified for muscle '"+getName()+"'",__FILE__,__LINE__);
-    else if(!getForceVelocityCurve())
-        throw Exception("Delp1990Muscle_Deprecated::connectToModel(): ERROR- No force velocity curve specified for muscle '"+getName()+"'",__FILE__,__LINE__);
-=======
         throw Exception("Delp1990Muscle_Deprecated::extendConnectToModel(): ERROR- No active force length curve specified for muscle '"+getName()+"'",__FILE__,__LINE__);
     else if(!getPassiveForceLengthCurve())
         throw Exception("Delp1990Muscle_Deprecated::extendConnectToModel(): ERROR- No passive force length curve specified for muscle '"+getName()+"'",__FILE__,__LINE__);
@@ -243,21 +230,13 @@
         throw Exception("Delp1990Muscle_Deprecated::extendConnectToModel(): ERROR- No tendon force length curve specified for muscle '"+getName()+"'",__FILE__,__LINE__);
     else if(!getForceVelocityCurve())
         throw Exception("Delp1990Muscle_Deprecated::extendConnectToModel(): ERROR- No force velocity curve specified for muscle '"+getName()+"'",__FILE__,__LINE__);
->>>>>>> b5672d1b
 }
 
 void Delp1990Muscle_Deprecated::extendAddToSystem(SimTK::MultibodySystem& system) const
 {
-<<<<<<< HEAD
-    Super::addToSystem(system);
-    
-    addStateVariable("fiber_velocity");
- }
-=======
     Super::extendAddToSystem(system);
     addStateVariable("fiber_velocity");
 }
->>>>>>> b5672d1b
 
 void Delp1990Muscle_Deprecated::setActiveForce( const SimTK::State& s, double force ) const {
     setCacheVariableValue<double>(s, "activeForce", force);
@@ -369,11 +348,7 @@
 void Delp1990Muscle_Deprecated::computeStateVariableDerivatives(const SimTK::State &s) const
 {
     Super::computeStateVariableDerivatives(s);
-<<<<<<< HEAD
-    setStateVariableDerivative(s, "fiber_velocity", getFiberVelocityDeriv(s));
-=======
     setStateVariableDerivativeValue(s, "fiber_velocity", getFiberVelocityDeriv(s));
->>>>>>> b5672d1b
 }
 
 //_____________________________________________________________________________
@@ -423,11 +398,7 @@
 
     tendonForce *= _maxIsometricForce; 
     setTendonForce(s, tendonForce);
-<<<<<<< HEAD
-    setForce(s, tendonForce);
-=======
     setActuation(s, tendonForce);
->>>>>>> b5672d1b
     setPassiveForce(s, getPassiveForce(s) * _maxIsometricForce);
     setActiveForce(s, getActiveForce(s) * _maxIsometricForce);
 
@@ -606,11 +577,7 @@
     double length = getLength(s);
 
     // rough initial guess of fiber length
-<<<<<<< HEAD
-    setStateVariable(s, STATE_FIBER_LENGTH_NAME,  length - _tendonSlackLength);
-=======
     setStateVariableValue(s, STATE_FIBER_LENGTH_NAME,  length - _tendonSlackLength);
->>>>>>> b5672d1b
 
     // Make first guess of fiber and tendon lengths. Make fiber length equal to
     // optimal_fiber_length so that you start in the middle of the active+passive
@@ -627,11 +594,7 @@
     if (_tendonSlackLength < ROUNDOFF_ERROR) {
         tendon_length = 0.0;
         cos_factor = cos(atan(muscle_width / length));
-<<<<<<< HEAD
-        setStateVariable(s, STATE_FIBER_LENGTH_NAME,  length / cos_factor);
-=======
         setStateVariableValue(s, STATE_FIBER_LENGTH_NAME,  length / cos_factor);
->>>>>>> b5672d1b
 
         setActiveForce(s, getActiveForceLengthCurve()->calcValue(SimTK::Vector(1, getFiberLength(s) / _optimalFiberLength)) * aActivation * _maxIsometricForce);
         if (getActiveForce(s) < 0.0)
@@ -642,16 +605,6 @@
             setPassiveForce(s, 0.0);
 
         setTendonForce(s, (getActiveForce(s) + getPassiveForce(s)) * cos_factor);
-<<<<<<< HEAD
-        setForce(s, getTendonForce(s));
-    } else if (length < _tendonSlackLength) {
-        tendon_length = length;
-        setStateVariable(s, STATE_FIBER_LENGTH_NAME,  muscle_width);
-        setActiveForce(s, 0.0);
-        setPassiveForce(s, 0.0);
-        setTendonForce(s, 0.0);
-        setForce(s, 0.0);
-=======
         setActuation(s, getTendonForce(s));
     } else if (length < _tendonSlackLength) {
         tendon_length = length;
@@ -660,7 +613,6 @@
         setPassiveForce(s, 0.0);
         setTendonForce(s, 0.0);
         setActuation(s, 0.0);
->>>>>>> b5672d1b
         return 0.0;
     } else {
         cos_factor = cos(calcPennation(getFiberLength(s), _optimalFiberLength, _pennationAngleAtOptimal));  
@@ -672,15 +624,9 @@
         if (tendon_length < _tendonSlackLength) {
             tendon_length = _tendonSlackLength;
             cos_factor = cos(atan(muscle_width / (length - tendon_length)));
-<<<<<<< HEAD
-            setStateVariable(s, STATE_FIBER_LENGTH_NAME,   (length - tendon_length) / cos_factor );
-            if (getFiberLength(s) < muscle_width)
-                setStateVariable(s, STATE_FIBER_LENGTH_NAME,  muscle_width);
-=======
             setStateVariableValue(s, STATE_FIBER_LENGTH_NAME,   (length - tendon_length) / cos_factor );
             if (getFiberLength(s) < muscle_width)
                 setStateVariableValue(s, STATE_FIBER_LENGTH_NAME,  muscle_width);
->>>>>>> b5672d1b
         }
     }
 
@@ -706,11 +652,7 @@
         else
             tendon_force = getTendonForceLengthCurve()->calcValue(SimTK::Vector(1, tendon_strain)) * _maxIsometricForce;
         setTendonForce(s, tendon_force);
-<<<<<<< HEAD
-        setForce(s, tendon_force);
-=======
         setActuation(s, tendon_force);
->>>>>>> b5672d1b
 
         old_error_force = error_force;
  
@@ -726,11 +668,7 @@
             percent = DABS(error_force) / (DABS(error_force) + DABS(old_error_force));
             tmp_fiber_length = old_fiber_length;
             old_fiber_length = getFiberLength(s);
-<<<<<<< HEAD
-            setStateVariable(s, STATE_FIBER_LENGTH_NAME,  getFiberLength(s)+ percent * (tmp_fiber_length - getFiberLength(s)) );
-=======
             setStateVariableValue(s, STATE_FIBER_LENGTH_NAME,  getFiberLength(s)+ percent * (tmp_fiber_length - getFiberLength(s)) );
->>>>>>> b5672d1b
         } else {
             // Estimate the stiffnesses of the tendon and the fibers. If tendon
             // stiffness is too low, then the next length guess will overshoot
@@ -773,15 +711,9 @@
             old_fiber_length = getFiberLength(s);
 
             if (error_force > 0.0)
-<<<<<<< HEAD
-                setStateVariable(s, STATE_FIBER_LENGTH_NAME,  getFiberLength(s) + length_change);
-            else
-                setStateVariable(s, STATE_FIBER_LENGTH_NAME,  getFiberLength(s) - length_change);
-=======
                 setStateVariableValue(s, STATE_FIBER_LENGTH_NAME,  getFiberLength(s) + length_change);
             else
                 setStateVariableValue(s, STATE_FIBER_LENGTH_NAME,  getFiberLength(s) - length_change);
->>>>>>> b5672d1b
 
         }
 
@@ -793,11 +725,7 @@
         if (tendon_length < _tendonSlackLength) {
             tendon_length = _tendonSlackLength;
             cos_factor = cos(atan(muscle_width / (length - tendon_length)));
-<<<<<<< HEAD
-            setStateVariable(s, STATE_FIBER_LENGTH_NAME,  (length - tendon_length) / cos_factor );
-=======
             setStateVariableValue(s, STATE_FIBER_LENGTH_NAME,  (length - tendon_length) / cos_factor );
->>>>>>> b5672d1b
         }
     }
 
