--- conflicted
+++ resolved
@@ -174,13 +174,8 @@
 
 void Millard2012EquilibriumMuscle::extendFinalizeFromProperties()
 {
-<<<<<<< HEAD
-       buildMuscle();
-       Super::finalizeFromProperties();
-=======
     Super::extendFinalizeFromProperties();
     buildMuscle();
->>>>>>> b5672d1b
 }
 
 //==============================================================================
@@ -1148,34 +1143,20 @@
     if(!get_ignore_activation_dynamics()) {
         double adot = 0;
         // if not disabled or overriden then compute its derivative
-<<<<<<< HEAD
-        if (!isDisabled(s) && !isForceOverriden(s)) {
-            adot =getActivationDerivative(s);
-        }
-        setStateVariableDerivative(s, STATE_ACTIVATION_NAME, adot);
-=======
         if (!isDisabled(s) && !isActuationOverriden(s)) {
             adot =getActivationDerivative(s);
         }
         setStateVariableDerivativeValue(s, STATE_ACTIVATION_NAME, adot);
->>>>>>> b5672d1b
     }
 
     // Fiber length is the next state (if it is a state at all)
     if(!get_ignore_tendon_compliance()) {
         double ldot = 0;
         // if not disabled or overriden then compute its derivative
-<<<<<<< HEAD
-        if (!isDisabled(s) && !isForceOverriden(s)) {
-            ldot = getFiberVelocity(s);
-        }
-        setStateVariableDerivative(s, STATE_FIBER_LENGTH_NAME, ldot);
-=======
         if (!isDisabled(s) && !isActuationOverriden(s)) {
             ldot = getFiberVelocity(s);
         }
         setStateVariableDerivativeValue(s, STATE_FIBER_LENGTH_NAME, ldot);
->>>>>>> b5672d1b
     }
 }
 
