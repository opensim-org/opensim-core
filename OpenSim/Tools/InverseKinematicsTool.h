#ifndef OPENSIM_INVERSE_KINEMATICS_TOOL_H_
#define OPENSIM_INVERSE_KINEMATICS_TOOL_H_
/* -------------------------------------------------------------------------- *
 *                     OpenSim:  InverseKinematicsTool.h                      *
 * -------------------------------------------------------------------------- *
 * The OpenSim API is a toolkit for musculoskeletal modeling and simulation.  *
 * See http://opensim.stanford.edu and the NOTICE file for more information.  *
 * OpenSim is developed at Stanford University and supported by the US        *
 * National Institutes of Health (U54 GM072970, R24 HD065690) and by DARPA    *
 * through the Warrior Web program.                                           *
 *                                                                            *
 * Copyright (c) 2005-2017 Stanford University and the Authors                *
 * Author(s): Ajay Seth                                                       *
 *                                                                            *
 * Licensed under the Apache License, Version 2.0 (the "License"); you may    *
 * not use this file except in compliance with the License. You may obtain a  *
 * copy of the License at http://www.apache.org/licenses/LICENSE-2.0.         *
 *                                                                            *
 * Unless required by applicable law or agreed to in writing, software        *
 * distributed under the License is distributed on an "AS IS" BASIS,          *
 * WITHOUT WARRANTIES OR CONDITIONS OF ANY KIND, either express or implied.   *
 * See the License for the specific language governing permissions and        *
 * limitations under the License.                                             *
 * -------------------------------------------------------------------------- */

#include "osimToolsDLL.h"
#include <OpenSim/Common/Object.h>
#include <OpenSim/Tools/IKTaskSet.h>
#include <OpenSim/Tools/InverseKinematicsToolBase.h>

namespace OpenSim {

class Model;
class MarkersReference;
class CoordinateReference;

//=============================================================================
//=============================================================================
/**
 * A Tool that performs an Inverse Kinematics analysis with a given model.
 * Inverse kinematics is the solution of internal coordinates that poses
 * the model such that the landmark locations (markers), affixed to the model,
 * minimize the weighted least-squares error with observations of markers 
 * in spatial coordinates. Observations of coordinates can also be included.
 *
 * @author Ajay Seth
 * @version 1.0
 */
class OSIMTOOLS_API InverseKinematicsTool : public InverseKinematicsToolBase {
    OpenSim_DECLARE_CONCRETE_OBJECT(InverseKinematicsTool, InverseKinematicsToolBase);

public:

    OpenSim_DECLARE_UNNAMED_PROPERTY(
            IKTaskSet, 
            "Markers and coordinates to be considered (tasks) and their weightings. "
            "The sum of weighted-squared task errors composes the cost function.");

    OpenSim_DECLARE_PROPERTY(marker_file, std::string,
            "TRC file (.trc) containing the time history of observations of marker "
            "positions obtained during a motion capture experiment. Markers in this "
            "file that have a corresponding task and model marker are included.");


    OpenSim_DECLARE_PROPERTY(coordinate_file, std::string,
            "The name of the storage (.sto or .mot) file containing the time "
            "history of coordinate observations. Coordinate values from this file are "
            "included if there is a corresponding model coordinate and task. ");

    OpenSim_DECLARE_PROPERTY(report_marker_locations, bool,
            "Flag indicating whether or not to report model marker locations. "
            "Note, model marker locations are expressed in Ground.");

//=============================================================================
// METHODS
//=============================================================================
    //--------------------------------------------------------------------------
    // CONSTRUCTION
    //--------------------------------------------------------------------------
public:
    virtual ~InverseKinematicsTool();
    InverseKinematicsTool();
    InverseKinematicsTool(const std::string &aFileName, bool aLoadModel=true) SWIG_DECLARE_EXCEPTION;
 
    /* Handle reading older formats/Versioning */
    void updateFromXMLNode(SimTK::Xml::Element& aNode, int versionNumber=-1) override;

    //---- Setters and getters for various attributes
    void setMarkerDataFileName(const std::string& markerDataFileName) {
        upd_marker_file() = markerDataFileName;
    };
    const std::string& getMarkerDataFileName() const {
        return get_marker_file();
    };

    void setCoordinateFileName(const std::string& coordDataFileName) {
        upd_coordinate_file() = coordDataFileName;
    };
    const std::string& getCoordinateFileName() const {
        return get_coordinate_file();
    };

    IKTaskSet& getIKTaskSet() { return upd_IKTaskSet(); }

    //--------------------------------------------------------------------------
    // INTERFACE
    //--------------------------------------------------------------------------
    bool run() override SWIG_DECLARE_EXCEPTION;
#ifndef SWIG
    /** @cond **/ // hide from Doxygen
#endif
    // For testing/debugging it is necessary to know exactly what are the
    // MarkersReference (set of marker trajectories and their weights) and
    // CoordinateReferences that are being used by the InverseKinematicsSolver.
    void populateReferences(MarkersReference& markersReference,
        SimTK::Array_<CoordinateReference>&coordinateReferences) const;
#ifndef SWIG
    /** @endcond **/
<<<<<<< HEAD

private:
    void constructProperties();

    //=============================================================================
=======
#endif
//=============================================================================
>>>>>>> 565182b6
};  // END of class InverseKinematicsTool
//=============================================================================
} // namespace

#endif // OPENSIM_INVERSE_KINEMATICS_TOOL_H_<|MERGE_RESOLUTION|>--- conflicted
+++ resolved
@@ -116,16 +116,11 @@
         SimTK::Array_<CoordinateReference>&coordinateReferences) const;
 #ifndef SWIG
     /** @endcond **/
-<<<<<<< HEAD
-
+#endif
 private:
     void constructProperties();
 
     //=============================================================================
-=======
-#endif
-//=============================================================================
->>>>>>> 565182b6
 };  // END of class InverseKinematicsTool
 //=============================================================================
 } // namespace
