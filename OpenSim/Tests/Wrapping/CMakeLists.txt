--- conflicted
+++ resolved
@@ -4,13 +4,9 @@
 set(TEST_PROGS
         testWrapObject.cpp
         testWrapCylinder.cpp
-<<<<<<< HEAD
-        testGeometryPath.cpp
+        testGeometryPathWrapping.cpp
         testFunctionBasedPath.cpp
         testScholz2015GeometryPath.cpp
-=======
-        testGeometryPathWrapping.cpp
->>>>>>> 4750642d
 )
 file(GLOB TEST_FILES *.osim *.xml *.sto *.mot)
 
