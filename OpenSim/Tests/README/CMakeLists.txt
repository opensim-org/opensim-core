--- conflicted
+++ resolved
@@ -1,11 +1,7 @@
 
 file(GLOB TEST_PROGS "test*.cpp")
 
-<<<<<<< HEAD
-OPENSIM_ADD_TESTS(
-=======
 OpenSimAddTests(
->>>>>>> 8306e3c1
     TESTPROGRAMS ${TEST_PROGS}
     LINKLIBS osimTools
     )