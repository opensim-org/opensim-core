file(GLOB SOURCE_FILES *.cpp)
file(GLOB INCLUDE_FILES *.h)

link_libraries(osimSimulation osimActuators)

add_executable(testIterators ${SOURCE_FILES} ${INCLUDE_FILES})

set_target_properties(testIterators PROPERTIES
    ${EXCLUDE_IF_MINIMAL_BUILD}
    PROJECT_LABEL "Tests - testIterators"
)
set(TEST_TARGET testIterators)
set(TEST_DIR ${OpenSim_BINARY_DIR}/OpenSim/Tests/testIterators)
target_link_libraries(${TEST_TARGET} ${LINK_LIBRARIES})

<<<<<<< HEAD
OpenSimCopySharedTestFiles(arm26.osim)
=======
file(GLOB TEST_FILES 
    ${EXAMPLE_DIR}/*.obj 
    ${EXAMPLE_DIR}/*.osim 
    ${EXAMPLE_DIR}/*.xml 
    ${EXAMPLE_DIR}/*.sto 
    ${EXAMPLE_DIR}/*.mot
    *.obj *.osim *.xml *.sto *.mot)

#
# Copy files to run dir
#
foreach(dataFile ${TEST_FILES})
 add_custom_command(
    TARGET ${TEST_TARGET}
    COMMAND ${CMAKE_COMMAND}
    ARGS -E copy
    ${dataFile}
    ${TEST_DIR})
endforeach(dataFile) 
>>>>>>> 1a16b0ee

#
# Testing
#
if(EXECUTABLE_OUTPUT_PATH)
  set(TEST_PATH ${EXECUTABLE_OUTPUT_PATH})
else(EXECUTABLE_OUTPUT_PATH)
  set(TEST_PATH .)
endif(EXECUTABLE_OUTPUT_PATH)

add_test(${TEST_TARGET} ${TEST_PATH}/${TEST_TARGET})
<|MERGE_RESOLUTION|>--- conflicted
+++ resolved
@@ -13,29 +13,7 @@
 set(TEST_DIR ${OpenSim_BINARY_DIR}/OpenSim/Tests/testIterators)
 target_link_libraries(${TEST_TARGET} ${LINK_LIBRARIES})
 
-<<<<<<< HEAD
 OpenSimCopySharedTestFiles(arm26.osim)
-=======
-file(GLOB TEST_FILES 
-    ${EXAMPLE_DIR}/*.obj 
-    ${EXAMPLE_DIR}/*.osim 
-    ${EXAMPLE_DIR}/*.xml 
-    ${EXAMPLE_DIR}/*.sto 
-    ${EXAMPLE_DIR}/*.mot
-    *.obj *.osim *.xml *.sto *.mot)
-
-#
-# Copy files to run dir
-#
-foreach(dataFile ${TEST_FILES})
- add_custom_command(
-    TARGET ${TEST_TARGET}
-    COMMAND ${CMAKE_COMMAND}
-    ARGS -E copy
-    ${dataFile}
-    ${TEST_DIR})
-endforeach(dataFile) 
->>>>>>> 1a16b0ee
 
 #
 # Testing
