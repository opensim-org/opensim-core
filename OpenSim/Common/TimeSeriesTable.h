--- conflicted
+++ resolved
@@ -147,16 +147,13 @@
     /** Flatten the columns of this table to create a TimeSeriesTable_<double>.
     See documentation of DataTable_::flatten() for details.                   */
     using DataTable_<double, ETY>::flatten;
-<<<<<<< HEAD
     /** Pack the columns of this table (which should be TimeSeriesTable_<double>
     ) to create a TimeSeriesTable_<SimTK::Vec3>, TimeSeriesTable_<SimTK::Vec6>,
     TimeSeriesTable_<SimTK::UnitVec3> and so on. See documentation for 
     DataTable_::pack().                                                       */
     using DataTable_<double, ETY>::pack;
+#endif    
     
-=======
-#endif    
->>>>>>> 8fad5126
     /** Construct a TimeSeriesTable_ from a DataTable_.                       
 
     \throws InvalidTable If the input table's independent column is not strictly
