--- conflicted
+++ resolved
@@ -243,11 +243,7 @@
             units.upd().push_back(SimTK::Value<std::string>(moment_unit));
         }
 
-<<<<<<< HEAD
-        const int nf = static_cast<const int>(force_platforms_extractor.forcePlatform(0).nbFrames());
-=======
         const int nf = static_cast<int>(force_platforms_extractor.forcePlatform(0).nbFrames());
->>>>>>> fbf06170
         auto analogFrequency = static_cast<double>(c3d.header().frameRate()
                                                    * c3d.header().nbAnalogByFrame());
         const auto& pf_ref(force_platforms_extractor.forcePlatforms());
