--- conflicted
+++ resolved
@@ -312,23 +312,14 @@
     const SimTK::MultibodySystem& getSystem() const;
 
     /**
-<<<<<<< HEAD
-    * Check is there is an underlying MultibodySystem that this component is a
-    * part of. Returns false if the System has not been created OR if this
-=======
 
     * Check if this component has an underlying MultibodySystem.
     * Returns false if the System has not been created OR if this
->>>>>>> fa6e48e0
     * Component has not added itself to the System.  */
     bool hasSystem() const { return !_system.empty(); }
 
     /**
-<<<<<<< HEAD
-     * Get an iterator thru the underlying subcomponents that this component is 
-=======
      * Get an iterator through the underlying subcomponents that this component is 
->>>>>>> fa6e48e0
      * composed of. The hierarchy of Components/subComponents forms a tree. The 
      * tree structure is fixed when the system is created.
      * The order of the Components is that of tree preorder traversal so that a
