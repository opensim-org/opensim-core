#ifndef OPENSIM_COMPONENT_H_
#define OPENSIM_COMPONENT_H_
/* -------------------------------------------------------------------------- *
 *                             OpenSim: Component.h                           *
 * -------------------------------------------------------------------------- *
 * The OpenSim API is a toolkit for musculoskeletal modeling and simulation.  *
 * See http://opensim.stanford.edu and the NOTICE file for more information.  *
 * OpenSim is developed at Stanford University and supported by the US        *
 * National Institutes of Health (U54 GM072970, R24 HD065690) and by DARPA    *
 * through the Warrior Web program.                                           *
 *                                                                            *
 * Copyright (c) 2005-2014 Stanford University and the Authors                *
 * Author(s): Ajay Seth                                                       *
 *                                                                            *
 * Licensed under the Apache License, Version 2.0 (the "License"); you may    *
 * not use this file except in compliance with the License. You may obtain a  *
 * copy of the License at http://www.apache.org/licenses/LICENSE-2.0.         *
 *                                                                            *
 * Unless required by applicable law or agreed to in writing, software        *
 * distributed under the License is distributed on an "AS IS" BASIS,          *
 * WITHOUT WARRANTIES OR CONDITIONS OF ANY KIND, either express or implied.   *
 * See the License for the specific language governing permissions and        *
 * limitations under the License.                                             *
 * -------------------------------------------------------------------------- */

/** @file
 * This file defines the abstract Component class, which is used to add 
 * computational components to the underlying SimTK::System (MultibodySystem). 
 * It specifies the interface that components must satisfy in order to be part 
 * of the system and provides a series of helper methods for adding variables 
 * (state, discrete, cache, ...) to the underlying system. As such, 
 * Component handles all of the bookkeeping for variable indices and  
 * provides convenience access via variable names. Furthermore, a component
 * embodies constructs of inputs, outputs and connections that are useful in
 * composing computational systems.
 *
 * A component may contain one or more underlying Simbody multibody system 
 * elements (MobilizedBody, Constraint, Force, or Measure) which are part of 
 * a SimTK::Subsystem. A SimTK::Subsystem is where new variables are 
 * allocated. A Component, by default, uses the System's DefaultSubsystem.
 * for allocating new variables.
 */

// INCLUDES
#include <OpenSim/Common/osimCommonDLL.h>
#include "OpenSim/Common/Object.h"
#include "OpenSim/Common/ComponentConnector.h"
#include "OpenSim/Common/ComponentOutput.h"
#include "ComponentList.h"
#include "Simbody.h"
#include <functional>
#include <memory>

namespace OpenSim {

class ModelDisplayHints;
//==============================================================================
//                            OPENSIM COMPONENT
//==============================================================================
/**
 * The abstract Component class defines the interface used to add computational
 * elements to the underlying SimTK::System (MultibodySystem). It specifies
 * the interface that components must satisfy in order to be part of the system
 * and provides a series of helper methods for adding variables 
 * (state, discrete, cache, ...) to the underlying system. As such, Component
 * handles all of the bookkeeping of system indices and provides convenience 
 * access to variable values (incl. derivatives) via their names as strings. 
 *
 * The MultibodySystem and its State are defined by Simbody (ref ...). Briefly,
 * a System represents the mathematical equations that specify the behavior
 * of a computational model. The State is a collection of all the variables 
 * that uniquely define the unknowns in the system equations. Consider a single 
 * differential equation as a system, while a single set of variable values that  
 * satisfy the equation is a state of that system. These could be values for 
 * joint coordinates, their speeds, as well other variables that govern
 * the system dynamics (e.g. muscle activation and fiber-length variables 
 * that dictate muscle force). These variables are called continuous state 
 * variables in Simbody, but are more simply referred to as <em>StateVariables</em>
 * in OpenSim. Component provides services to define and access its 
 * StateVariables and specify their dynamics (derivatives with respect to time) 
 * that are automatically and simultaneously integrated with the MultibodySystem
 * dynamics. Common operations to integrate, take the max or min, or to delay a 
 * signal, etc. require internal variables to perform their calculations and 
 * these are also held in the State. Simbody provides the infrastructure to
 * ensure that calculations are kept up-to-date with the state variable values.
 *
 * There are other types of "State" variables such as a flag (or options) that 
 * enables a component to be disabled or for a muscle force to be overridden and 
 * and these are identified as <em>ModelingOptions</em> since they may change 
 * the modeled dynamics of the component. Component provides services
 * that enable developers of components to define additional ModelingOptions.
 *
 * Often a component requires input from an outside source (precomputed data 
 * from a file, another program, or interaction from a user) in which case these
 * variables do not have dynamics (differential eqns.) known to the component, 
 * but are necessary to describe the dynamical "state" of the system. An example,
 * is a throttle component (a "controller" that provides an actuator, e.g. a 
 * motor, with a control signal like a voltage or current) which it gets as direct 
 * input from the user (via a joystick, key press, etc..). The throttle controls
 * the motor torque output and therefore the behavior of the model. The input by
 * the user to the throttle the motor (the controls) is necessary to specify the
 * model dynamics at any instant and therefore are considered part of the State.
 * In OpenSim they are simply referred to as DiscreteVariables. The Component
 * provides services to enable developers of components to define and access its
 * DiscreteVariables.
 *
 * Fast and efficient simulations also require computationally expensive 
 * calculations to be performed only when necessary. Often the result of an
 * expensive calculation can be reused many times over, while the variables it
 * is dependent on remain fixed. The concept of holding onto these values is 
 * called caching and the variables that hold these values are call 
 * <em>CacheVariables</em>. It is important to note, that cache variables are
 * not state variables. Cache variables can always be recomputed excactly
 * from the State. OpenSim uses the Simbody infrastructure to manage cache 
 * variables and their validity. Component provides a simplified interface to
 * define and access CacheVariables.
 *
 * Many modeling and simulation codes put the onus on users and component 
 * creators to manage the validity of cache variables, which is likely to lead 
 * to undetectable errors where cache values are stale (calculated based on past
 * state variable values). Simbody, on the other hand, provides a more strict
 * infrastructure to make it easy to exploit the efficiencies of caching while 
 * reducing the risks of validity errors. To do this, Simbody employs the concept
 * of computational stages to "realize" (or compute) a model's system to a 
 * particular stage requires cached quantities up to and including the stage to 
 * to computed/specified. Simbody utilizes nine realization stages 
 * (<tt>SimTK::Stage::</tt>)
 *
 * -# \c Topology       finalize System with "slots" for most variables (above)
 * -# \c %Model         specify modeling choices
 * -# \c Instance       specify modifiable model parameters
 * -# \c Time           compute time dependent quantities
 * -# \c Position       compute position dependent quantities   
 * -# \c Velocity       compute velocity dependent quantities
 * -# \c Dynamics       compute system applied forces and dependent quantities  
 * -# \c Acceleration   compute system accelerations and all other derivatives
 * -# \c Report         compute quantities for reporting/output
 *  
 * The Component interface is automatically invoked by the System and its 
 * realizations. Component users and most developers need not concern themselves
 * with \c Topology, \c %Model or \c Instance stages. That interaction is managed
 * by Component when component creators implement extendAddToSystem() and use the 
 * services provided by Component. Component creators do need to determine and 
 * specify stage dependencies for Discrete and CacheVariables that they add to 
 * their components. For example, the throttle controller reads its value from
 * user input and it is valid for all calculations as long as time does not 
 * change. If the simulation (via numerical integration) steps forward (or 
 * backward for a trial step) and updates the state, the control from a previous
 * state (time) should be invalid and an error generated for trying to access
 * the DiscreteVariable for the control value. To do this one specifies the 
 * "invalidates" stage (e.g. <tt>SimTK::Stage::Time</tt>) for a DiscreteVariable
 * when the variable is added to the Component. A subsequent change to that 
 * variable will invalidate all state cache entries at that stage or higher. For
 * example, if a DiscreteVariable is declared to invalidate <tt>Stage::Position</tt>
 * then changing it will invalidate cache entries that depend on positions, 
 * velocities, forces, and accelerations.
 *
 * Similar principles apply to CacheVariables, which requires a "dependsOn" stage to 
 * be specified when a CacheVariable is added to the component. In this case, 
 * the cache variable "shadows" the State (unlike a DiscreteVariable, which is a
 * part of the State) holding already-computed state-dependent values so that 
 * they do not need to be recomputed until the state changes.
 * Accessing the CacheVariable in a State whose current stage is lower than 
 * that CacheVariable's specified dependsOn stage will trigger an exception. 
 * It is up to the component to update the value of the cache variable.
 * Component provides methods to check if the cache is valid, update its value
 * and then to mark it as valid. 
 *
 * The primary responsibility of a Component is to add its computational 
 * representation(s) to the underlying SimTK::System by implementing
 * extendAddToSystem().
 *
 * Additional methods provide support for adding modeling options, state and
 * cache variables.
 *
 * Public methods enable access to component variables via their names.
 *
 * @author Ajay Seth, Michael Sherman
 */
class OSIMCOMMON_API Component : public Object {
OpenSim_DECLARE_ABSTRACT_OBJECT(Component, Object);

protected:
//==============================================================================
// PROPERTIES
//==============================================================================
    OpenSim_DECLARE_LIST_PROPERTY(connectors, AbstractConnector,
        "List of connectors (structural dependencies) that this component has.");

public:
//==============================================================================
// METHODS
//==============================================================================
    /** Default constructor **/
    Component();

    /** Construct Component from an XML file. **/
    Component(const std::string& aFileName,
        bool aUpdateFromXMLNode = true) SWIG_DECLARE_EXCEPTION;

    /** Construct Component from a specific node in an XML document. **/
    explicit Component(SimTK::Xml::Element& aNode);

    /** Copy Constructor. Required to perform custom handling of 
        internal references to subcomonents and system indices.
        The copy has to be connected in order to function. */
    Component(const Component& source);

    /** Copy assignment.  Required to disconnect Connectors.
        and reset indices. Musct call connect() on Component
        after is has been assigned to another. */
    Component& operator=(const Component &component);
    
    /** Destructor is virtual to allow concrete Component to cleanup. **/
    virtual ~Component() {}


    /** @name Component Structural Interface
    The structural interface ensures that deserialization, resolution of 
    inter-connections, and handling of dependencies are performed systematically
    and prior to system creation, followed by allocation of necessary System
    resources. These methods can be extended by virtual methods that form the
    Component Extension Interface (e.g. #extendFinalizeFromProperties) 
    that can be implemented by subclasses of Components.

    Component ensures that the corresponding calls are propogated to all of its
    (sub)components. */

    ///@{

    /** Update Component's internal data members based on properties.
        Marks the Component as up to date with its properties. */
    void finalizeFromProperties();

    /** Connect this Component to its aggregate component, which is the root
        of a tree of components.*/
    void connect(Component& root);

    /** Disconnect this Component from its aggregate component. Empties all
        component's connectors and sets them as disconnected.*/
    void disconnect();

    /** Have the Component add itself to the underlying computational System */
    void addToSystem(SimTK::MultibodySystem& system) const;

    /** Initialize Component's state variable values from its properties */
    void initStateFromProperties(SimTK::State& state) const;

    /** %Set Component's properties given a state. */
    void setPropertiesFromState(const SimTK::State& state);

    // End of Component Structural Interface (public non-virtual).
    ///@} 

    /** Optional method for generating arbitrary display geometry that reflects
    this %Component at the specified \a state. This will be called once to 
    obtain ground- and body-fixed geometry (with \a fixed=\c true), and then 
    once per frame (with \a fixed=\c false) to generate on-the-fly geometry such
    as rubber band lines, force arrows, labels, or debugging aids.
  
    If you override this method, be sure to invoke the base class method first, 
    using code like this:
    @code
    void MyComponent::generateDecorations
       (bool                                        fixed, 
        const ModelDisplayHints&                    hints,
        const SimTK::State&                         state,
        SimTK::Array_<SimTK::DecorativeGeometry>&   appendToThis) const
    {
        // invoke parent class method
        Super::generateDecorations(fixed,hints,state,appendToThis); 
        // ... your code goes here
    }
    @endcode

    @param[in]      fixed   
        If \c true, generate only geometry that is independent of time, 
        configuration, and velocity. Otherwise generate only such dependent 
        geometry.
    @param[in]      hints   
        See documentation for ModelDisplayHints; you may want to alter the 
        geometry you generate depending on what you find there. For example, 
        you can determine whether the user wants to see debug geometry.
    @param[in]      state
        The State for which geometry should be produced. See below for more
        information.
    @param[in,out]  appendToThis
        %Array to which generated geometry should be \e appended via the
        \c push_back() method.

    When called with \a fixed=\c true only modeling options and parameters 
    (Instance variables) should affect geometry; time, position, and velocity
    should not. In that case OpenSim will already have realized the \a state
    through Instance stage. When called with \a fixed=\c false, you may 
    consult any relevant value in \a state. However, to avoid unnecessary
    computation, OpenSim guarantees only that \a state will have been realized
    through Position stage; if you need anything higher than that (reaction 
    forces, for example) you should make sure the \a state is realized through 
    Acceleration stage. **/
    virtual void generateDecorations
            (bool                                       fixed,
            const ModelDisplayHints&                    hints,
            const SimTK::State&                         state,
            SimTK::Array_<SimTK::DecorativeGeometry>&   appendToThis) const {};

    /**
     * Get the underlying MultibodySystem that this component is connected to.
     * Make sure you have called Model::initSystem() prior to accessing the System.
     * Throws an Exception if the System has not been created or the Component
     * has not added itself to the System.
     * @see hasSystem().  */
    const SimTK::MultibodySystem& getSystem() const;

    /**
<<<<<<< HEAD
    * Check if this component has an underlying MultibodySystem.
    * Returns false if the System has not been created OR if this
    * Component has not added itself to the System.  */
    bool hasSystem() const { return !_system.empty(); }

    /**
     * Get an iterator thru the underlying subcomponents that this component is 
=======
     * Get an iterator through the underlying subcomponents that this component is 
>>>>>>> 0cc0e61c
     * composed of. The hierarchy of Components/subComponents forms a tree. The 
     * tree structure is fixed when the system is created.
     * The order of the Components is that of tree preorder traversal so that a
     * component is processed before its subcomponents. All addComponent calls 
     * must be done before calling this method on the top model. */
    template <typename T = Component>
    ComponentList<T> getComponentList() const {
        return ComponentList<T>(*this);
    }

    /**
     * Class to hold the list of components/subcomponents to iterate over.
    */
    template <typename T>
    friend class ComponentList;
    /**
     * Class to iterate over ComponentList returned by getComponentList() call
     */
    template <typename T>
    friend class ComponentListIterator;
    /**
     * Get a subcomponent of this Component by its name. 
     * Note using a component's full "path" name is faster and will provide a
     * unique result. Otherwise, the first component to satisfy the name match 
     * will be returned.
     * For example right_elbow/elbow_flexion will return a Coordinate 
     * Component that is a member of the model's right elbow joint Component.
     *
     * @param name       the name (string) of the Component of interest
     * @return Component the component of interest
     */
    const Component& getComponent(const std::string& name) const;
    Component& updComponent(const std::string& name) const;

    template <class C>
    const C& getComponent(const std::string& name) const {
        const Component& comp = getComponent(name);
        const C* compC = dynamic_cast<const C*>(&comp);

        if (compC) {
            return *compC;
        }

        //TODO only use the component iterator when they can be used upon construction
        ComponentList<C> compsList = getComponentList<C>();

        std::vector<const C*> foundCs;
        for (const C& comp : compsList) {
            if (comp.getName() == name) {
                foundCs.push_back(&comp);
            }
        }

        if (foundCs.size() == 1) {
            //unique type and name match!
            return *foundCs[0];
        }

        // Only error cases remain
        std::string msg = getConcreteClassName() + " '" + getName() + "': ERROR- ";

        // too many components of the right type with the same name
        if (foundCs.size() > 1) {
            msg +="Found multiple '" + name + "'s of type "+ C::getClassName() + ".";
            throw Exception(msg, __FILE__, __LINE__);
        }

        // otherwise, no component of that name and type exists.
        msg += "Cannot find '" + name + "' of type " + C::getClassName() + ".";
        throw Exception(msg, __FILE__, __LINE__);
    }

    /**
     * Get the number of "Continuous" state variables maintained by the Component
     * and its subcomponents
     */
    int getNumStateVariables() const;

    /**
     * Get the names of "continuous" state variables maintained by the Component
     * and its subcomponents
     */
    Array<std::string> getStateVariableNames() const;


    /** @name Component Connector Access methods
        Access Connectors of this component in a generic way and also by name.
    */
    //@{ 
    
    /** Access the number of Connectors that this component has. 
        Get the number of Connectors and then access a Connector by index.
        For example:
        @code
        for (int i = 0; i < myComp.getNumConnectors(); ++i){
        const AbstractConnector& connector = myComp.getConnector(i);
        // check status: e.g. is it connected?
        ...
        AbstractConnector& connector = myComp.updConnector(i);
        // change the status: e.g. disconnect or change/define connectee;
        }
        @endcode
        @see getNumConnectors()
        @see getConnector(int i);
     */
    int getNumConnectors() const {
        return getProperty_connectors().size();
    }

    /** Access a read-only Connector by index.
    @see getNumConnectors()
     */
    const AbstractConnector& getConnector(int i) const {
        return get_connectors(i);
    }

    /** Access a writeable Connector by index.
    @see getNumConnectors()
    */
    AbstractConnector& updConnector(int i) {
        return upd_connectors(i);
    }

    /**
    * Get the Connector provided by this Component by name.
    *
    * @param name       the name of the Connector
    * @return const reference to the (Abstract)Connector
    */
    template<typename T> Connector<T>&
        updConnector(const std::string& name)
    {
        return *const_cast<Connector<T>*>(&getConnector<T>(name));
    }

    template<typename T>
    const Connector<T>& getConnector(const std::string& name) const
    {
        const AbstractConnector* found = findConnector(name);

        if (!found){
            std::stringstream msg;
            msg << "Component::getConnector: ERR- no Connector '" << name << "' found.\n "
                << "for component '" << getName() << "' of type "
                << getConcreteClassName();
            throw Exception(msg.str(), __FILE__, __LINE__);
        }

        return (Connector<T>::downcast(*found));
    }

    /**
    * Get the "connectee" object that the Component's Connector
    * is bound to. Guaranteed to be valid only after the Component
    * has been connected (that is connect() has been invoked).
    * If Connector has not been connected an exception is thrown.
    *
    * @param name       the name of the connector
    * @return T         const reference to object that satisfies
    *                   the Connector
    */
    template<typename T>
    const T& getConnectee(const std::string& name) const    {
        // get the Connector and check if it is connected.
        const AbstractConnector& connector = getConnector<T>(name);
        if (connector.isConnected()){
            return (Connector<T>::downcast(connector)).getConnectee();
        }
        else{
            std::stringstream msg;
            msg << "Component::getConnection() ERR- Connector '" << name << "' not connected.\n "
                << "for component '" << getName() << "' of type " << getConcreteClassName();
            throw Exception(msg.str(), __FILE__, __LINE__);
        }
    }
    //@} end of Component Connector Access methods

    /** Define OutputsIterator for convenience */
    typedef std::map<std::string, std::unique_ptr<const AbstractOutput> >::
        const_iterator OutputsIterator;

    /** @name Component Inputs and Outputs Access methods
        Access inputs and ouputs by name and iterate over all outputs.
    */
    //@{ 

    /**
    * Get the Input provided by this Component by name.
    *
    * @param name   the name of the Input
    * @return       const reference to the AbstractInput
    */
    const AbstractInput& getInput(const std::string& name) const
    {
        auto it = _inputsTable.find(name);

        if (it != _inputsTable.end()) {
            return *it->second;
        }
        else {
            std::string::size_type back = name.rfind("/");
            std::string prefix = name.substr(0, back);
            std::string inName = name.substr(back + 1, name.length() - back);

            const Component* found = findComponent(prefix);
            if (found)
                return found->getInput(inName);
        }
        std::stringstream msg;
        msg << "Component::getInput: ERR- no input '" << name << "' found.\n "
                << "for component '" << getName() << "' of type "
                << getConcreteClassName();
        throw Exception(msg.str(), __FILE__, __LINE__);
    }

    /**
    * Get the Output provided by this Component by name.
    *
    * @param name   the name of the cache variable
    * @return       const reference to the AbstractOutput
    */
    const AbstractOutput& getOutput(const std::string& name) const
    {
        auto it = _outputsTable.find(name);

        if (it != _outputsTable.end()) {
            return *it->second;
        }
        else {
            std::string::size_type back = name.rfind("/");
            std::string prefix = name.substr(0, back);
            std::string outName = name.substr(back + 1, name.length() - back);

            const Component* found = findComponent(prefix);
            // if found is this component again, no point trying to find
            // output again, otherwise we would not have reached here 
            if (found && (found != this)) {
                return found->getOutput(outName);
            }
        }

            std::stringstream msg;
        msg << "Component::getOutput: ERR-  no output '" << name << "' found.\n "
            << "for component '" << getName() << "' of type "
            << getConcreteClassName();
            throw Exception(msg.str(), __FILE__, __LINE__);
        }

    /** An iterator to traverse all the Outputs of this component, pointing at the
    * first Output. This can be used in a loop as such:
     *
     *  @code
    *  OutputsIterator it;
     *  for (it = myComp.getOutputsBegin(); it != myComp.getOutputsEnd(); it++)
     *  { ... }
     *  @endcode
     *
     * @see getOutputsEnd()
     */
    OutputsIterator getOutputsBegin() const {
        return _outputsTable.begin();
    }

    /** An iterator for the map of Outputs of this component, pointing at the
     * end of the map. This can be used in a loop as such:
     *
     * @see getOutputsBegin()
     */
    OutputsIterator getOutputsEnd() const {
        return _outputsTable.end();
    }

    //@} end of Component Inputs and Outputs Access methods



    /** @name Component State Access methods
        Get and set modeling option, input and output values, state variable, 
        discrete and/or cache variables in the State.
     */ 
    //@{
    
    /**
     * Get a ModelingOption flag for this Component by name.
     * The flag is an integer corresponding to the index of modelingOptionNames used 
     * add the modeling option to the component. @see addModelingOption
    *
     * @param state  the State in which to set the modeling option
     * @param name   the name (string) of the modeling option of interest
     * @return flag  integer value for modeling option
    */
    int getModelingOption(const SimTK::State& state, const std::string& name) const;

    /**
     * %Set the value of a ModelingOption flag for this Component.
     * if the integer value exceeds the number of option names used to
     * define the options, an exception is thrown. The SimTK::State 
     * Stage will be reverted back to Stage::Instance.
     *
     * @param state  the State in which to set the flag
     * @param name   the name (string) of the modeling option of interest
     * @param flag   the desired flag (int) value specifying the modeling option
     */
    void setModelingOption(SimTK::State& state, const std::string& name, int flag) const;

    /**
    * Get the Input value that this component is dependent on.
    * Check if Input is connected, otherwise it will throw an
    * exception.
    *
    * @param state      the State for which to set the value
    * @param name       the name of the input
    * @return T         const Input value
    */
    template<typename T> const T&
        getInputValue(const SimTK::State& state, const std::string& name) const {
        // get the input and check if it is connected.
        const AbstractInput& in = getInput(name);
        if (in.isConnected()){
            return (Input<T>::downcast(in)).getValue(state);
            }
        else{
        std::stringstream msg;
            msg << "Component::getInputValue: ERR- input '" << name << "' not connected.\n "
                << "for component '" << getName() << "' of type "<< getConcreteClassName();
        throw Exception(msg.str(), __FILE__, __LINE__);
    }
    }

    /**
    * Get the Output value provided by this Component by name.
    *
    * @param state      the State for which to set the value
    * @param name       the name of the cache variable
    * @return T         const Output value
    */
    template<typename T> const T&
        getOutputValue(const SimTK::State& state, const std::string& name) const
    {
        return (Output<T>::downcast(getOutput(name))).getValue(state);
    }
    
    
    /**
     * Get the value of a state variable allocated by this Component.
     *
     * To connect this StateVariable as an input to another component (such as
     * a Reporter), use getOutput(name); each state variable has a
     * corresponding Output:
     *  @code
     *  foo.getInput("input1").connect(bar.getOutput(name));
     *  @endcode
     *
     * @param state   the State for which to get the value
     * @param name    the name (string) of the state variable of interest
     */
    double getStateVariableValue(const SimTK::State& state, const std::string& name) const;

    /**
     * %Set the value of a state variable allocated by this Component by name.
     *
     * @param state  the State for which to set the value
     * @param name   the name of the state variable
     * @param value  the value to set
     */
    void setStateVariableValue(SimTK::State& state, const std::string& name, double value) const;


    /**
     * Get all values of the state variables allocated by this Component.
     * Includes state variables allocated by its subcomponents.
     *
     * @param state   the State for which to get the value
     * @return Vector of state variable values of length getNumStateVariables()
     *                in the order returned by getStateVariableNames()
     */
    SimTK::Vector getStateVariableValues(const SimTK::State& state) const;

    /**
     * %Set all values of the state variables allocated by this Component.
     * Includes state variables allocated by its subcomponents.
     *
     * @param state   the State for which to get the value
     * @param values  Vector of state variable values of length getNumStateVariables()
     *                in the order returned by getStateVariableNames()
     */
    void setStateVariableValues(SimTK::State& state, const SimTK::Vector& values);

    /**
     * Get the value of a state variable derivative computed by this Component.
     *
     * @param state   the State for which to get the derivative value
     * @param name    the name (string) of the state variable of interest
     */
    double getStateVariableDerivativeValue(const SimTK::State& state, 
        const std::string& name) const;

    /**
     * Get the value of a discrete variable allocated by this Component by name.
     *
     * @param state   the State from which to get the value
     * @param name    the name of the state variable
     * @return value  the discrete variable value
     */
    double getDiscreteVariableValue(const SimTK::State& state, const std::string& name) const;

    /**
     * %Set the value of a discrete variable allocated by this Component by name.
     *
     * @param state  the State for which to set the value
     * @param name   the name of the dsicrete variable
     * @param value  the value to set
     */
    void setDiscreteVariableValue(SimTK::State& state, const std::string& name, double value) const;

    /**
     * Get the value of a cache variable allocated by this Component by name.
     *
     * @param state  the State from which to get the value
     * @param name   the name of the cache variable
     * @return T     const reference to the cache variable's value
     */
    template<typename T> const T& 
    getCacheVariableValue(const SimTK::State& state, const std::string& name) const
    {
        std::map<std::string, CacheInfo>::const_iterator it;
        it = _namedCacheVariableInfo.find(name);

        if(it != _namedCacheVariableInfo.end()) {
            SimTK::CacheEntryIndex ceIndex = it->second.index;
            return SimTK::Value<T>::downcast(
                getDefaultSubsystem().getCacheEntry(state, ceIndex)).get();
        } else {
            std::stringstream msg;
            msg << "Component::getCacheVariable: ERR- name not found.\n "
                << "for component '"<< getName() << "' of type " 
                << getConcreteClassName();
            throw Exception(msg.str(),__FILE__,__LINE__);
        }
    }
    /**
     * Obtain a writable cache variable value allocated by this Component by name.
     * Do not forget to mark the cache value as valid after updating, otherwise it
     * will force a reevaluation if the evaluation method is monitoring the 
     * validity of the cache value.
     *
     * @param state  the State for which to set the value
     * @param name   the name of the state variable
     * @return value modifiable reference to the cache variable's value
     */
    template<typename T> T& 
    updCacheVariableValue(const SimTK::State& state, const std::string& name) const
    {
        std::map<std::string, CacheInfo>::const_iterator it;
        it = _namedCacheVariableInfo.find(name);

        if(it != _namedCacheVariableInfo.end()) {
            SimTK::CacheEntryIndex ceIndex = it->second.index;
            return SimTK::Value<T>::downcast(
                getDefaultSubsystem().updCacheEntry(state, ceIndex)).upd();
        }
        else{
            std::stringstream msg;
            msg << "Component::updCacheVariable: ERR- '" << name 
                << "' name not found.\n "
                << "for component '"<< getName() << "' of type " 
                << getConcreteClassName();
            throw Exception(msg.str(),__FILE__,__LINE__);
        }
    }

    /**
     * After updating a cache variable value allocated by this Component, you can
     * mark its value as valid, which will not change until the realization stage 
     * falls below the minimum set at the time the cache variable was created. If 
     * not marked as valid, the evaluation method monitoring this flag will force 
     * a re-evaluation rather that just reading the value from the cache.
     *
     * @param state  the State containing the cache variable
     * @param name   the name of the cache variable
     */
    void markCacheVariableValid(const SimTK::State& state, const std::string& name) const
    {
        std::map<std::string, CacheInfo>::const_iterator it;
        it = _namedCacheVariableInfo.find(name);

        if(it != _namedCacheVariableInfo.end()) {
            SimTK::CacheEntryIndex ceIndex = it->second.index;
            getDefaultSubsystem().markCacheValueRealized(state, ceIndex);
        }
        else{
            std::stringstream msg;
            msg << "Component::markCacheVariableValid: ERR- name not found.\n "
                << "for component '"<< getName() << "' of type " 
                << getConcreteClassName();
            throw Exception(msg.str(),__FILE__,__LINE__);
        }
    }

    /**
     * Mark a cache variable value allocated by this Component as invalid.
     * When the system realization drops to below the lowest valid stage, cache 
     * variables are automatically marked as invalid. There are instances when
     * component added state variables require invalidating a cache at a lower 
     * stage. For example, a component may have a length state variable which 
     * should invalidate calculations involving it and other positions when the 
     * state variable is set. Changing the component state variable automatically
     * invalidates Dynamics and higher realizations, but to force realizations
     * at Position and Velocity requires setting the lowest valid stage to 
     * Position and marking the cache variable as invalid whenver the length
     * state variable value is set/changed.
     *
     * @param state  the State containing the cache variable
     * @param name   the name of the cache variable
     */
    void markCacheVariableInvalid(const SimTK::State& state, 
                                  const std::string& name) const
    {
        std::map<std::string, CacheInfo>::const_iterator it;
        it = _namedCacheVariableInfo.find(name);

        if(it != _namedCacheVariableInfo.end()) {
            SimTK::CacheEntryIndex ceIndex = it->second.index;
            getDefaultSubsystem().markCacheValueNotRealized(state, ceIndex);
        }
        else{
            std::stringstream msg;
            msg << "Component::markCacheVariableInvalid: ERR- name not found.\n"
                << "for component '"<< getName() << "' of type " 
                << getConcreteClassName();
            throw Exception(msg.str(),__FILE__,__LINE__);
        }
    }

    /**
     * Enables the user to monitor the validity of the cache variable value using the
     * returned flag. For components performing a costly evaluation, use this 
     * method to force a re-evaluation cache variable value only when necessary 
     * (returns false).
     *
     * @param state  the State in which the cache value resides
     * @param name   the name of the cache variable
     * @return bool  whether the cache variable value is valid or not
     */
    bool isCacheVariableValid(const SimTK::State& state, const std::string& name) const
    {
        std::map<std::string, CacheInfo>::const_iterator it;
        it = _namedCacheVariableInfo.find(name);

        if(it != _namedCacheVariableInfo.end()) {
            SimTK::CacheEntryIndex ceIndex = it->second.index;
            return getDefaultSubsystem().isCacheValueRealized(state, ceIndex);
        }
        else{
            std::stringstream msg;
            msg << "Component::isCacheVariableValid: ERR- name not found.\n "
                << "for component '"<< getName() << "' of type " 
                << getConcreteClassName();
            throw Exception(msg.str(),__FILE__,__LINE__);
        }
    }

    /**
     *  %Set cache variable value allocated by this Component by name.
     *  All cache entries are lazily evaluated (on a need basis) so a set
     *  also marks the cache as valid.
     *
     * @param state  the State in which to store the new value
     * @param name   the name of the cache variable
     * @param value  the new value for this cache variable
     */
    template<typename T> void 
    setCacheVariableValue(const SimTK::State& state, const std::string& name, 
                     const T& value) const
    {
        std::map<std::string, CacheInfo>::const_iterator it;
        it = _namedCacheVariableInfo.find(name);

        if(it != _namedCacheVariableInfo.end()) {
            SimTK::CacheEntryIndex ceIndex = it->second.index;
            SimTK::Value<T>::downcast(
                getDefaultSubsystem().updCacheEntry( state, ceIndex)).upd() 
                = value;
            getDefaultSubsystem().markCacheValueRealized(state, ceIndex);
        }
        else{
            std::stringstream msg;
            msg << "Component::setCacheVariable: ERR- name not found.\n "
                << "for component '"<< getName() << "' of type " 
                << getConcreteClassName();
            throw Exception(msg.str(),__FILE__,__LINE__);
        }   
    }
    // End of Model Component State Accessors.
    //@} 

protected:

class StateVariable;
//template <class T> friend class ComponentSet;
// Give the ComponentMeasure access to the realize() methods.
template <class T> friend class ComponentMeasure;

  /** Single call to construct the underlying infrastructure of a Component, which
     include: 1) its properties, 2) its structural connectors (to other components),
     3) its Inputs (slots) for expected Output(s) of other components and, 4) its 
     own Outputs (wires) that it provides for other components to access its values.
     Override the corresponding private virtual method to customize any of them. */ 
    void constructInfrastructure() {
        constructProperties();
        constructConnectors();
        constructInputs();
        constructOutputs();
    }

    /** @name  Component Extension Interface
    The interface ensures that deserialization, resolution of inter-connections,
    and handling of dependencies are performed systematically and prior to 
    system creation, followed by allocation of necessary System resources. These 
    methods are virtual and may be implemented by subclasses of 
    Components. 
    
    @note Every implementation of virtual extend method xxx(args) must begin
    with the line "Super::extend<xxx>(args);" to ensure that the parent class
    is called before the child class method.
    
    The base class implementations ensures that the 
    corresponding calls are made to any subcomponents that have been specified 
    by derived %Component objects, via calls to the addComponent() method. 
    So assuming that your concrete %Component and all intermediate classes from
    which it derives properly follow the requirement of calling the Super class 
    method first, the order of operations enforced here for a call to a single 
    method will be
      -# %Component base class computations
      -# calls to that same method for intermediate %Component-derived 
         objects' computations, in order down from %Component, and
      -# call to that method for the bottom-level concrete class. 
      -# finally calls to that same method for \e all subcomponents
    You should consider this ordering when designing a %Component.  **/ 

    ///@{
    /** Perform any time invariant calculation, data structure initializations or
    other component configuration based on its properties necessary to form a  
    functioning, yet not connected component. It also marks the Component
    as up-to-date with its properties when complete. Do not perform any
    configuration that depends on the SimTK::MultibodySystem; it is not
    available at this point.

    If you override this method, be sure to invoke the base class method first,
        using code like this :
        @code
        void MyComponent::extendFinalizeFromProperties() {
            Super::extendFinalizeFromProperties(); // invoke parent class method
            // ... your code goes here
            // ... addComponent(...) that are listed in or formed from properties
            // ... initialize any internal data structures 
        }
        @endcode   */
    virtual void extendFinalizeFromProperties() {};

    /** Perform any necessary initializations required to connect the component
    (and it subcomponents) to other components and mark the connection status.
    Provides a check for error conditions. connect() is invoked on all components 
    to form a directed acyclic graph of the multibody system, prior to creating the
    Simbody MultibodySystem to represent it computationally. It may also be invoked
    at times just for its error-checking side effects.

    The "root" Component argument is the root node of the directed graph composed
    of all the subcomponents (and their subcomponents and so on ...) and their
    interconnections. This should yield a fully connected root component. For 
    ModelComponents this is the Model component. But a Model can be connected to
    an environment or world component with several other models, by choosing the
    environment/world as the root.
    
    If you override this method, be sure to invoke the base class method first, 
    using code like this:
    @code
    void MyComponent::extendConnect(Component& root) {
        Super::extendConnect(root); // invoke parent class method
        // ... your code goes here
    }
    @endcode   */
    virtual void extendConnect(Component& root) {};

    /** Build a tree of Components from this component and its descendants. 
    This method needs to be invoked after ALL calls to addComponent have been 
    made, otherwise any newly added component will not be included in the tree 
    and will not be found for iteration or for connection. Accordingly the 
    method is called from Model::extendConnectToModel after all internal 
    components due to Body splits, and welds have been performed.
    
    The implementation populates _nextComponent ReferencePtr with a pointer to 
    the next Component in tree pre-order traversal.
    */
    void initComponentTreeTraversal(Component &root) {
        // Going down the tree, node is followed by all its
        // children in order, last child's successor is the parent's successor.
        for (unsigned int i = 0; i < _components.size(); i++){
            if (i == _components.size() - 1){
                // use parent's sibling if any
                if (this == &root) // only to be safe if root changes
                    _components[i]->_nextComponent = nullptr;
                else
                    _components[i]->_nextComponent = _nextComponent.get();
            }
            else
                _components[i]->_nextComponent = _components[i + 1];
        }
        // recur to handle children of subcomponents
        for (unsigned int i = 0; i < _components.size(); i++){
            _components[i]->initComponentTreeTraversal(root);
        }
    }

    ///@cond
    /** Opportunity to remove connection related information. 
    If you override this method, be sure to invoke the base class method first,
        using code like this :
        @code
        void MyComponent::disconnect(Component& root) {
        // disconnect your subcomponents and your Super first
        Super::extendDisconnect(); 
            //your code to wipeout your connection related information
    }
    @endcode  */
    //virtual void extendDisconnect() {};
    ///@endcond

    /** Add appropriate Simbody elements (if needed) to the System 
    corresponding to this component and specify needed state resources. 
    extendAddToSystem() is called when the Simbody System is being created to 
    represent a completed system (model) for computation. That is, connect()
    will already have been invoked on all components before any addToSystem()
    call is made. Helper methods for adding modeling options, state variables 
    and their derivatives, discrete variables, and cache entries are available 
    and can be called within extendAddToSystem() only.

    Note that this method is const; you may not modify your model component
    or the containing model during this call. Any modifications you need should
    instead be performed in finalizeFromProperties() or at the latest connect(),
    which are non-const. The only exception is that you may need to record access 
    information for resources you create in the \a system, such as an index number.
    For most Components, OpenSim base classes either provide convenience methods
    or handle indices automatically. Otherwise, you must declare indices as mutable
    data members so that you can set them here.
   
    If you override this method, be sure to invoke the base class method at the
    beginning, using code like this:
    @code
    void MyComponent::extendAddToSystem(SimTK::MultibodySystem& system) const {
        // Perform any additions to the system required by your Super
        Super::extendAddToSystem(system);       
        // ... your code goes here
    }
    @endcode

    This method assumes that this Component's addToSystem will be invoked before
    its subcomponents. If you need your subcomponents to be added to the system,
    first (e.g. require of a Force to be anchored to a SimTK::MobilizedBody
    specified by subcomponents) then you must implement:
        extendAddToSystemAfterSubcomponents().
    It is possible to implement both method to add system elements before and then 
    after your subcomponents have added themselves. Caution is required that
    Simbody elements are not added twice especially when order is unimportant.

    @param[in,out] system   The MultibodySystem being added to.

    @see addModelingOption(), addStateVariable(), addDiscreteVariables(), 
         addCacheVariable() **/
    virtual void extendAddToSystem(SimTK::MultibodySystem& system) const {};

    /** Add appropriate Simbody elements (if needed) to the System after your 
    component's subcomponents have had a chance to add themselves to the system.

    If you override this method, be sure to invoke the base class method at the
    beginning, using code like this:
    @code
    void MyComponent::
        extendAddToSystemAfterSubcomponents(SimTK::MultibodySystem& system) const {
        // Perform any additions to the system required by your Super
        Super::extendAddToSystemAfterSubcomponents(system);       
        // ... your code goes here
    }
    @endcode
    
    @param[in,out] system   The MultibodySystem being added to.
    
    @see extendAddToSystem() **/
    virtual void 
        extendAddToSystemAfterSubcomponents(SimTK::MultibodySystem& system)
                                                                      const {};

    /** Transfer property values or other state-independent initial values
    into this component's state variables in the passed-in \a state argument.
    This is called after a SimTK::System and State have been created for the 
    Model (that is, after extendAddToSystem() has been called on all components). 
    You should override this method if your component has properties
    (serializable values) that can affect initial values for your state
    variables. You can also perform any other state-independent calculations
    here that result in state initial conditions.
   
    If you override this method, be sure to invoke the base class method first, 
    using code like this:
    @code
    void MyComponent::extendInitStateFromProperties(SimTK::State& state) const {
        Super::extendInitStateFromProperties(state); // invoke parent class method
        // ... your code goes here
    }
    @endcode

    @param      state
        The state that will receive the new initial conditions.

    @see extendSetPropertiesFromState() **/
    virtual void extendInitStateFromProperties(SimTK::State& state) const {};

    /** Update this component's property values to match the specified State,
    if the component has created any state variable that is intended to
    correspond to a property. Thus, state variable values can persist as part 
    of the model component and be serialized as a property.
   
    If you override this method, be sure to invoke the base class method first, 
    using code like this:
    @code
    void MyComponent::extendSetPropertiesFromState(const SimTK::State& state) {
        Super::extendSetPropertiesFromState(state); // invoke parent class method
        // ... your code goes here
    }
    @endcode

    @param      state    
        The State from which values may be extracted to set persistent
        property values.

    @see extendInitStateFromProperties() **/
    virtual void extendSetPropertiesFromState(const SimTK::State& state) {};

    /** If a model component has allocated any continuous state variables
    using the addStateVariable() method, then %computeStateVariableDerivatives()
    must be implemented to provide time derivatives for those states.
    Override to set the derivatives of state variables added to the system 
    by this component. (also see extendAddToSystem()). If the component adds states
    and computeStateVariableDerivatives is not implemented by the component,
    an exception is thrown when the system tries to evaluate its derivates.

    Implement like this:
    @code
    void computeStateVariableDerivatives(const SimTK::State& state) const {
        
        // Let the parent class set the derivative values for the 
        // the state variables that it added.
        Super::computeStateVariableDerivatives(state)

        // Compute derivative values for states allocated by this component
        // as a function of the state.
        double deriv = ... 

        // Then set the derivative value by state variable name
        setStateVariableDerivativeValue(state, "<state_variable_name>", deriv);
    }
    @endcode

    For subclasses, it is highly recommended that you first call
    Super::computeStateVariableDerivatives(state) to preserve the derivative
    computation of the parent class and to only specify the derivatives of the state
    variables added by name. One does have the option to override all the derivative 
    values for the parent by accessing the derivatives by their state variable name.
    This is necessary, for example, if a newly added state variable is coupled to the
    dynamics (derivatives) of the states variables that were added by the parent.
    **/
    virtual void computeStateVariableDerivatives(const SimTK::State& s) const;

    /**
     * %Set the derivative of a state variable by name when computed inside of  
     * this Component's computeStateVariableDerivatives() method.
     *
     * @param state  the State for which to set the value
     * @param name   the name of the state variable
     * @param deriv  the derivative value to set
     */
    void setStateVariableDerivativeValue(const SimTK::State& state, 
                            const std::string& name, double deriv) const;


    // End of Component Extension Interface (protected virtuals).
    ///@} 

    /** @name           Component Advanced Interface
    You probably won't need to override methods in this section. These provide
    a way for you to perform computations ("realizations") that must be 
    scheduled in carefully-ordered stages as described in the class description
    above. The typical operation will be that the given SimTK::State provides
    you with the inputs you need for your computation, which you will then 
    write into some element of the state cache, where later computations can
    pick it up.

    @note Once again it is crucial that, if you override a method here,
    you invoke the superclass method as the <em>first line</em> in your
    implementation, via a call like "Super::extendRealizePosition(state);". This 
    will ensure that all necessary base class computations are performed, and
    that subcomponents are handled properly.

    @warning Currently the realize() methods here are invoked early in the
    sequence of realizations at a given stage, meaning that you will not be
    able to access other computations at that same stage.
    @bug Should defer calls to these until at least kinematic realizations
    at the same stage have been performed.

    @see Simbody documentation for more information about realization.
    **/
    //@{
    /** Obtain state resources that are needed unconditionally, and perform
    computations that depend only on the system topology. **/
    virtual void extendRealizeTopology(SimTK::State& state) const;
    /** Obtain and name state resources (like state variables allocated by
    an underlying Simbody component) that may be needed, depending on modeling
    options. Also, perform any computations that depend only on topology and 
    selected modeling options. **/
    virtual void extendRealizeModel(SimTK::State& state) const;
    /** Perform computations that depend only on instance variables, like
    lengths and masses. **/
    virtual void extendRealizeInstance(const SimTK::State& state) const;
    /** Perform computations that depend only on time and earlier stages. **/
    virtual void extendRealizeTime(const SimTK::State& state) const;
    /** Perform computations that depend only on position-level state
    variables and computations performed in earlier stages (including time). **/
    virtual void extendRealizePosition(const SimTK::State& state) const;
    /** Perform computations that depend only on velocity-level state 
    variables and computations performed in earlier stages (including position, 
    and time). **/
    virtual void extendRealizeVelocity(const SimTK::State& state) const;
    /** Perform computations (typically forces) that may depend on 
    dynamics-stage state variables, and on computations performed in earlier
    stages (including velocity, position, and time), but not on other forces,
    accelerations, constraint multipliers, or reaction forces. **/
    virtual void extendRealizeDynamics(const SimTK::State& state) const;
    /** Perform computations that may depend on applied forces. **/
    virtual void extendRealizeAcceleration(const SimTK::State& state) const;
    /** Perform computations that may depend on anything but are only used
    for reporting and cannot affect subsequent simulation behavior. **/
    virtual void extendRealizeReport(const SimTK::State& state) const;
    //@} end of Component Advanced Interface


    /** @name     Component System Creation and Access Methods
     * These methods support implementing concrete Components. Add methods
     * can only be called inside of extendAddToSystem() and are useful for creating
     * the underlying SimTK::System level variables that are used for computing
     * values of interest.
     * @warning Accessors for System indices are intended for component internal use only.
     **/

    //@{
    /**
    * Construct a specialized Connector for this Component's dependence on an another
    * Component. It serves as a placeholder for the Component and its type and enables
    * the Component to automatically traverse its dependencies and provide a meaningful 
    * message if the provided Component is incompatible or non-existant.
    */
    template <typename T>
    void constructConnector(const std::string& name) {
        int ix = updProperty_connectors().adoptAndAppendValue(
            new Connector<T>(name, SimTK::Stage::Topology));
        //add pointer to connectorsTable so we can access connectors easily by name
        _connectorsTable[name] = ix;
    }

    /**
    * Construct an Input (socket) for this Component's dependence on an Output signal.
    * It is a placeholder for the Output and its type and enables the Component
    * to automatically traverse its dependencies and provide a meaningful message
    * if the provided Output is incompatible or non-existant. The also specifies at what
    * stage the output must be valid for the the component to consume it as an input.
    * if the Output's dependsOnStage is above the Input's requiredAtStage, an Exception
    * is thrown because the output cannot satisfy the Input's requirement.
    */
    template <typename T>
    void constructInput(const std::string& name,
        const SimTK::Stage& requiredAtStage = SimTK::Stage::Instance) {
        _inputsTable[name] = std::unique_ptr<AbstractInput>(new Input<T>(name, requiredAtStage));
    }

    /**
       A convenient way to construct an Output.  Here, we assume the following
       about componentMemberFunction, the function that returns the output:

           -# It is a member function of \a this Component.
           -# The member function is const.
           -# It takes only one input, which is const SimTK::State&
      
       If these are not true for your case, then use the more general method
       %Component::constructOutput(const std::string&,
                                  const std::function<T(const SimTK:State&)>,
                                  const SimTK::Stage&).
      
       Here's an example. Say your Component has a method calcForce:
        @code
        constructOutput<SimTK::Vec3>("force", &MyComponent::calcForce,
                SimTK::Stage::Velocity);
        @endcode

       @see constructOutputForStateVariable()
     */
#ifndef SWIG // SWIG can't parse the const at the end of the second argument.
    template <typename T, typename Class>
    void constructOutput(const std::string& name,
            T(Class::*const componentMemberFunction)(const SimTK::State&) const,
            const SimTK::Stage& dependsOn = SimTK::Stage::Acceleration) {
        // The `const` in `Class::*const componentMemberFunction` means this
        // function can't assign componentMemberFunction to some other function
        // pointer. This is unlikely, since that function would have to match
        // the same template parameters (T and Class).
        constructOutput<T>(name, std::bind(componentMemberFunction,
                    static_cast<Class*>(this),
                    std::placeholders::_1), dependsOn);
    }
#endif

    /**
      Construct an Output (wire) for the Component as function of the State.
      Specifiy a (member) function of the state implemented by this component to
      be an Output and include the Stage that output is dependent on. If no
      Stage is specified it defaults to Acceleration. Here's an example. Say you 
      have a class Markers that manages markers, you have an instance of this class
      as a member variable in your Component, and Markers has a method
      <tt> Vec3 Markers::calcMarkerPos(const SimTK::State& s, std::string
      marker);</tt>
      to compute motion capture marker positions, given the name of a marker.
       @code
       constructOutput<SimTK::Vec3>("ankle_marker_pos",
               std::bind(&Markers::calcMarkerPos, _markers,
               std::placeholders::_1, "ankle"),
               SimTK::Stage::Position);
       @endcode

      @see constructOutputForStateVariable()
    */
    template <typename T>
    void constructOutput(const std::string& name, 
        const std::function<T(const SimTK::State&)> outputFunction, 
        const SimTK::Stage& dependsOn = SimTK::Stage::Acceleration) {
        _outputsTable[name] = std::unique_ptr<const AbstractOutput>(new
                Output<T>(name, outputFunction, dependsOn));
    }

    /** Construct an Output for a StateVariable. While this method is a
     * convenient way to construct an Output for a StateVariable, it is
     * inefficient because it uses a string lookup. To create a more efficient
     * Output, create a member variable that returns the state variable
     * directly; see the implementations of Coordinate::getValue() or
     * Muscle::getActivation() for examples.
     *
     * @param name Name of the output, which must be the same as the name of
     * the corresponding state variable.
     */
    void constructOutputForStateVariable(const std::string& name);
    
    /**
     * Add another Component as a subcomponent of this Component. Component
     * methods (e.g. addToSystem(), initStateFromProperties(), ...) are
     * therefore invoked on subcomponents when called on this Component.
     * Realization is also performed automatically on subcomponents. This
     * Component does not take ownership of designated subcomponents and does
     * not destroy them when the Component.
     */
    void addComponent(Component* component);

    /** Clear all designations of (sub)components for this Component. 
      * Components are not deleted- the list of references to its components is cleared. */
    void clearComponents() {
        _components.clear();
    }

    /** Add a modeling option (integer flag stored in the State) for use by 
    this Component. Each modeling option is identified by its own 
    \a optionName, specified here. Modeling options enable the model
    component to be configured differently in order to represent different 
    operating modes. For example, if two modes of operation are necessary (mode
    off and mode on) then specify optionName, "mode" with maxFlagValue = 1. 
    Subsequent gets will return 0 or 1 and set will only accept 0 and 1 as 
    acceptable values. Changing the value of a model option invalidates 
    Stage::Instance and above in the State, meaning all calculations involving
    time, positions, velocity, and forces are invalidated. **/
    void addModelingOption(const std::string&  optionName, 
                           int                 maxFlagValue) const;


    /** Add a continuous system state variable belonging to this Component,
    and assign a name by which to refer to it. Changing the value of this state 
    variable will automatically invalidate everything at and above its
    \a invalidatesStage, which is normally Stage::Dynamics meaning that there
    are forces that depend on this variable. If you define one or more
    of these variables you must also override computeStateVariableDerivatives()
    to provide time derivatives for them. Note, all corresponding system
    indices are automatically determined using this interface. As an advanced
    option you may choose to hide the state variable from being accessed outside
    of this component, in which case it is considered to be "hidden". 
    You may also want to create an Output for this state variable; see
    constructOutputForStateVariable() for more information. Reporters should
    use such an Output to get the StateVariable's value (instead of using
    getStateVariableValue()).

    @see constructOutputForStateVariable()

    @param[in] stateVariableName     string value to access variable by name
    @param[in] invalidatesStage      the system realization stage that is
                                     invalidated when variable value is changed
    @param[in] isHidden              flag (bool) to optionally hide this state
                                     variable from being accessed outside this
                                     component as an Output
    */
    void addStateVariable(const std::string&  stateVariableName,
         const SimTK::Stage& invalidatesStage=SimTK::Stage::Dynamics,
         bool isHidden = false) const;

    /** The above method provides a convenient interface to this method, which
    automatically creates an 'AddedStateVariable' and allocates resources in the
    SimTK::State for this variable.  This interface allows the creator to
    add/expose state variables that are allocated by underlying Simbody
    components and specify how the state variable value is accessed by
    implementing a concrete StateVariable and adding it to the component using
    this method.
    You may also want to create an Output for this state variable; see
    constructOutputForStateVariable() for more information. Reporters should
    use such an Output to get the StateVariable's value (instead of using
    getStateVariableValue()).

    @see constructOutputForStateVariable()
    */
    void addStateVariable(Component::StateVariable*  stateVariable) const;

    /** Add a system discrete variable belonging to this Component, give
    it a name by which it can be referenced, and declare the lowest Stage that
    should be invalidated if this variable's value is changed. **/
    void addDiscreteVariable(const std::string& discreteVariableName,
                             SimTK::Stage       invalidatesStage) const;

    /** Add a state cache entry belonging to this Component to hold
    calculated values that must be automatically invalidated when certain 
    state values change. Cache entries contain values whose computations depend
    on state variables and provide convenience and/or efficiency by holding on 
    to them in memory (cache) to avoid recomputation. Once the state changes, 
    the cache values automatically become invalid and has to be
    recomputed based on the current state before it can be referenced again.
    Any attempt to reference an invalid cache entry results in an exception
    being thrown.

    Cache entry validity is managed by computation Stage, rather than by 
    dependence on individual state variables. Changing a variables whose
    "invalidates" stage is the same or lower as the one specified as the
    "depends on" stage here cause the cache entry to be invalidated. For 
    example, a body's momementum, which is dependent on position and velocity 
    states, should have Stage::Velocity as its \a dependsOnStage. Then if a
    Velocity stage variable or lower (e.g. Position stage) changes, then the 
    cache is invalidated. But, if a Dynamics stage variable (or above) is 
    changed, the velocity remains valid so the cache entry does not have to be 
    recomputed.

    @param[in]      cacheVariableName
        The name you are assigning to this cache entry. Must be unique within
        this model component.
    @param[in]      variablePrototype   
        An object defining the type of value, and a default value of that type,
        to be held in this cache entry. Can be a simple int or an elaborate
        class, as long as it has deep copy semantics.
    @param[in]      dependsOnStage      
        This is the highest computational stage on which this cache entry's
        value computation depends. State changes at this level or lower will
        invalidate the cache entry. **/ 
    template <class T> void 
    addCacheVariable(const std::string&     cacheVariableName,
                     const T&               variablePrototype, 
                     SimTK::Stage           dependsOnStage) const
    {
        // Note, cache index is invalid until the actual allocation occurs 
        // during realizeTopology.
        _namedCacheVariableInfo[cacheVariableName] = 
            CacheInfo(new SimTK::Value<T>(variablePrototype), dependsOnStage);
    }

    
    /**
     * Get writeable reference to the MultibodySystem that this component is
     * connected to.
     */
    SimTK::MultibodySystem& updSystem() const
        { return *_system; } 

    /** Get the index of a Component's continuous state variable in the Subsystem for
        allocations. This method is intended for derived Components that may need direct
        access to its underlying Subsystem.*/
    const int getStateIndex(const std::string& name) const;

   /**
     * Get the System Index of a state variable allocated by this Component.  
     * Returns an InvalidIndex if no state variable with the name provided is
     * found.
     * @param stateVariableName   the name of the state variable 
     */
    SimTK::SystemYIndex 
        getStateVariableSystemIndex(const std::string& stateVariableName) const;

    /** Get the index of a Component's discrete variable in the Subsystem for allocations.
        This method is intended for derived Components that may need direct access
        to its underlying Subsystem.*/
    const SimTK::DiscreteVariableIndex 
    getDiscreteVariableIndex(const std::string& name) const;

    /** Get the index of a Component's cache variable in the Subsystem for allocations.
        This method is intended for derived Components that may need direct access
        to its underlying Subsystem.*/
    const SimTK::CacheEntryIndex 
    getCacheVariableIndex(const std::string& name) const;

    // End of System Creation and Access Methods.

    /** Utility method to find a component in the list of sub components of this
        component and any of their sub components, etc..., by name or state variable name.
        The search can be sped up considerably if the "path" or even partial path name
        is known. For example name = "forearm/elbow/elbow_flexion" will find the 
        Coordinate component of the elbow joint that connects the forearm body in 
        linear time (linear search for name at each component level. Whereas
        supplying "elbow_flexion" requires a tree search.
        Returns NULL if Component of that specified name cannot be found. 
        If the name provided is a component's state variable name and a
        StateVariable pointer is provided, the pointer will be set to the 
        StateVariable object that was found. This facilitates the getting and setting
        of StateVariables by name. 
        
        NOTE: If the component name or the state variable name is ambiguous, the 
         first instance found is returned. To disambiguate use the full name provided
         by owning component(s). */
    const Component* findComponent(const std::string& name, 
                                   const StateVariable** rsv = nullptr) const;

    /** Similarly find a Connector of this Component (also amongst its subcomponents) */
    const AbstractConnector* findConnector(const std::string& name) const;

    const StateVariable* findStateVariable(const std::string& name) const;

    /** Access the parent of this Component.
        An exception is thrown if the Component has no parent. */
    const Component& getParent() const;

    /** Set this Component's reference to its parent Component */
    void setParent(const Component& parent);

    //@} 

private:
    // Construct the table of serializeable properties for a Component.
    // Base constructs property that contains the structural connectors.
    virtual void constructProperties() {}

    //Construct the table of structural Connectors this component requires to
    //hookup to other components in order to function. For example, a Joint needs 
    //a parent body in order to join its owning body to the model. A Connector
    //formalizes this dependency. The Component is inoperable until the Connector
    //is satisfied. Connectors are not to be confused with subcomponents, with the key 
    //difference being that a subcomponent is part of and owned by the component, 
    //whereas a Connector is a requirement or a "slot" that must be satisfied by
    //the time the system is ready to simulate. 
    //Connectors are resolved in Component's connect().
    //constructStructuralDependencies is a series of calls to constrcuctConnector()
    //which adds a component by name and type to a dependency Connectors table.
    virtual void constructConnectors() {}

    //Construct the table of Inputs for this component. A Component::Input is a
    //dependency on the Output of another Component. Unlike a structural 
    //connector, an input specifies the required flow of data into the component.
    //@see Component::Input
    virtual void constructInputs() {}

    //Construct the table of Outputs provided by this component. An Output is
    //a data signal generated by this Component. It can be any response or 
    //calculation made by the Component as a function of the state. Specifically,
    //an Output is a redirect to a method on the Component and a specification of 
    //the return type, @see addOutput()
    virtual void constructOutputs() {}

    /// Invoke finalizeFromProperties() on the (sub)components of this Component.
    void componentsFinalizeFromProperties() const;

    /// Invoke connect() on the (sub)components of this Component.
    void componentsConnect(Component& root) const;

    /// Invoke addToSystem() on the (sub)components of this Component.
    void componentsAddToSystem(SimTK::MultibodySystem& system) const;

    /// Invoke initStateFromProperties() on (sub)components of this Component
    void componentsInitStateFromProperties(SimTK::State& state) const;

    /// Invoke setPropertiesFromState() on (sub)components of this Component
    void componentsSetPropertiesFromState(const SimTK::State& state);

    // Get the number of continuous states that the Component added to the 
    // underlying computational system. It includes the number of built-in states  
    // exposed by this component. It represents the number of state variables  
    // managed by this Component.
    int getNumStateVariablesAddedByComponent() const 
    {   return (int)_namedStateVariableInfo.size(); }
    Array<std::string> getStateVariablesNamesAddedByComponent() const;

    const SimTK::DefaultSystemSubsystem& getDefaultSubsystem() const
        {   return getSystem().getDefaultSubsystem(); }
    SimTK::DefaultSystemSubsystem& updDefaultSubsystem() const
        {   return updSystem().updDefaultSubsystem(); }

    void clearStateAllocations() {
        _namedModelingOptionInfo.clear();
        _namedStateVariableInfo.clear();
        _namedDiscreteVariableInfo.clear();
        _namedCacheVariableInfo.clear();    
    }

    // Reset by clearing underlying system indices, disconnecting connectors and
    // creating a fresh connectorsTable.
    void reset() {
        _simTKcomponentIndex.invalidate();
        clearStateAllocations();

        _connectorsTable.clear();
        for (int ix = 0; ix < getProperty_connectors().size(); ++ix){
            AbstractConnector& connector = upd_connectors(ix);
            _connectorsTable[connector.getName()] = ix;
        }
    }
public:
    const std::string& getPathName() const {
        return _pathName;
    }
    void dumpPathName() const {
         std::cout << getConcreteClassName() << ": ID= " << getPathName() << std::endl;
         for (unsigned int i = 0; i<_components.size(); i++)
             _components[i]->dumpPathName();

     }
protected:
    // Populate _pathName for Component and all its children
    void populatePathName(const std::string& parentPath) {
        if (getName().empty())
            _pathName = parentPath + "/" + getConcreteClassName();
        else
            _pathName = parentPath+"/"+getName();
        for (unsigned int i = 0; i<_components.size(); i++)
            _components[i]->populatePathName(getPathName());
    }
    //Derived Components must create concrete StateVariables to expose their state 
    //variables. When exposing state variables allocated by the underlying Simbody
    //component (MobilizedBody, Constraint, Force, etc...) use its interface to 
    //implement the virtual methods below. Otherwise, if the Component is adding its
    //own state variables using the addStateVariable() helper, then an 
    //AddedStateVariable implements the interface and automatically handles state
    //variable access.
    class StateVariable {
        friend void Component::addStateVariable(StateVariable* sv) const;
    public:
        StateVariable() : name(""), owner(nullptr),
            subsysIndex(SimTK::InvalidIndex), varIndex(SimTK::InvalidIndex),
            sysYIndex(SimTK::InvalidIndex), hidden(true) {}
        explicit StateVariable(const std::string& name, //state var name
            const Component& owner,     //owning component
            SimTK::SubsystemIndex sbsix,//subsystem for allocation
            int varIndex,               //variable's index in subsystem
            bool hide = false)          //state variable is hidden or not
            : name(name), owner(&owner),
            subsysIndex(sbsix), varIndex(varIndex),
            sysYIndex(SimTK::InvalidIndex), hidden(hide)  {}

        virtual ~StateVariable() {}

        const std::string& getName() const { return name; }
        const Component& getOwner() const { return *owner; }

        const int& getVarIndex() const { return varIndex; }
        // return the index of the subsystem used to make resource allocations 
        const SimTK::SubsystemIndex& getSubsysIndex() const { return subsysIndex; }
        // return the index of the subsystem used to make resource allocations 
        const SimTK::SystemYIndex& getSystemYIndex() const { return sysYIndex; }

        bool isHidden() const { return hidden; }
        void hide()  { hidden = true; }
        void show()  { hidden = false; }

        void setVarIndex(int index) { varIndex = index; }
        void setSubsystemIndex(const SimTK::SubsystemIndex& sbsysix)
        {
            subsysIndex = sbsysix;
        }

        //Concrete Components implement how the state variable value is evaluated
        virtual double getValue(const SimTK::State& state) const = 0;
        virtual void setValue(SimTK::State& state, double value) const = 0;
        virtual double getDerivative(const SimTK::State& state) const = 0;
        // The derivative a state should be a cache entry and thus does not
        // change the state
        virtual void setDerivative(const SimTK::State& state, double deriv) const = 0;

    private:
        std::string name;
        SimTK::ReferencePtr<const Component> owner;

        // Identify which subsystem this state variable belongs to, which should 
        // be determined and set at creation time
        SimTK::SubsystemIndex subsysIndex;
        // The local variable index in the subsystem also provided at creation
        // (e.g. can be QIndex, UIndex, or Zindex type)
        int  varIndex;
        // Once allocated a state will in the system will have a global index
        // and that can be stored here as well
        SimTK::SystemYIndex sysYIndex;

        // flag indicating if state variable is hidden to the outside world
        bool hidden;
    };



    // Maintain pointers to subcomponents so we can invoke them automatically.
    // These are just references, don't delete them!
    // TODO: subcomponents should not be exposed to derived classes to trash.
    //       Need to provide universal access via const iterators -aseth
    SimTK::Array_<Component *>  _components;

private:
    class Connection;

    /// Base Component must create underlying resources in computational System.
    void baseAddToSystem(SimTK::MultibodySystem& system) const;

    // Reference to the parent Component of this Component. It is not the previous
    // in the tree, but is the Component one level up that owns this one.
    SimTK::ReferencePtr<const Component> _parent;

    // Reference pointer to the successor of the current Component in Pre-order traversal
    SimTK::ReferencePtr<Component> _nextComponent;
    // PathName
    std::string _pathName;

    // Reference pointer to the system that this component belongs to.
    SimTK::ReferencePtr<SimTK::MultibodySystem> _system;

    // propertiesTable maintained by Object

    // Table of Component's structural Connectors indexed by name.
    // Index is the slot in the connectors property where the concrete
    // Connector lives.
    std::map<std::string, int> _connectorsTable;

    // Table of Component's Inputs indexed by name.
    std::map<std::string, std::unique_ptr<const AbstractInput> > _inputsTable;

    // Table of Component's Outputs indexed by name.
    std::map<std::string, std::unique_ptr<const AbstractOutput> >
        _outputsTable;

    // Underlying SimTK custom measure ComponentMeasure, which implements
    // the realizations in the subsystem by calling private concrete methods on
    // the Component. Every model component has one of these, allocated
    // in its extendAddToSystem() method, and placed in the System's default
    // subsystem.
    SimTK::ResetOnCopy<SimTK::MeasureIndex> _simTKcomponentIndex;

    // Structure to hold modeling option information. Modeling options are
    // integers 0..maxOptionValue. At run time we keep them in a Simbody
    // discrete state variable that invalidates Model stage if changed.
    struct ModelingOptionInfo {
        ModelingOptionInfo() : maxOptionValue(-1) {}
        explicit ModelingOptionInfo(int maxOptVal) 
        :   maxOptionValue(maxOptVal) {}
        // Model
        int                             maxOptionValue;
        // System
        SimTK::DiscreteVariableIndex    index;
    };

    // Class for handling state variable added (allocated) by this Component
    class AddedStateVariable : public StateVariable {
        public:
        // Constructors
        AddedStateVariable() : StateVariable(),
            invalidatesStage(SimTK::Stage::Empty)  {}

        /** Convience constructor for defining a Component added state variable */ 
        explicit AddedStateVariable(const std::string& name, //state var name
                        const Component& owner,       //owning component
                        SimTK::Stage invalidatesStage,//stage this variable invalidates
                        bool hide=false) : 
                    StateVariable(name, owner,
                            SimTK::SubsystemIndex(SimTK::InvalidIndex),
                            SimTK::InvalidIndex, hide), 
                        invalidatesStage(SimTK::Stage::Empty) {}

        //override virtual methods
        double getValue(const SimTK::State& state) const override;
        void setValue(SimTK::State& state, double value) const override;

        double getDerivative(const SimTK::State& state) const override;
        void setDerivative(const SimTK::State& state, double deriv) const override;

        private: // DATA
        // Changes in state variables trigger recalculation of appropriate cache 
        // variables by automatically invalidating the realization stage specified
        // upon allocation of the state variable.
        SimTK::Stage    invalidatesStage;
    };

    // Structure to hold related info about discrete variables 
    struct StateVariableInfo {
        StateVariableInfo() {}
        explicit StateVariableInfo(Component::StateVariable* sv, int order) :
        stateVariable(sv), order(order) {}

        // Need empty copy constructor because default compiler generated
        // will fail since it cannot copy a unique_ptr!
        StateVariableInfo(const StateVariableInfo&) {}
        // Now handle assignment by moving ownership of the unique pointer
        StateVariableInfo& operator=(const StateVariableInfo& svi) {
            if(this != &svi){
                //assignment has to be const but cannot swap const
                //want to keep unique pointer to guarantee no multiple reference
                //so use const_cast to swap under the covers
                StateVariableInfo* mutableSvi = const_cast<StateVariableInfo *>(&svi);
                stateVariable.swap(mutableSvi->stateVariable);
            }
            order = svi.order;
            return *this;
        }

        // State variable
        std::unique_ptr<Component::StateVariable> stateVariable;
        // order of allocation
        int order;
    };

    // Structure to hold related info about discrete variables 
    struct DiscreteVariableInfo {
        DiscreteVariableInfo() {}
        explicit DiscreteVariableInfo(SimTK::Stage invalidates)
        :   invalidatesStage(invalidates) {}
        // Model
        SimTK::Stage                    invalidatesStage;
        // System
        SimTK::DiscreteVariableIndex    index;
    };

    // Structure to hold related info about cache variables 
    struct CacheInfo {
        CacheInfo() {}
        CacheInfo(SimTK::AbstractValue* proto,
                  SimTK::Stage          dependsOn)
        :   prototype(proto), dependsOnStage(dependsOn) {}
        // Model
        SimTK::ClonePtr<SimTK::AbstractValue>   prototype;
        SimTK::Stage                            dependsOnStage;
        // System
        SimTK::CacheEntryIndex                  index;
    };

    // Map names of modeling options for the Component to their underlying
    // SimTK indices.
    // These are mutable here so they can ONLY be modified in extendAddToSystem().
    // This is not an API bug. The purpose of these maps is to automate the 
    // bookkeeping of component variables (state variables and cache entries) with 
    // their index in the computational system. The earliest time we have a valid 
    // index is when we ask the system to allocate the resources and that only
    // happens in extendAddToSystem. Furthermore, extendAddToSystem may not alter the Component
    // in any way that would effect its behavior- that is why it it const!
    // The setting of the variable indices is not in the public interface and is 
    // not polymorphic.

    mutable std::map<std::string, ModelingOptionInfo> _namedModelingOptionInfo;
    // Map names of continuous state variables of the Component to their 
    // underlying SimTK indices.
    mutable std::map<std::string, StateVariableInfo> _namedStateVariableInfo;
    // Map names of discrete variables of the Component to their underlying
    // SimTK indices.
    mutable std::map<std::string, DiscreteVariableInfo> _namedDiscreteVariableInfo;
    // Map names of cache entries of the Component to their individual 
    // cache information.
    mutable std::map<std::string, CacheInfo>            _namedCacheVariableInfo;
//==============================================================================
};  // END of class Component
//==============================================================================
//==============================================================================
//==============================================================================
// Implement methods for ComponentListIterator
/// ComponentListIterator<T> pre-increment operator, advances the iterator to
/// the next valid entry.
template <typename T>
ComponentListIterator<T>& ComponentListIterator<T>::operator++() {
    if (_node==nullptr)
        return *this;
    // If _node has children then successor is first child
    // move _node to point to it
    if (_node->_components.size() > 0)
        _node = _node->_components[0];
    // If processing a subtree under _root we stop when our successor is the same
    // as the successor of _root as this indicates we're leaving the _root's subtree.
    else if (_node->_nextComponent.get() == _root._nextComponent.get())
        _node = nullptr;
    else // move on to the next component we computed earlier for the full tree
        _node = _node->_nextComponent.get();
    advanceToNextValidComponent(); // make sure we have a _node of type T after advancing
    return *this;
}

/// Internal method to advance iterator to next valid component.
template <typename T>
void ComponentListIterator<T>::advanceToNextValidComponent() {
    // Advance _node to next valid (of type T) if needed
    // Similar logic to operator++ but applies _filter->isMatch()
    while (_node != nullptr && (dynamic_cast<const T*>(_node) == nullptr || 
                                !_filter.isMatch(*_node) || 
                                (_node == &_root))){
        if (_node->_components.size() > 0)
            _node = _node->_components[0];
        else {
            if (_node->_nextComponent.get() == _root._nextComponent.get()){ // end of subtree under _root
                _node = nullptr;
                continue;
            }
            _node = _node->_nextComponent.get();
        }
    }
    return;
}


template<class C>
void Connector<C>::findAndConnect(const Component& root) {
    const C& comp = root.getComponent<C>(get_connectee_name());
    connectee = comp;
}

} // end of namespace OpenSim

#endif // OPENSIM_COMPONENT_H_
<|MERGE_RESOLUTION|>--- conflicted
+++ resolved
@@ -312,17 +312,14 @@
     const SimTK::MultibodySystem& getSystem() const;
 
     /**
-<<<<<<< HEAD
+
     * Check if this component has an underlying MultibodySystem.
     * Returns false if the System has not been created OR if this
     * Component has not added itself to the System.  */
     bool hasSystem() const { return !_system.empty(); }
 
     /**
-     * Get an iterator thru the underlying subcomponents that this component is 
-=======
      * Get an iterator through the underlying subcomponents that this component is 
->>>>>>> 0cc0e61c
      * composed of. The hierarchy of Components/subComponents forms a tree. The 
      * tree structure is fixed when the system is created.
      * The order of the Components is that of tree preorder traversal so that a
