
file(GLOB TEST_PROGS "*est*.cpp")
file(GLOB TEST_FILES *.osim *.xml *.sto *.mot *.trc)
file(GLOB TRC_TEST_FILES "${CMAKE_SOURCE_DIR}/Applications/*/test/*.trc")
file(GLOB MOT_TEST_FILES "${CMAKE_SOURCE_DIR}/Applications/*/test/*.mot")
file(GLOB C3D_TEST_FILES "${CMAKE_SOURCE_DIR}/OpenSim/Tests/shared/*.c3d")
file(GLOB XSENS_TEST_FILES "${CMAKE_SOURCE_DIR}/OpenSim/Tests/shared/IMUData/Xsens/*.txt")
<<<<<<< HEAD
=======
file(GLOB APDM_TEST_FILES "${CMAKE_SOURCE_DIR}/OpenSim/Tests/shared/IMUData/APDM/*.csv")
>>>>>>> 2f9d4e14

list(APPEND TRC_TEST_FILES
    "${OPENSIM_SHARED_TEST_FILES_DIR}/gait10dof18musc_walk_CRLF_line_ending.trc")
list(APPEND MOT_TEST_FILES
    "${OPENSIM_SHARED_TEST_FILES_DIR}/gait10dof18musc_ik_CRLF_line_ending.mot")

if(NOT WITH_BTK)
    file(GLOB C3D_TESTPROG *testC3DFileAdapter.cpp)
    list(REMOVE_ITEM TEST_PROGS ${C3D_TESTPROG})
    unset(BTK_LIBRARIES)
endif()

OpenSimAddTests(
    TESTPROGRAMS ${TEST_PROGS}
<<<<<<< HEAD
    DATAFILES ${TEST_FILES} ${C3D_TEST_FILES} ${TRC_TEST_FILES} ${XSENS_TEST_FILES}
=======
    DATAFILES ${TEST_FILES} ${C3D_TEST_FILES} ${TRC_TEST_FILES} ${XSENS_TEST_FILES} ${APDM_TEST_FILES}
>>>>>>> 2f9d4e14
              ${MOT_TEST_FILES}
    LINKLIBS ${BTK_LIBRARIES} osimCommon ${SIMTK_ALL_LIBS} 
    )<|MERGE_RESOLUTION|>--- conflicted
+++ resolved
@@ -5,10 +5,7 @@
 file(GLOB MOT_TEST_FILES "${CMAKE_SOURCE_DIR}/Applications/*/test/*.mot")
 file(GLOB C3D_TEST_FILES "${CMAKE_SOURCE_DIR}/OpenSim/Tests/shared/*.c3d")
 file(GLOB XSENS_TEST_FILES "${CMAKE_SOURCE_DIR}/OpenSim/Tests/shared/IMUData/Xsens/*.txt")
-<<<<<<< HEAD
-=======
 file(GLOB APDM_TEST_FILES "${CMAKE_SOURCE_DIR}/OpenSim/Tests/shared/IMUData/APDM/*.csv")
->>>>>>> 2f9d4e14
 
 list(APPEND TRC_TEST_FILES
     "${OPENSIM_SHARED_TEST_FILES_DIR}/gait10dof18musc_walk_CRLF_line_ending.trc")
@@ -23,11 +20,7 @@
 
 OpenSimAddTests(
     TESTPROGRAMS ${TEST_PROGS}
-<<<<<<< HEAD
-    DATAFILES ${TEST_FILES} ${C3D_TEST_FILES} ${TRC_TEST_FILES} ${XSENS_TEST_FILES}
-=======
     DATAFILES ${TEST_FILES} ${C3D_TEST_FILES} ${TRC_TEST_FILES} ${XSENS_TEST_FILES} ${APDM_TEST_FILES}
->>>>>>> 2f9d4e14
               ${MOT_TEST_FILES}
     LINKLIBS ${BTK_LIBRARIES} osimCommon ${SIMTK_ALL_LIBS} 
     )