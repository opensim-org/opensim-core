--- conflicted
+++ resolved
@@ -60,13 +60,9 @@
 // 30511 for replacing Probe::isDisabled with Probe::enabled.
 // 30512 for removing Model::FrameSet and moving frames to components list
 // 30513 for removing internal (silent) clamping of Muscle controls (excitations)
-<<<<<<< HEAD
+// 30514 for removing "reverse" property from Joint
 // 30515 for WrapObject color, display_preference, VisibleObject -> Appearance
 const int XMLDocument::LatestVersion = 30515;
-=======
-// 30514 for removing "reverse" property from Joint
-const int XMLDocument::LatestVersion = 30514;
->>>>>>> 1972f6cb
 //=============================================================================
 // DESTRUCTOR AND CONSTRUCTOR(S)
 //=============================================================================
