#ifndef OPENSIM_COMMONUTILITIES_H_
#define OPENSIM_COMMONUTILITIES_H_
/* -------------------------------------------------------------------------- *
 *                          OpenSim:  CommonUtilities.h                       *
 * -------------------------------------------------------------------------- *
 * The OpenSim API is a toolkit for musculoskeletal modeling and simulation.  *
 * See http://opensim.stanford.edu and the NOTICE file for more information.  *
 * OpenSim is developed at Stanford University and supported by the US        *
 * National Institutes of Health (U54 GM072970, R24 HD065690) and by DARPA    *
 * through the Warrior Web program.                                           *
 *                                                                            *
 * Copyright (c) 2005-2019 Stanford University and the Authors                *
 * Author(s): Christopher Dembia                                              *
 *                                                                            *
 * Licensed under the Apache License, Version 2.0 (the "License"); you may    *
 * not use this file except in compliance with the License. You may obtain a  *
 * copy of the License at http://www.apache.org/licenses/LICENSE-2.0.         *
 *                                                                            *
 * Unless required by applicable law or agreed to in writing, software        *
 * distributed under the License is distributed on an "AS IS" BASIS,          *
 * WITHOUT WARRANTIES OR CONDITIONS OF ANY KIND, either express or implied.   *
 * See the License for the specific language governing permissions and        *
 * limitations under the License.                                             *
 * -------------------------------------------------------------------------- */

#include "osimCommonDLL.h"
#include "Assertion.h"
#include <functional>
#include <iostream>
#include <memory>
#include <mutex>
#include <stack>
#include <condition_variable>

#include <SimTKcommon/internal/BigMatrix.h>

namespace OpenSim {

/// Since OpenSim does not require C++14 (which contains std::make_unique()),
/// here is an implementation of make_unique().
/// @ingroup commonutil
template <typename T, typename... Args>
std::unique_ptr<T> make_unique(Args&&... args) {
    return std::unique_ptr<T>(new T(std::forward<Args>(args)...));
}

/// Get a string with the current date and time formatted as %Y-%m-%dT%H%M%S
/// (year, month, day, "T", hour, minute, second). You can change the datetime
/// format via the `format` parameter.
/// If you specify "ISO", then we use the ISO 8601 extended datetime format
/// %Y-%m-%dT%H:%M:%S.
/// See https://en.cppreference.com/w/cpp/io/manip/put_time.
/// @ingroup commonutil
OSIMCOMMON_API std::string getFormattedDateTime(
        bool appendMicroseconds = false,
        std::string format = "%Y-%m-%dT%H%M%S");

/// When an instance of this class is destructed, it removes (deletes)
/// the file at the path provided in the constructor. You can also manually
/// cause removal of the file by invoking `remove()`.
/// @ingroup commonutil
class OSIMCOMMON_API FileRemover {
public:
    FileRemover(std::string filepath)
            : m_filepath(std::move(filepath)) {}
    /// Remove the file at the path provided in the constructor.
    void remove() const {
        std::remove(m_filepath.c_str());
    }
    /// This invokes remove().
    ~FileRemover() {
        remove();
    }
private:
    std::string m_filepath;
};

/// Create a SimTK::Vector with the provided length whose elements are
/// uniformly spaced between start and end (same as Matlab's linspace()).
/// @ingroup commonutil
OSIMCOMMON_API
SimTK::Vector createVectorLinspace(int length, double start, double end);

#ifndef SWIG
/// Create a SimTK::Vector using modern C++ syntax.
/// @ingroup commonutil
OSIMCOMMON_API
SimTK::Vector createVector(std::initializer_list<SimTK::Real> elements);
#endif

/// Linearly interpolate y(x) at new values of x. The optional 'ignoreNaNs'
/// argument will ignore any NaN values contained in the input vectors and
/// create the interpolant from the non-NaN values only. Note that this option
/// does not necessarily prevent NaN values from being returned in 'newX', which
/// will have NaN for any values of newX outside of the range of x.
/// @throws Exception if x and y are different sizes, or x or y is empty.
/// @ingroup commonutil
OSIMCOMMON_API
SimTK::Vector interpolate(const SimTK::Vector& x, const SimTK::Vector& y,
        const SimTK::Vector& newX, const bool ignoreNaNs = false);

/// An OpenSim XML file may contain file paths that are relative to the
/// directory containing the XML file; use this function to convert that
/// relative path into an absolute path.
/// @ingroup commonutil
OSIMCOMMON_API
std::string convertRelativeFilePathToAbsoluteFromXMLDocument(
        const std::string& documentFileName,
        const std::string& filePathRelativeToDirectoryContainingDocument);

/// Solve for the root of a scalar function using the bisection method.
/// If the values of calcResidual(left) and calcResidual(right) have the same
/// sign and the logger level is Debug (or more verbose), then this function
/// writes a file `solveBisection_residual_<timestamp>.sto` containing the
/// residual function.
/// @param calcResidual a function that computes the error
/// @param left lower bound on the root
/// @param right upper bound on the root
/// @param tolerance convergence requires that the bisection's "left" and
///     "right" are less than tolerance apart.
/// @param maxIterations abort after this many iterations.
/// @ingroup commonutil
OSIMCOMMON_API
SimTK::Real solveBisection(std::function<double(const double&)> calcResidual,
        double left, double right, const double& tolerance = 1e-6,
        int maxIterations = 1000);

/// This class lets you store objects of a single type for reuse by multiple
/// threads, ensuring threadsafe access to each of those objects.
/// @ingroup commonutil
// TODO: Find a way to always give the same thread the same object.
template <typename T> class ThreadsafeJar {
public:
    /// Request an object for your exclusive use on your thread. This function
    /// blocks the thread until an object is available. Make sure to return
    /// (leave()) the object when you're done!
    std::unique_ptr<T> take() {
        // Only one thread can lock the mutex at a time, so only one thread
        // at a time can be in any of the functions of this class.
        std::unique_lock<std::mutex> lock(m_mutex);
        // Block this thread until the condition variable is woken up
        // (by a notify_...()) and the lambda function returns true.
        m_inventoryMonitor.wait(lock, [this] { return m_entries.size() > 0; });
        std::unique_ptr<T> top = std::move(m_entries.top());
        m_entries.pop();
        return top;
    }
    /// Add or return an object so that another thread can use it. You will need
    /// to std::move() the entry, ensuring that you will no longer have access
    /// to the entry in your code (the pointer will now be null).
    void leave(std::unique_ptr<T> entry) {
        std::unique_lock<std::mutex> lock(m_mutex);
        m_entries.push(std::move(entry));
        lock.unlock();
        m_inventoryMonitor.notify_one();
    }
    /// Obtain the number of entries that can be taken.
    int size() const {
        std::lock_guard<std::mutex> lock(m_mutex);
        return (int)m_entries.size();
    }

private:
    std::stack<std::unique_ptr<T>> m_entries;
    mutable std::mutex m_mutex;
    std::condition_variable m_inventoryMonitor;
};

/// Compute the 'k' nearest neighbors of two matrices 'x' and 'y'. 'x' and 'y'
/// should contain the same number of columns, but can have different numbers of
/// rows. The function returns a matrix with 'k' number of columns and the same
/// number of rows as 'y'. Each row in the output matrix contains 'k' distance
/// values, where the first column contains the distance to the nearest neighbor
/// in 'x', the second column contains the distance to the second nearest
/// neighbor in 'x', and so on.
/// @ingroup commonutil
OSIMCOMMON_API SimTK::Matrix computeKNearestNeighbors(const SimTK::Matrix& x,
        const SimTK::Matrix& y, int k = 1);

/// Use non-negative matrix factorization to decompose an matrix A (NxM) for a 
/// selected number of factors 'K' into two matrices W (NxK) and H (KxM) such 
/// that A = W * H. The alternating least squares (ALS) algorithm is used to 
/// solve for W and H by minimizing the Frobenius norm of the error between A 
/// and W * H. The matrices W and H are scaled assuming that the rows of H
<<<<<<< HEAD
/// have magnitudes as if all elements in H were equal to 0.5. The algorithm 
=======
/// have magnitudes as if all elements in H were equal to 0.5, which prevents
/// individual factors from being very large or very small. The algorithm 
>>>>>>> b7b8c398
/// terminates when the change in the error norm is less than the specified 
/// tolerance or the maximum number of iterations is reached.
///
/// @returns The final Frobenius norm of the error between A and W * H.
///
/// Reference
/// ---------
/// Berry, M. W., et al. (2007). Algorithms and Applications for Approximate 
/// Nonnegative Matrix Factorization. Computational Statistics & Data Analysis, 
/// 52(1), 155-173. doi:10.1016/j.csda.2006.11.006.
OSIMCOMMON_API double factorizeMatrixNonNegative(const SimTK::Matrix& A, 
        int numFactors, int maxIterations, double tolerance, 
        SimTK::Matrix& W, SimTK::Matrix& H);

} // namespace OpenSim

#endif // OPENSIM_COMMONUTILITIES_H_<|MERGE_RESOLUTION|>--- conflicted
+++ resolved
@@ -182,12 +182,8 @@
 /// that A = W * H. The alternating least squares (ALS) algorithm is used to 
 /// solve for W and H by minimizing the Frobenius norm of the error between A 
 /// and W * H. The matrices W and H are scaled assuming that the rows of H
-<<<<<<< HEAD
-/// have magnitudes as if all elements in H were equal to 0.5. The algorithm 
-=======
 /// have magnitudes as if all elements in H were equal to 0.5, which prevents
 /// individual factors from being very large or very small. The algorithm 
->>>>>>> b7b8c398
 /// terminates when the change in the error norm is less than the specified 
 /// tolerance or the maximum number of iterations is reached.
 ///
