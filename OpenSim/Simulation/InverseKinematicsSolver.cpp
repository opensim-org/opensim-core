/* -------------------------------------------------------------------------- *
 *                   OpenSim:  InverseKinematicsSolver.cpp                    *
 * -------------------------------------------------------------------------- *
 * The OpenSim API is a toolkit for musculoskeletal modeling and simulation.  *
 * See http://opensim.stanford.edu and the NOTICE file for more information.  *
 * OpenSim is developed at Stanford University and supported by the US        *
 * National Institutes of Health (U54 GM072970, R24 HD065690) and by DARPA    *
 * through the Warrior Web program.                                           *
 *                                                                            *
 * Copyright (c) 2005-2017 Stanford University and the Authors                *
 * Author(s): Ajay Seth                                                       *
 *                                                                            *
 * Licensed under the Apache License, Version 2.0 (the "License"); you may    *
 * not use this file except in compliance with the License. You may obtain a  *
 * copy of the License at http://www.apache.org/licenses/LICENSE-2.0.         *
 *                                                                            *
 * Unless required by applicable law or agreed to in writing, software        *
 * distributed under the License is distributed on an "AS IS" BASIS,          *
 * WITHOUT WARRANTIES OR CONDITIONS OF ANY KIND, either express or implied.   *
 * See the License for the specific language governing permissions and        *
 * limitations under the License.                                             *
 * -------------------------------------------------------------------------- */

#include "InverseKinematicsSolver.h"
#include "Model/Model.h"
#include "Model/MarkerSet.h"

#include "simbody/internal/AssemblyCondition_Markers.h"
#include "simbody/internal/AssemblyCondition_OrientationSensors.h"

using namespace std;
using namespace SimTK;

namespace OpenSim {

//______________________________________________________________________________
/*
 * An implementation of the InverseKinematicsSolver 
 *
 * @param model to assemble
 */
InverseKinematicsSolver::InverseKinematicsSolver(const Model& model,
        const MarkersReference& markersReference,
        SimTK::Array_<CoordinateReference>& coordinateReferences,
        double constraintWeight) :
        InverseKinematicsSolver(model, markersReference, OrientationsReference(),
            coordinateReferences, constraintWeight = SimTK::Infinity)
{}

InverseKinematicsSolver::InverseKinematicsSolver(const Model& model,
    const MarkersReference& markersReference,
    const OrientationsReference& orientationsReference,
    SimTK::Array_<CoordinateReference>& coordinateReferences,
    double constraintWeight ) :
        AssemblySolver(model, coordinateReferences, constraintWeight)
{
    // InverseKinematicsSolver has its own internal copy of the References to track
    _markersReference = markersReference;
    _orientationsReference = orientationsReference;

    setAuthors("Ajay Seth");
    
    if (_markersReference.getNumRefs() > 0) {
        // Do some consistency checking for markers
        const MarkerSet &modelMarkerSet = getModel().getMarkerSet();

        if (modelMarkerSet.getSize() < 1) {
            cout << "InverseKinematicsSolver: Model has no markers!" << endl;
            throw Exception("InverseKinematicsSolver: Model has no markers!");
        }
        const SimTK::Array_<std::string>& markerNames
            = _markersReference.getNames(); // size and content as in trc file

        if (markerNames.size() < 1) {
            cout << "InverseKinematicsSolver: No markers available from data provided." << endl;
            throw Exception("InverseKinematicsSolver: No markers available from data provided.");
        }
        int index = 0, cnt = 0;
        for (unsigned int i = 0; i < markerNames.size(); i++) {
            // Check if we have this marker in the model, else ignore it
            index = modelMarkerSet.getIndex(markerNames[i], index);
            if (index >= 0) //found corresponding model
                cnt++;
        }

        if (cnt < 1) {
            cout << "InverseKinematicsSolver: Marker data does not correspond to any model markers." << endl;
            throw Exception("InverseKinematicsSolver: Marker data does not correspond to any model markers.");
        }
        if (cnt < 4)
            cout << "WARNING: InverseKinematicsSolver found only " << cnt << " markers to track." << endl;
    }
}

int InverseKinematicsSolver::getNumMarkersInUse() const
{
    return _markerAssemblyCondition->getNumMarkers();
}

/* Change the weighting of a marker to take effect when assemble or track is called next. 
   Update a marker's weight by name. */
void InverseKinematicsSolver::updateMarkerWeight(const std::string& markerName, double value)
{
    const Array_<std::string> &names = _markersReference.getNames();
    SimTK::Array_<const std::string>::iterator p = std::find(names.begin(), names.end(), markerName);
    int index = (int)std::distance(names.begin(), p);
    updateMarkerWeight(index, value);
}

/* Update a marker's weight by its index. */
void InverseKinematicsSolver::updateMarkerWeight(int markerIndex, double value)
{
    if(markerIndex >=0 && markerIndex < _markersReference.getMarkerWeightSet().getSize()){
        // update the solver's copy of the reference
        _markersReference.updMarkerWeightSet()[markerIndex].setWeight(value);
        _markerAssemblyCondition->changeMarkerWeight(SimTK::Markers::MarkerIx(markerIndex), value);
    }
    else
        throw Exception("InverseKinematicsSolver::updateMarkerWeight: invalid markerIndex.");
}

/* Update all markers weights by order in the markersReference passed in to
   construct the solver. */
void InverseKinematicsSolver::updateMarkerWeights(const SimTK::Array_<double> &weights)
{
    if(static_cast<unsigned>(_markersReference.getMarkerWeightSet().getSize()) 
       == weights.size()){
        for(unsigned int i=0; i<weights.size(); i++){
            _markersReference.updMarkerWeightSet()[i].setWeight(weights[i]);
            _markerAssemblyCondition->changeMarkerWeight(SimTK::Markers::MarkerIx(i), weights[i]);
        }
    }
    else
        throw Exception("InverseKinematicsSolver::updateMarkerWeights: invalid size of weights.");
}

<<<<<<< HEAD
=======
int InverseKinematicsSolver::getNumOSenorsInUse() const
{
    return _orientationAssemblyCondition->getNumOSensors();
}

>>>>>>> 7edc3a5f
/* Change the weighting of an orientation sensor to take effect when assemble or
track is called next. Update an orientation sensor's weight by name. */
void InverseKinematicsSolver::updateOrientationWeight(const std::string& orientationName, double value)
{
    const Array_<std::string> &names = _orientationsReference.getNames();
    SimTK::Array_<const std::string>::iterator p = std::find(names.begin(), names.end(), orientationName);
    int index = (int)std::distance(names.begin(), p);
    updateOrientationWeight(index, value);
}

/* Update an orientation sensor's weight by its index. */
void InverseKinematicsSolver::updateOrientationWeight(int orientationIndex, double value)
{
    if (orientationIndex >= 0 && orientationIndex < _orientationsReference.updOrientationWeightSet().getSize()) {
        _orientationsReference.updOrientationWeightSet()[orientationIndex].setWeight(value);
        _orientationAssemblyCondition->changeOSensorWeight(
            SimTK::OrientationSensors::OSensorIx(orientationIndex), value );
    }
    else
        throw Exception("InverseKinematicsSolver::updateOrientationWeight: invalid orientationIndex.");
}

/* Update all orientation sensor weights by order in the orientationsReference passed in to
construct the solver. */
void InverseKinematicsSolver::updateOrientationWeights(const SimTK::Array_<double> &weights)
{
    if (static_cast<unsigned>(_orientationsReference.updOrientationWeightSet().getSize())
        == weights.size()) {
        for (unsigned int i = 0; i<weights.size(); i++) {
            _orientationsReference.updOrientationWeightSet()[i].setWeight(weights[i]);
            _orientationAssemblyCondition->changeOSensorWeight(
                SimTK::OrientationSensors::OSensorIx(i), weights[i] );
        }
    }
    else
        throw Exception("InverseKinematicsSolver::updateOrientationWeights: invalid size of weights.");
}

/* Compute and return the spatial location of a marker in ground. */
SimTK::Vec3 InverseKinematicsSolver::computeCurrentMarkerLocation(const std::string &markerName)
{
    const Array_<std::string> &names = _markersReference.getNames();
    SimTK::Array_<const std::string>::iterator p = std::find(names.begin(), names.end(), markerName);
    int index = (int)std::distance(names.begin(), p);
    return computeCurrentMarkerLocation(index);
}

SimTK::Vec3 InverseKinematicsSolver::computeCurrentMarkerLocation(int markerIndex)
{
    if(markerIndex >=0 && markerIndex < _markerAssemblyCondition->getNumMarkers()){
        return _markerAssemblyCondition->findCurrentMarkerLocation(SimTK::Markers::MarkerIx(markerIndex));
    }
    else
        throw Exception("InverseKinematicsSolver::computeCurrentMarkerLocation: invalid markerIndex.");
}

/* Compute and return the spatial locations of all markers in ground. */
void InverseKinematicsSolver::computeCurrentMarkerLocations(SimTK::Array_<SimTK::Vec3> &markerLocations)
{
    markerLocations.resize(_markerAssemblyCondition->getNumMarkers());
    for(unsigned int i=0; i<markerLocations.size(); i++)
        markerLocations[i] = _markerAssemblyCondition->findCurrentMarkerLocation(SimTK::Markers::MarkerIx(i));
}


/* Compute and return the distance error between model marker and observation. */
double InverseKinematicsSolver::computeCurrentMarkerError(const std::string &markerName)
{
    const Array_<std::string>& names = _markersReference.getNames();
    SimTK::Array_<const std::string>::iterator p = std::find(names.begin(), names.end(), markerName);
    int index = (int)std::distance(names.begin(), p);
    return computeCurrentMarkerError(index);
}

double InverseKinematicsSolver::computeCurrentMarkerError(int markerIndex)
{
    if(markerIndex >=0 && markerIndex < _markerAssemblyCondition->getNumMarkers()){
        return _markerAssemblyCondition->findCurrentMarkerError(SimTK::Markers::MarkerIx(markerIndex));
    }
    else
        throw Exception("InverseKinematicsSolver::computeCurrentMarkerError: invalid markerIndex.");
}

/* Compute and return the distance errors between all model markers and their observations. */
void InverseKinematicsSolver::computeCurrentMarkerErrors(SimTK::Array_<double> &markerErrors)
{
    markerErrors.resize(_markerAssemblyCondition->getNumMarkers());
    for(unsigned int i=0; i<markerErrors.size(); i++)
        markerErrors[i] = _markerAssemblyCondition->findCurrentMarkerError(SimTK::Markers::MarkerIx(i));
}


/* Compute and return the squared-distance error between model marker and observation. */
double InverseKinematicsSolver::computeCurrentSquaredMarkerError(const std::string &markerName)
{
    const Array_<std::string>& names = _markersReference.getNames();
    SimTK::Array_<const std::string>::iterator p = std::find(names.begin(), names.end(), markerName);
    int index = (int)std::distance(names.begin(), p);
    return computeCurrentSquaredMarkerError(index);
}

double InverseKinematicsSolver::computeCurrentSquaredMarkerError(int markerIndex)
{
    if(markerIndex >=0 && markerIndex < _markerAssemblyCondition->getNumMarkers()){
        return _markerAssemblyCondition->findCurrentMarkerErrorSquared(SimTK::Markers::MarkerIx(markerIndex));
    }
    else
        throw Exception("InverseKinematicsSolver::computeCurrentMarkerSquaredError: invalid markerIndex.");
}

/* Compute and return the distance errors between all model marker and observations. */
void InverseKinematicsSolver::
    computeCurrentSquaredMarkerErrors(SimTK::Array_<double> &markerErrors)
{
    markerErrors.resize(_markerAssemblyCondition->getNumMarkers());
    for(unsigned int i=0; i<markerErrors.size(); i++)
        markerErrors[i] = _markerAssemblyCondition->
                    findCurrentMarkerErrorSquared(SimTK::Markers::MarkerIx(i));
}

/* Marker errors are reported in order different from tasks file or model, find name corresponding to passed in index  */
std::string InverseKinematicsSolver::getMarkerNameForIndex(int markerIndex) const
{
    return _markerAssemblyCondition->getMarkerName(SimTK::Markers::MarkerIx(markerIndex));
}

/* Compute and return the spatial orientation of an o-sensor in ground. */
SimTK::Rotation InverseKinematicsSolver::
    computeCurrentOSensorOrientation(const std::string& osensorName)
{
    const Array_<std::string>& names = _orientationsReference.getNames();
    SimTK::Array_<const std::string>::iterator p = std::find(names.begin(), names.end(), osensorName);
    int index = (int)std::distance(names.begin(), p);
    return computeCurrentOSensorOrientation(index);
}

SimTK::Rotation InverseKinematicsSolver::computeCurrentOSensorOrientation(int osensorIndex)
{
    if (osensorIndex >= 0 && osensorIndex < _orientationAssemblyCondition->getNumOSensors()) {
        return _orientationAssemblyCondition->findCurrentOSensorOrientation(SimTK::OrientationSensors::OSensorIx(osensorIndex));
    }
    else
        throw Exception("InverseKinematicsSolver::computeCurrentOSensorOrientation: invalid osensorIndex.");
}

/* Compute and return the spatial locations of all markers in ground. */
void InverseKinematicsSolver::computecomputeCurrentOSensorOrientations(
        SimTK::Array_<SimTK::Rotation>& osensorOrientations)
{
    osensorOrientations.resize(_orientationAssemblyCondition->getNumOSensors());
    for (unsigned int i = 0; i< osensorOrientations.size(); i++)
        osensorOrientations[i] =
            _orientationAssemblyCondition->findCurrentOSensorOrientation(SimTK::OrientationSensors::OSensorIx(i));
}


/* Compute and return the orientation error between model o-sensor and observation. */
double InverseKinematicsSolver::computeCurrentOSensorError(const std::string& osensorName)
{
    const Array_<std::string>& names = _orientationsReference.getNames();
    SimTK::Array_<const std::string>::iterator p = std::find(names.begin(), names.end(), osensorName);
    int index = (int)std::distance(names.begin(), p);
    return computeCurrentOSensorError(index);
}

double InverseKinematicsSolver::computeCurrentOSensorError(int osensorIndex)
{
    if (osensorIndex >= 0 && osensorIndex < _markerAssemblyCondition->getNumMarkers()) {
        return _orientationAssemblyCondition->
            findCurrentOSensorError(SimTK::OrientationSensors::OSensorIx(osensorIndex));
    }
    else
        throw Exception("InverseKinematicsSolver::computeCurrentOSensorError: invalid markerIndex.");
}

/* Compute and return the distance between all model o-sensors and their observations. */
void InverseKinematicsSolver::computeCurrentOSensorErrors(SimTK::Array_<double>& osensorErrors)
{
    osensorErrors.resize(_orientationAssemblyCondition->getNumOSensors());
    for (unsigned int i = 0; i<osensorErrors.size(); i++)
        osensorErrors[i] = _orientationAssemblyCondition->
        findCurrentOSensorError(OrientationSensors::OSensorIx(i));
}

/* Orientation errors are reported in order that may be different from tasks file
   or model, find name corresponding to passed in index  */
std::string InverseKinematicsSolver::getOSensorNameForIndex(int osensorIndex) const
{
    return _orientationAssemblyCondition->getOSensorName(SimTK::OrientationSensors::OSensorIx(osensorIndex));
}


/* Internal method to convert the MarkerReferences into additional goals of the 
    of the base assembly solver, that is going to do the assembly.  */
void InverseKinematicsSolver::setupGoals(SimTK::State &s)
{
    // Setup coordinates performed by the base class
    AssemblySolver::setupGoals(s);

    setupMarkersGoal(s);

    setupOrientationsGoal(s);

    updateGoals(s);
}

void InverseKinematicsSolver::setupMarkersGoal(SimTK::State &s)
{
    // If we have no markers reference to track, then return.
    if (_markersReference.getNumRefs() < 1) {
        return;
    }

    // Setup markers goals
    // Get lists of all markers by names and corresponding weights from the MarkersReference
    const SimTK::Array_<SimTK::String>& markerNames = _markersReference.getNames();
    SimTK::Array_<double> markerWeights;
    _markersReference.getWeights(s, markerWeights);
    // get markers defined by the model 
    const MarkerSet &modelMarkerSet = getModel().getMarkerSet();

    // now build the Goal (AsemblyCondition) for Markers
    std::unique_ptr<SimTK::Markers> condOwner(new SimTK::Markers());
    _markerAssemblyCondition.reset(condOwner.get());

    int index = -1;
    SimTK::Transform X_BF;
    //Loop through all markers in the reference
    for (unsigned int i = 0; i < markerNames.size(); ++i) {
        // Check if we have this marker in the model, else ignore it
        index = modelMarkerSet.getIndex(markerNames[i], index);
        if(index >= 0) {
            Marker &marker = modelMarkerSet[index];
            const SimTK::MobilizedBody& mobod =
                marker.getParentFrame().getMobilizedBody();

            X_BF = marker.getParentFrame().findTransformInBaseFrame();
            _markerAssemblyCondition->
                addMarker(marker.getName(), mobod, X_BF*marker.get_location(),
                    markerWeights[i]);
        }
    }

    // Add marker goal to the ik objective and transfer ownership of the 
    // goal (AssemblyCondition) to Assembler
    updAssembler().adoptAssemblyGoal(condOwner.release());
    // lock-in the order that the observations (markers) are in and this cannot
    // change from frame to frame. We can use an array of just the data for
    // updating.
    _markerAssemblyCondition->defineObservationOrder(markerNames);
}

void InverseKinematicsSolver::setupOrientationsGoal(SimTK::State &s)
{
    // If we have no orientations reference to track, then return.
    if (_orientationsReference.getNumRefs() < 1) {
        return;
    }

    // Setup orientations tracking goal
    // Get list of orientations by name  
    const SimTK::Array_<SimTK::String> &osensorNames =
        _orientationsReference.getNames();

    // If no orientations in the reference to be tracked, then no goal
    // to add and we can stop.
    if (osensorNames.size() < 1) {
        return;
    }

    std::unique_ptr<SimTK::OrientationSensors> 
        condOwner(new SimTK::OrientationSensors());
    _orientationAssemblyCondition.reset(condOwner.get());

    SimTK::Array_<double> orientationWeights;
    _orientationsReference.getWeights(s, orientationWeights);
    // get orientation sensors defined by the model 
    const auto onFrames = getModel().getComponentList<PhysicalFrame>();

    for (const auto& modelFrame : onFrames) {
        const std::string& modelFrameName = modelFrame.getName();
        auto found = std::find(osensorNames.begin(), osensorNames.end(), modelFrameName);
        if (found != osensorNames.end()) {
            int index = (int)std::distance(osensorNames.begin(), found);
            _orientationAssemblyCondition->addOSensor(modelFrameName,
                modelFrame.getMobilizedBodyIndex(),
                modelFrame.findTransformInBaseFrame().R(),
                orientationWeights[index]);
        }
    }

    // Add orientations goal to the ik objective and transfer ownership of the 
    // goal (AssemblyCondition) to Assembler
    updAssembler().adoptAssemblyGoal(condOwner.release());
    // lock-in the order that the observations (orientations) are in and this
    // cannot change from frame to frame and we can use an array of just the
    // data for updating
    _orientationAssemblyCondition->defineObservationOrder(osensorNames);
}

/* Internal method to update the time, reference values and/or their weights based
    on the state */
void InverseKinematicsSolver::updateGoals(const SimTK::State &s)
{
    // update coordinates performed by the base class
    AssemblySolver::updateGoals(s);

    // specify the marker observations to be matched
    if (_markersReference.getNumRefs() > 0) {
        _markersReference.getValues(s, _markerValues);
        _markerAssemblyCondition->moveAllObservations(_markerValues);
    }

    // specify the orientation observations to be matched
    if (_orientationsReference.getNumRefs() > 0) {
        _orientationsReference.getValues(s, _orientationValues);
        _orientationAssemblyCondition->moveAllObservations(_orientationValues);
    }
}

} // end of namespace OpenSim<|MERGE_RESOLUTION|>--- conflicted
+++ resolved
@@ -134,14 +134,11 @@
         throw Exception("InverseKinematicsSolver::updateMarkerWeights: invalid size of weights.");
 }
 
-<<<<<<< HEAD
-=======
 int InverseKinematicsSolver::getNumOSenorsInUse() const
 {
     return _orientationAssemblyCondition->getNumOSensors();
 }
 
->>>>>>> 7edc3a5f
 /* Change the weighting of an orientation sensor to take effect when assemble or
 track is called next. Update an orientation sensor's weight by name. */
 void InverseKinematicsSolver::updateOrientationWeight(const std::string& orientationName, double value)
