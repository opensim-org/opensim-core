--- conflicted
+++ resolved
@@ -64,11 +64,7 @@
 
 void ToyReflexController::extendConnectToModel(Model &model)
 {
-<<<<<<< HEAD
-    Super::connectToModel(model);
-=======
     Super::extendConnectToModel(model);
->>>>>>> b5672d1b
 
     // get the list of actuators assigned to the reflex controller
     Set<Actuator>& actuators = updActuators();
