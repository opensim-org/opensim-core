--- conflicted
+++ resolved
@@ -31,7 +31,6 @@
     return m_states.size();
 }
 
-<<<<<<< HEAD
 size_t StatesTrajectory::findIndexNearestBefore(const double& time,
                                                 const double& tolerance) const {
     OPENSIM_THROW_IF(m_states.empty(), Exception, "Trajectory is empty.");
@@ -155,8 +154,6 @@
     return closest;
 }
 
-=======
->>>>>>> 5e681fa5
 void StatesTrajectory::append(const SimTK::State& state) {
     if (!m_states.empty()) {
 
