--- conflicted
+++ resolved
@@ -95,13 +95,6 @@
      */ 
     void setFilename(const std::string& filename);
 
-<<<<<<< HEAD
-    // VISUALIZATION
-    // void generateDecorations(bool fixed, const ModelDisplayHints& hints,
-    //     const SimTK::State& s,
-    //     SimTK::Array_<SimTK::DecorativeGeometry>& geometry) const override;
-=======
->>>>>>> 4750642d
 private:
     // INITIALIZATION
     void setNull();
