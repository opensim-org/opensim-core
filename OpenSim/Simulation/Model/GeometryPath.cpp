/* -------------------------------------------------------------------------- *
 *                         OpenSim:  GeometryPath.cpp                         *
 * -------------------------------------------------------------------------- *
 * The OpenSim API is a toolkit for musculoskeletal modeling and simulation.  *
 * See http://opensim.stanford.edu and the NOTICE file for more information.  *
 * OpenSim is developed at Stanford University and supported by the US        *
 * National Institutes of Health (U54 GM072970, R24 HD065690) and by DARPA    *
 * through the Warrior Web program.                                           *
 *                                                                            *
 * Copyright (c) 2005-2013 Stanford University and the Authors                *
 * Author(s): Peter Loan, Ajay Seth                                           *
 *                                                                            *
 * Licensed under the Apache License, Version 2.0 (the "License"); you may    *
 * not use this file except in compliance with the License. You may obtain a  *
 * copy of the License at http://www.apache.org/licenses/LICENSE-2.0.         *
 *                                                                            *
 * Unless required by applicable law or agreed to in writing, software        *
 * distributed under the License is distributed on an "AS IS" BASIS,          *
 * WITHOUT WARRANTIES OR CONDITIONS OF ANY KIND, either express or implied.   *
 * See the License for the specific language governing permissions and        *
 * limitations under the License.                                             *
 * -------------------------------------------------------------------------- */

//=============================================================================
// INCLUDES
//=============================================================================
#include "GeometryPath.h"
#include <OpenSim/Simulation/SimbodyEngine/Coordinate.h>
#include <OpenSim/Simulation/SimbodyEngine/Body.h>
#include <OpenSim/Simulation/SimbodyEngine/SimbodyEngine.h>
#include "ConditionalPathPoint.h"
#include "MovingPathPoint.h"
#include "PointForceDirection.h"
#include <OpenSim/Simulation/Wrap/PathWrapPoint.h>
#include <OpenSim/Simulation/Wrap/WrapResult.h>
#include <OpenSim/Simulation/Wrap/PathWrap.h>
#include "CoordinateSet.h"
#include "Model.h"

#include "ModelVisualizer.h"
//=============================================================================
// STATICS
//=============================================================================
using namespace std;
using namespace OpenSim;
using namespace SimTK;
using SimTK::Vec3;

static const Vec3 DefaultDefaultColor(.5,.5,.5); // boring gray 

//=============================================================================
// CONSTRUCTOR(S) AND DESTRUCTOR
//=============================================================================
//_____________________________________________________________________________
/*
 * Default constructor.
 */
GeometryPath::GeometryPath() :
    ModelComponent(),
<<<<<<< HEAD
    _preScaleLength(0.0),
    _owner(nullptr)
=======
    _preScaleLength(0.0)
>>>>>>> 8306e3c1
{
    setAuthors("Peter Loan");
    constructProperties();
 }

<<<<<<< HEAD

//_____________________________________________________________________________
/*
 * Set the data members of this GeometryPath to their null values.
 */
void GeometryPath::setNull()
{
    setAuthors("Peter Loan");
    _maSolver.reset();
}

=======
>>>>>>> 8306e3c1
//_____________________________________________________________________________
/*
 * Perform set up functions after model has been deserialized or copied.
 *
 * @param aModel The model containing this path.
 */
void GeometryPath::extendConnectToModel(Model& aModel)
{
    Super::extendConnectToModel(aModel);

    // aModel will be NULL when objects are being registered.
    if (&aModel == NULL)
        return;

    // Name the path points based on the current path
    // (i.e., the set of currectly active points is numbered
    // 1, 2, 3, ...).
    namePathPoints(0);

    for (int i = 0; i < get_PathWrapSet().getSize(); i++)
        upd_PathWrapSet().get(i).connectToModelAndPath(aModel, *this);

    for (int i = 0; i < get_PathPointSet().getSize(); i++){
        upd_PathPointSet().get(i).connectToModelAndPath(aModel, *this);
    }

}

//_____________________________________________________________________________
/*
 * Create the SimTK state, dicrete and/or cache for this GeometryPath.
 */
 void GeometryPath::extendAddToSystem(SimTK::MultibodySystem& system) const 
{
    Super::extendAddToSystem(system);

    // Allocate cache entries to save the current length and speed(=d/dt length)
    // of the path in the cache. Length depends only on q's so will be valid
    // after Position stage, speed requires u's also so valid at Velocity stage.
    addCacheVariable<double>("length", 0.0, SimTK::Stage::Position);
    addCacheVariable<double>("speed", 0.0, SimTK::Stage::Velocity);
    // Cache the set of points currently defining this path.
    Array<PathPoint *> pathPrototype;
    addCacheVariable<Array<PathPoint *> >
        ("current_path", pathPrototype, SimTK::Stage::Position);
    // When displaying, cache the set of points to be used to draw the path.
    addCacheVariable<Array<PathPoint *> >
        ("current_display_path", pathPrototype, SimTK::Stage::Position);

    // We consider this cache entry valid any time after it has been created
    // and first marked valid, and we won't ever invalidate it.
    addCacheVariable<SimTK::Vec3>("color", get_default_color(), 
                                  SimTK::Stage::Topology);
}

 void GeometryPath::extendInitStateFromProperties(SimTK::State& s) const
{
    Super::extendInitStateFromProperties(s);
    markCacheVariableValid(s, "color"); // it is OK at its default value
}

//------------------------------------------------------------------------------
//                         GENERATE DECORATIONS
//------------------------------------------------------------------------------
// The GeometryPath takes care of drawing itself here, using information it
// can extract from the supplied state, including position information and
// color information that may have been calculated as late as Stage::Dynamics.
// For example, muscles may want the color to reflect activation level and 
// other path-using components might want to use forces (tension). We will
// ensure that the state has been realized to Stage::Dynamics before looking
// at it. (It is only guaranteed to be at Stage::Position here.)
void GeometryPath::
generateDecorations(bool fixed, const ModelDisplayHints& hints, 
                    const SimTK::State& state, 
                    SimTK::Array_<SimTK::DecorativeGeometry>& appendToThis) const
{        
    // There is no fixed geometry to generate here.
    if (fixed) { return; }
    // Ensure that the state has been realized to Stage::Dynamics to give
    // clients of this path a chance to calculate meaningful color information.
    this->getModel().getMultibodySystem().realize(state, SimTK::Stage::Dynamics);

    this->updateDisplayPath(state);

    const Array<PathPoint*>& points = getCurrentDisplayPath(state);

    if (points.getSize() == 0) { return; }

    const PathPoint* lastPoint = points[0];
    Vec3 lastLoc_B = lastPoint->getLocation();
    MobilizedBodyIndex lastBody = lastPoint->getBody().getMobilizedBodyIndex();

    if (hints.get_show_path_points())
        DefaultGeometry::drawPathPoint(lastBody, lastLoc_B, getColor(state),
        appendToThis);

    const SimTK::SimbodyMatterSubsystem& matter = getModel().getMatterSubsystem();
    Vec3 lastPos = matter.getMobilizedBody(lastBody)
        .getBodyTransform(state) * lastLoc_B;

    for (int j = 1; j < points.getSize(); j++) {
        const PathPoint* point = points[j];
        const Vec3 loc_B = point->getLocation();
        const MobilizedBodyIndex body = point->getBody().getMobilizedBodyIndex();

        if (hints.get_show_path_points())
            DefaultGeometry::drawPathPoint(body, loc_B, getColor(state),
            appendToThis);

        Vec3 pos = matter.getMobilizedBody(body).getBodyTransform(state)*loc_B;
        // Line segments will be in ground frame
        appendToThis.push_back(DecorativeLine(lastPos, pos)
            .setLineThickness(4)
            .setColor(getColor(state)).setBodyId(0).setIndexOnBody(j));

        lastPos = pos;
    }

}

//_____________________________________________________________________________
/*
 * Connect properties to local pointers.
 */
void GeometryPath::constructProperties()
{
    constructProperty_PathPointSet(PathPointSet());

    constructProperty_PathWrapSet(PathWrapSet());
    
    Vec3 defaultColor = SimTK::White;
    constructProperty_default_color(defaultColor);
}

//_____________________________________________________________________________
/*
 * Name the path points based on their position in the set. To keep the
 * names up to date, this method should be called every time the path changes.
 *
 * @param aStartingIndex The index of the first path point to name.
 */
void GeometryPath::namePathPoints(int aStartingIndex)
{
    char indx[5];
    for (int i = aStartingIndex; i < get_PathPointSet().getSize(); i++)
    {
        sprintf(indx,"%d",i+1);
        PathPoint& point = get_PathPointSet().get(i);
        if (point.getName()=="" && _owner) {
            point.setName(_owner->getName() + "-P" + indx);
        }
    }
}

//_____________________________________________________________________________
/*
 * get the current path of the path
 *
 * @return The array of currently active path points.
 * 
 */
const OpenSim::Array <PathPoint*> & GeometryPath::
getCurrentPath(const SimTK::State& s)  const
{
    computePath(s);   // compute checks if path needs to be recomputed
    return getCacheVariableValue< Array<PathPoint*> >(s, "current_path");
}

// get the the path as PointForceDirections directions 
// CAUTION: the return points are heap allocated; you must delete them yourself! 
// (TODO: that is really lame)
void GeometryPath::
getPointForceDirections(const SimTK::State& s, 
                        OpenSim::Array<PointForceDirection*> *rPFDs) const
{
    int i;
    PathPoint* start;
    PathPoint* end;
    const OpenSim::PhysicalFrame* startBody;
    const OpenSim::PhysicalFrame* endBody;
    const Array<PathPoint*>& currentPath = getCurrentPath(s);

    int np = currentPath.getSize();

    const SimbodyEngine& engine = _model->getSimbodyEngine();

    rPFDs->ensureCapacity(np);
    
    for (i = 0; i < np; i++) {
        PointForceDirection *pfd = 
            new PointForceDirection(currentPath[i]->getLocation(), 
                                    *(OpenSim::Body*)&(currentPath[i]->getBody()), Vec3(0));
        rPFDs->append(pfd);
    }

    for (i = 0; i < np-1; i++) {
        start = currentPath[i];
        end = currentPath[i+1];
        startBody = &start->getBody();
        endBody = &end->getBody();

        if (startBody != endBody)
        {
            Vec3 posStart, posEnd;
            Vec3 direction(0);

            // Find the positions of start and end in the inertial frame.
            //engine.getPosition(s, start->getBody(), start->getLocation(), posStart);
            posStart = start->getBody().getGroundTransform(s)*start->getLocation();
            
            //engine.getPosition(s, end->getBody(), end->getLocation(), posEnd);
            posEnd = end->getBody().getGroundTransform(s)*end->getLocation();

            // Form a vector from start to end, in the inertial frame.
            direction = (posEnd - posStart);

            // Check that the two points are not coincident.
            // This can happen due to infeasible wrapping of the path,
            // when the origin or insertion enters the wrapping surface.
            // This is a temporary fix, since the wrap algorithm should
            // return NaN for the points and/or throw an Exception- aseth
            if (direction.norm() < SimTK::SignificantReal){
                direction = direction*SimTK::NaN;
            }
            else{
                direction = direction.normalize();
            }

            // Get resultant direction at each point 
            rPFDs->get(i)->addToDirection(direction);
            rPFDs->get(i+1)->addToDirection(-direction);
        }
    }
}

/* add in the equivalent spatial forces on bodies for an applied tension 
    along the GeometryPath to a set of bodyForces */
void GeometryPath::addInEquivalentForces(const SimTK::State& s,
    const double& tension, 
    SimTK::Vector_<SimTK::SpatialVec>& bodyForces,
    SimTK::Vector& mobilityForces) const
{
    PathPoint* start = NULL;
    PathPoint* end = NULL;
    const SimTK::MobilizedBody* bo = NULL;
    const SimTK::MobilizedBody* bf = NULL;
    const Array<PathPoint*>& currentPath = getCurrentPath(s);
    int np = currentPath.getSize();

    const SimTK::SimbodyMatterSubsystem& matter = 
                                        getModel().getMatterSubsystem();

    // start point, end point,  direction, and force vectors in ground
    Vec3 po(0), pf(0), dir(0), force(0);
    // partial velocity of point in body expressed in ground 
    Vec3 dPodq_G(0), dPfdq_G(0);

    // gen force (torque) due to moving point under tension
    double fo, ff;

    for (int i = 0; i < np-1; ++i) {
        start = currentPath[i];
        end = currentPath[i+1];

        bo = &start->getBody().getMobilizedBody();
        bf = &end->getBody().getMobilizedBody();

        if (bo != bf) {
            // Find the positions of start and end in the inertial frame.
            po = bo->findStationLocationInGround(s, start->getLocation());
            pf = bf->findStationLocationInGround(s, end->getLocation());

            // Form a vector from start to end, in the inertial frame.
            dir = (pf - po);

            // Check that the two points are not coincident.
            // This can happen due to infeasible wrapping of the path,
            // when the origin or insertion enters the wrapping surface.
            // This is a temporary fix, since the wrap algorithm should
            // return NaN for the points and/or throw an Exception- aseth
            if (dir.norm() < SimTK::SignificantReal){
                dir = dir*SimTK::NaN;
            }
            else{
                dir = dir.normalize();
            }
        
            force = tension*dir;

            // add in the tension point forces to body forces
            bo->applyForceToBodyPoint(s, start->getLocation(), force, 
                bodyForces);
            bf->applyForceToBodyPoint(s, end->getLocation(), -force,
                bodyForces);

            const MovingPathPoint* mppo = 
                    dynamic_cast<MovingPathPoint *>(start);

            if(mppo){
                // torque (genforce) contribution due to relative movement 
                // of a via point w.r.t. the body it is connected to.
                dPodq_G = bo->expressVectorInGroundFrame(s, start->getdPointdQ(s));
                fo = ~dPodq_G*force;            

                // get the mobilized body the coordinate is couple to.
                const SimTK::MobilizedBody& mpbod =
                    matter.getMobilizedBody(mppo->getXCoordinate()->getBodyIndex());

                // apply the generalized (mobility) force to the coordinate's body
                mpbod.applyOneMobilityForce(s, 
                    mppo->getXCoordinate()->getMobilizerQIndex(), 
                    fo, mobilityForces);
            }

            // do the same for the end point of this segment of the path
            const MovingPathPoint* mppf = 
                    dynamic_cast<MovingPathPoint *>(end);

            if(mppf){
                dPfdq_G = bf->expressVectorInGroundFrame(s, end->getdPointdQ(s));
                ff = ~dPfdq_G*(-force);

                // get the mobilized body the coordinate is couple to.
                const SimTK::MobilizedBody& mpbod =
                    matter.getMobilizedBody(mppf->getXCoordinate()->getBodyIndex());

                mpbod.applyOneMobilityForce(s, 
                    mppf->getXCoordinate()->getMobilizerQIndex(), 
                    ff, mobilityForces);
            }
            
        }       
    }
}

//_____________________________________________________________________________
/*
 * get the current display path of the path
 *
 * @return The array of currently active path points, plus points along the
 * surfaces of the wrap objects (if any).
 * 
 */
const OpenSim::Array<PathPoint*>& GeometryPath::
getCurrentDisplayPath(const SimTK::State& s) const
{
    // update the geometry to make sure the current display path is up to date.
    // updateGeometry(s);
    return getCacheVariableValue<Array <PathPoint*> >(s, "current_display_path" );
}

//_____________________________________________________________________________
/*
 * Update the geometric representation of the path.
 * The resulting geometry is maintained at the VisibleObject layer.
 * This function should not be made public. It is called internally
 * by compute() only when the path has changed.
 * 
 */
void GeometryPath::updateGeometry(const SimTK::State& s) const
{
    // Check if the current path needs to recomputed.
    computePath(s);

    // If display path is current do not need to recompute it.
    if (isCacheVariableValid(s, "current_display_path"))
        return;
   
    // Updating the display path will also validate the current_display_path 
    // cache variable.
    updateDisplayPath(s);
}

//=============================================================================
// GET
//=============================================================================
//-----------------------------------------------------------------------------
// LENGTH
//-----------------------------------------------------------------------------
//_____________________________________________________________________________
/*
 * Compute the total length of the path.
 *
 * @return Total length of the path.
 */
double GeometryPath::getLength( const SimTK::State& s) const
{
    computePath(s);  // compute checks if path needs to be recomputed
    return( getCacheVariableValue<double>(s, "length") );
}

void GeometryPath::setLength( const SimTK::State& s, double length ) const
{
    setCacheVariableValue<double>(s, "length", length); 
}

void GeometryPath::setColor(const SimTK::State& s, const SimTK::Vec3& color) const
{
    setCacheVariableValue<SimTK::Vec3>(s, "color", color);
}

Vec3 GeometryPath::getColor(const SimTK::State& s) const
{
    return getCacheVariableValue<SimTK::Vec3>(s, "color");
}

//_____________________________________________________________________________
/*
 * Compute the lengthening speed of the path.
 *
 * @return lengthening speed of the path.
 */
double GeometryPath::getLengtheningSpeed( const SimTK::State& s) const
{
    computeLengtheningSpeed(s);
    return getCacheVariableValue<double>(s, "speed");
}
void GeometryPath::setLengtheningSpeed( const SimTK::State& s, double speed ) const
{
    setCacheVariableValue<double>(s, "speed", speed);    
}

void GeometryPath::setPreScaleLength( const SimTK::State& s, double length ) {
    _preScaleLength = length;
}
double GeometryPath::getPreScaleLength( const SimTK::State& s) const {
    return _preScaleLength;
}

//=============================================================================
// UTILITY
//=============================================================================
//_____________________________________________________________________________
/*
 * Add a new path point, with default location, to the path.
 *
 * @param aIndex The position in the pathPointSet to put the new point in.
 * @param aBody The body to attach the point to.
 * @return Pointer to the newly created path point.
 */
PathPoint* GeometryPath::
addPathPoint(const SimTK::State& s, int aIndex, PhysicalFrame& aBody)
{
    PathPoint* newPoint = new PathPoint();
    newPoint->setBody(aBody);
    Vec3& location = newPoint->getLocation();
    placeNewPathPoint(s, location, aIndex, aBody);
    newPoint->connectToModelAndPath(getModel(), *this);
    upd_PathPointSet().insert(aIndex, newPoint);

    // Rename the path points starting at this new one.
    namePathPoints(aIndex);

    // Update start point and end point in the wrap instances so that they
    // refer to the same path points they did before the new point
    // was added. These indices are 1-based.
    aIndex++;
    for (int i=0; i<get_PathWrapSet().getSize(); i++) {
        int startPoint = get_PathWrapSet().get(i).getStartPoint();
        int endPoint = get_PathWrapSet().get(i).getEndPoint();
        if (startPoint != -1 && aIndex <= startPoint)
            get_PathWrapSet().get(i).setStartPoint(s,startPoint + 1);
        if (endPoint != -1 && aIndex <= endPoint)
            get_PathWrapSet().get(i).setEndPoint(s,endPoint + 1);
    }


    return newPoint;
}

PathPoint* GeometryPath::
appendNewPathPoint(const std::string& proposedName, 
                   PhysicalFrame& aBody, const SimTK::Vec3& aPositionOnBody)
{
    PathPoint* newPoint = new PathPoint();
    newPoint->setBody(aBody);
    newPoint->setName(proposedName);
    for (int i=0; i<3; i++) newPoint->setLocationCoord(i, aPositionOnBody[i]);
    upd_PathPointSet().adoptAndAppend(newPoint);

    return newPoint;
}

//_____________________________________________________________________________
/*
 * Determine an appropriate default XYZ location for a new path point.
 * Note that this method is internal and should not be called directly on a new 
 * point as the point is not really added to the path (done in addPathPoint() 
 * instead)
 * @param aOffset The XYZ location to be determined.
 * @param aIndex The position in the pathPointSet to put the new point in.
 * @param aBody The body to attach the point to.
 */
void GeometryPath::
placeNewPathPoint(const SimTK::State& s, SimTK::Vec3& aOffset, int aIndex, 
                  const PhysicalFrame& aBody)
{
    // The location of the point is determined by moving a 'distance' from 'base' 
    // along a vector from 'start' to 'end.' 'base' is the existing path point 
    // that is in or closest to the index aIndex. 'start' and 'end' are existing
    // path points--which ones depends on where the new point is being added. 
    // 'distance' is 0.5 for points added to the middle of a path (so the point
    // appears halfway between the two adjacent points), and 0.2 for points that
    // are added to either end of the path. If there is only one point in the 
    // path, the new point is put 0.01 units away in all three dimensions.
    if (get_PathPointSet().getSize() > 1) {
        int start, end, base;
        double distance;
        if (aIndex == 0) {
            start = 1;
            end = 0;
            base = end;
            distance = 0.2;
        } else if (aIndex >= get_PathPointSet().getSize()) {
            start = aIndex - 2;
            end = aIndex - 1;
            base = end;
            distance = 0.2;
        } else {
            start = aIndex;
            end = aIndex - 1;
            base = start;
            distance = 0.5;
        }

        const Vec3& startPt = get_PathPointSet()[start].getLocation();
        const Vec3& endPt = get_PathPointSet()[end].getLocation();
        const Vec3& basePt = get_PathPointSet()[base].getLocation();

        Vec3 startPt2 = get_PathPointSet()[start].getBody()
            .findLocationInAnotherFrame(s, startPt, aBody);

        Vec3 endPt2 = get_PathPointSet()[end].getBody()
            .findLocationInAnotherFrame(s, endPt, aBody);

        aOffset = basePt + distance * (endPt2 - startPt2);
    } else if (get_PathPointSet().getSize() == 1){
        int foo = 0;
        for (int i = 0; i < 3; i++) {
            aOffset[i] = get_PathPointSet().get(foo).getLocation()[i] + 0.01;
        }
    }
    else {  // first point, do nothing?
    }
}

//_____________________________________________________________________________
/*
 * See if a path point can be deleted. All paths must have at least two
 * active path points to define the path.
 *
 * @param aIndex The index of the point to delete.
 * @return Whether or not the point can be deleted.
 */
bool GeometryPath::canDeletePathPoint( int aIndex)
{
    // A path point can be deleted only if there would remain
    // at least two other fixed points.
    int numOtherFixedPoints = 0;
    for (int i = 0; i < get_PathPointSet().getSize(); i++) {
        if (i != aIndex) {
            if (!(  get_PathPointSet().get(i).getConcreteClassName()
                  ==("ConditionalPathPoint")))
                numOtherFixedPoints++;
        }
    }

    if (numOtherFixedPoints >= 2)
        return true;

    return false;
}

//_____________________________________________________________________________
/*
 * Delete a path point.
 *
 * @param aIndex The index of the point to delete.
 * @return Whether or not the point was deleted.
 */
bool GeometryPath::deletePathPoint(const SimTK::State& s, int aIndex)
{
    if (canDeletePathPoint(aIndex) == false)
        return false;

    upd_PathPointSet().remove(aIndex);

    // rename the path points starting at the deleted position
    namePathPoints(aIndex);

    // Update start point and end point in the wrap instances so that they
    // refer to the same path points they did before the point was
    // deleted. These indices are 1-based. If the point deleted is start
    // point or end point, the path wrap range is made smaller by one point.
    aIndex++;
    for (int i=0; i<get_PathWrapSet().getSize(); i++) {
        int startPoint = get_PathWrapSet().get(i).getStartPoint();
        int endPoint   = get_PathWrapSet().get(i).getEndPoint();

        if (   (startPoint != -1 && aIndex < startPoint) 
            || (startPoint > get_PathPointSet().getSize()))
            get_PathWrapSet().get(i).setStartPoint(s, startPoint - 1);

        if (   endPoint > 1 
            && aIndex <= endPoint 
            && (   (endPoint > startPoint) 
                || (endPoint > get_PathPointSet().getSize())))
            get_PathWrapSet().get(i).setEndPoint(s, endPoint - 1);
    }

    return true;
}

//_____________________________________________________________________________
/*
 * Replace a path point in the set with another point. The new one is made a
 * member of all the same groups as the old one, and is inserted in the same
 * place the old one occupied.
 *
 *  @param aOldPathPoint Path point to remove.
 *  @param aNewPathPoint Path point to add.
 */
bool GeometryPath::
replacePathPoint(const SimTK::State& s, PathPoint* aOldPathPoint, 
                 PathPoint* aNewPathPoint) 
{
    if (aOldPathPoint != NULL && aNewPathPoint != NULL) {
        int count = 0;
        int index = get_PathPointSet().getIndex(aOldPathPoint);
        // If you're switching from non-via to via, check to make sure that the
        // path will be left with at least 2 non-via points.
        ConditionalPathPoint* oldVia = 
            dynamic_cast<ConditionalPathPoint*>(aOldPathPoint);
        ConditionalPathPoint* newVia = 
            dynamic_cast<ConditionalPathPoint*>(aNewPathPoint);
        if (oldVia == NULL && newVia != NULL) {
            for (int i=0; i<get_PathPointSet().getSize(); i++) {
                if (i != index) {
                    if (dynamic_cast<ConditionalPathPoint*>
                                        (&get_PathPointSet().get(i)) == NULL)
                        count++;
                }
            }
        } else {
            count = 2;
        }
        if (count >= 2 && index >= 0) {
            upd_PathPointSet().set(index, aNewPathPoint, true);
            //computePath(s);
            return true;
        }
    }
    return false;
}

//_____________________________________________________________________________
/*
 * Create a new wrap instance and add it to the set.
 *
 * @param aWrapObject The wrap object to use in the new wrap instance.
 */
void GeometryPath::addPathWrap(WrapObject& aWrapObject)
{
    PathWrap* newWrap = new PathWrap();
    newWrap->setWrapObject(aWrapObject);
    newWrap->setMethod(PathWrap::hybrid);
    newWrap->connectToModelAndPath(getModel(), *this);
    upd_PathWrapSet().adoptAndAppend(newWrap);
}

//_____________________________________________________________________________
/*
 * Move a wrap instance up in the list. Changing the order of wrap instances for
 * a path may affect how the path wraps over the wrap objects.
 *
 * @param aIndex The index of the wrap instance to move up.
 */
void GeometryPath::moveUpPathWrap(const SimTK::State& s, int aIndex)
{
    if (aIndex > 0) {
        // Make sure wrap object is not deleted by remove().
        upd_PathWrapSet().setMemoryOwner(false); 

        PathWrap& wrap = get_PathWrapSet().get(aIndex);
        upd_PathWrapSet().remove(aIndex);
        upd_PathWrapSet().insert(aIndex - 1, &wrap);
        upd_PathWrapSet().setMemoryOwner(true);
    }
}

//_____________________________________________________________________________
/*
 * Move a wrap instance down in the list. Changing the order of wrap instances
 * for a path may affect how the path wraps over the wrap objects.
 *
 * @param aIndex The index of the wrap instance to move down.
 */
void GeometryPath::moveDownPathWrap(const SimTK::State& s, int aIndex)
{
    if (aIndex < get_PathWrapSet().getSize() - 1) {
        // Make sure wrap object is not deleted by remove().
        upd_PathWrapSet().setMemoryOwner(false);

        PathWrap& wrap = get_PathWrapSet().get(aIndex);
        upd_PathWrapSet().remove(aIndex);
        upd_PathWrapSet().insert(aIndex + 1, &wrap);
        upd_PathWrapSet().setMemoryOwner(true);
    }
}

//_____________________________________________________________________________
/*
 * Delete a wrap instance.
 *
 * @param aIndex The index of the wrap instance to delete.
 */
void GeometryPath::deletePathWrap(const SimTK::State& s, int aIndex)
{
    upd_PathWrapSet().remove(aIndex);

}

//=============================================================================
// SCALING
//=============================================================================
//_____________________________________________________________________________
/*
 * Perform computations that need to happen before the path is scaled.
 * For this object, that entails calculating and storing the path
 * length in the current body position.
 *
 * @param aScaleSet XYZ scale factors for the bodies.
 */
void GeometryPath::preScale(const SimTK::State& s, const ScaleSet& aScaleSet)
{
    setPreScaleLength( s,  getLength(s) );
}

//_____________________________________________________________________________
/*
 * Scale the path based on XYZ scale factors for each body.
 *
 * @param aScaleSet XYZ scale factors for the bodies.
 * @return Whether path was successfully scaled or not.
 */
void GeometryPath::scale(const SimTK::State& s, const ScaleSet& aScaleSet)
{
    for (int i = 0; i < get_PathPointSet().getSize(); i++)
    {
        const string& bodyName = get_PathPointSet().get(i).getBodyName();
        for (int j = 0; j < aScaleSet.getSize(); j++)
        {
            Scale& aScale = aScaleSet.get(j);
            if (bodyName == aScale.getSegmentName())
            {
                Vec3 scaleFactors(1.0);
                aScale.getScaleFactors(scaleFactors);
                upd_PathPointSet().get(i).scale(s, scaleFactors);
            }
        }
    }
}

//_____________________________________________________________________________
/*
 * Perform computations that need to happen after the path is scaled.
 * For this object, that entails updating the path.
 *
 * @param aScaleSet XYZ scale factors for the bodies.
 */
void GeometryPath::postScale(const SimTK::State& s, const ScaleSet& aScaleSet)
{
    // Recalculate the path. This will also update the geometry.
    // Done here since scale is invoked before bodies are scaled
    // so we may not have enough info to update (e.g. wrapping, via points)
    computePath(s);
}

//--------------------------------------------------------------------------
// COMPUTATIONS
//--------------------------------------------------------------------------
//=============================================================================
// PATH, WRAPPING, AND MOMENT ARM
//=============================================================================
//_____________________________________________________________________________
/*
 * Calculate the current path.
 */
void GeometryPath::computePath(const SimTK::State& s) const
{
    const SimTK::Stage& sg = s.getSystemStage();
    
    if (isCacheVariableValid(s, "current_path"))  {
        return;
    }

    // Clear the current path.
    Array<PathPoint*>& currentPath = 
        updCacheVariableValue<Array<PathPoint*> >(s, "current_path");
    currentPath.setSize(0);

    // >>>>>>>>>>>>>>>>>>>>>>>>>>>>>>>>>>>>>>>>>>>>>>>>>>>>>>>>>>>>>>>>>>>
    // TODO: This is a bug. Here we are going to modify moving path point
    // locations *in the property* which means they are out of sync with 
    // the supplied state. These updates should be done in the state cache.
    GeometryPath * mutableThis = const_cast<GeometryPath*>(this);

    // Add the active fixed and moving via points to the path.
    for (int i = 0; i < get_PathPointSet().getSize(); i++) {
        // If this is a moving path point, update its location *in the
        // PathPointSet property* (BAD).
        mutableThis->upd_PathPointSet()[i].update(s);
        if (get_PathPointSet()[i].isActive(s))
            currentPath.append(&get_PathPointSet()[i]); // <--- !!!!BAD
    }
  
    // Use the current path so far to check for intersection with wrap objects, 
    // which may add additional points to the path.
    applyWrapObjects(s, currentPath);
    calcLengthAfterPathComputation(s, currentPath);

    markCacheVariableValid(s, "current_path");
}

//_____________________________________________________________________________
/*
 * Compute lengthening speed of the path.
 */
void GeometryPath::computeLengtheningSpeed(const SimTK::State& s) const
{
    if (isCacheVariableValid(s, "speed"))
        return;

    SimTK::Vec3 posRelative, velRelative;
    SimTK::Vec3 posStartInertial, posEndInertial, 
                velStartInertial, velEndInertial;
    SimTK::Vec3 velStartLocal, velEndLocal, velStartMoving, velEndMoving;
    PathPoint *start, *end;
    const Array<PathPoint*>& currentPath = getCurrentPath(s);

    double speed = 0.0;

    const SimbodyEngine& engine = _model->getSimbodyEngine();

    for (int i = 0; i < currentPath.getSize() - 1; i++) {
        start = currentPath[i];
        end   = currentPath[i+1];

        // Find the positions and velocities in the inertial frame.
        posStartInertial =
            start->getBody().getGroundTransform(s)*start->getLocation();

        posEndInertial =
            end->getBody().getGroundTransform(s)*end->getLocation();

        velStartInertial = start->getBody().getMobilizedBody()
            .findStationVelocityInGround(s, start->getLocation());

        velEndInertial = end->getBody().getMobilizedBody()
            .findStationVelocityInGround(s, end->getLocation());

        // The points might be moving in their local bodies' reference frames
        // (MovingPathPoints and possibly PathWrapPoints) so find their
        // local velocities and transform them to the inertial frame.
        start->getVelocity(s, velStartLocal);
        end->getVelocity(s, velEndLocal);

        velStartMoving = start->getBody()
            .expressVectorInAnotherFrame(s, velStartLocal, getModel().getGround());

        velEndMoving = end->getBody()
            .expressVectorInAnotherFrame(s, velEndLocal, getModel().getGround());

        // Calculate the relative positions and velocities.
        posRelative = posEndInertial - posStartInertial;
        velRelative =   (velEndInertial + velEndMoving) 
                      - (velStartInertial + velStartMoving);

        // Normalize the vector from start to end.
        posRelative = posRelative.normalize();

        // Dot the relative velocity with the unit vector from start to end,
        // and add this speed to the running total.
        speed += (velRelative[0] * posRelative[0] +
                  velRelative[1] * posRelative[1] +
                  velRelative[2] * posRelative[2]);
    }

    setLengtheningSpeed(s, speed);
}

//_____________________________________________________________________________
/*
 * Apply the wrap objects to the current path.
 */
void GeometryPath::
applyWrapObjects(const SimTK::State& s, Array<PathPoint*>& path) const 
{
    if (get_PathWrapSet().getSize() < 1)
        return;

    WrapResult best_wrap;
    Array<int> result, order;

    result.setSize(get_PathWrapSet().getSize());
    order.setSize(get_PathWrapSet().getSize());

    // Set the initial order to be the order they are listed in the path.
    for (int i = 0; i < get_PathWrapSet().getSize(); i++)
        order[i] = i;

    // If there is only one wrap object, calculate the wrapping only once.
    // If there are two or more objects, perform up to 8 iterations where
    // the result from one wrap object is used as the starting point for
    // the next wrap.
    const int maxIterations = get_PathWrapSet().getSize() < 2 ? 1 : 8;
    double last_length = SimTK::Infinity;
    for (int kk = 0; kk < maxIterations; kk++)
    {
        for (int i = 0; i < get_PathWrapSet().getSize(); i++)
        {
            result[i] = 0;
            PathWrap& ws = get_PathWrapSet().get(order[i]);
            const WrapObject* wo = ws.getWrapObject();
            best_wrap.wrap_pts.setSize(0);
            double min_length_change = SimTK::Infinity;

            // First remove this object's wrapping points from the current path.
            for (int j = 0; j <path.getSize(); j++) {
                if( path.get(j) == &ws.getWrapPoint(0)) {
                    path.remove(j); // remove the first wrap point
                    path.remove(j); // remove the second wrap point
                    break;
                }
            }


            if (wo->getActive()) {
                // startPoint and endPoint in wrapStruct represent the 
                // user-defined starting and ending points in the array of path 
                // points that should be considered for wrapping. These indices 
                // take into account via points, whether or not they are active. 
                // Thus they are indices into mp_orig[], not mp[] (also, mp[] 
                // may contain wrapping points from previous wrap objects, which
                // would mess up the starting and ending indices). But the goal 
                // is to find starting and ending indices in mp[] to consider
                // for wrapping over this wrap object. Here is how that is done:

                // 1. startPoint and endPoint are 1-based, so subtract 1 from 
                // them to get indices into get_PathPointSet(). -1 (or any value
                // less than 1) means use the first (or last) point.
                const int wrapStart = (ws.getStartPoint() < 1
                                            ? 0 
                                            : ws.getStartPoint() - 1);
                const int wrapEnd   = (ws.getEndPoint() < 1
                                            ? get_PathPointSet().getSize() - 1 
                                            : ws.getEndPoint() - 1);

                // 2. Scan forward from wrapStart in get_PathPointSet() to find 
                // the first point that is active. Store a pointer to it (smp).
                int jfwd = wrapStart;
                for (; jfwd <= wrapEnd; jfwd++)
                    if (get_PathPointSet().get(jfwd).isActive(s))
                        break;
                if (jfwd > wrapEnd) // there are no active points in the path
                    return;
                const PathPoint* const smp = &get_PathPointSet().get(jfwd);

                // 3. Scan backwards from wrapEnd in get_PathPointSet() to find 
                // the last point that is active. Store a pointer to it (emp).
                int jrev = wrapEnd;
                for (; jrev >= wrapStart; jrev--)
                    if (get_PathPointSet().get(jrev).isActive(s))
                        break;
                if (jrev < wrapStart) // there are no active points in the path
                    return;
                const PathPoint* const emp = &get_PathPointSet().get(jrev);

                // 4. Now find the indices of smp and emp in _currentPath.
                int start=-1, end=-1;
                for (int j = 0; j < path.getSize(); j++) {
                    if (path.get(j) == smp)
                        start = j;
                    if (path.get(j) == emp)
                        end = j;
                }
                if (start == -1 || end == -1) // this should never happen
                    return;

                // You now have indices into _currentPath (which is a list of 
                // all currently active points, including wrap points) that 
                // represent the used-defined range of points to consider for 
                // wrapping over this wrap object. Check each path segment in 
                // this range, choosing the best wrap as the one that changes 
                // the path segment length the least:
                for (int pt1 = start; pt1 < end; pt1++)
                {
                    const int pt2 = pt1 + 1;

                    // As long as the two points are not auto wrap points on the
                    // same wrap object, check them for wrapping.
                    if (   path.get(pt1)->getWrapObject() == NULL 
                        || path.get(pt2)->getWrapObject() == NULL 
                        || (   path.get(pt1)->getWrapObject() 
                            != path.get(pt2)->getWrapObject()))
                    {
                        WrapResult wr;
                        wr.startPoint = pt1;
                        wr.endPoint   = pt2;

                        result[i] = wo->wrapPathSegment(s, *path.get(pt1), 
                                                        *path.get(pt2), ws, wr);
                        if (result[i] == WrapObject::mandatoryWrap) {
                            // "mandatoryWrap" means the path actually 
                            // intersected the wrap object. In this case, you 
                            // *must* choose this segment as the "best" one for
                            // wrapping. If the path has more than one segment 
                            // that intersects the object, the first one is
                            // taken as the mandatory wrap (this is considered 
                            // an ill-conditioned case).
                            best_wrap = wr;
                            // Store the best wrap in the pathWrap for possible 
                            // use next time.
                            ws.setPreviousWrap(wr);
                            break;
                        }  else if (result[i] == WrapObject::wrapped) {
                            // "wrapped" means the path segment was wrapped over
                            // the object, but you should consider the other 
                            // segments as well to see if one
                            // wraps with a smaller length change.
                            double path_length_change = 
                                calcPathLengthChange(s, *wo, wr, path);
                            if (path_length_change < min_length_change)
                            {
                                best_wrap = wr;
                                // Store the best wrap in the pathWrap for 
                                // possible use next time
                                ws.setPreviousWrap(wr);
                                min_length_change = path_length_change;
                            } else {
                                // The wrap was not shorter than the current 
                                // minimum, so just free the wrap points that 
                                // were allocated.
                                wr.wrap_pts.setSize(0);
                            }
                        } else {
                            // Nothing to do.
                        }
                    }
                }

                // Deallocate previous wrapping points if necessary.
                ws.getWrapPoint(1).getWrapPath().setSize(0);

                if (best_wrap.wrap_pts.getSize() == 0) {
                    ws.resetPreviousWrap();
                    ws.getWrapPoint(1).getWrapPath().setSize(0);
                } else {
                    // If wrapping did occur, copy wrap info into the PathStruct.
                    ws.getWrapPoint(0).getWrapPath().setSize(0);

                    Array<SimTK::Vec3>& wrapPath = ws.getWrapPoint(1).getWrapPath();
                    wrapPath = best_wrap.wrap_pts;

                    // In OpenSim, all conversion to/from the wrap object's 
                    // reference frame will be performed inside 
                    // wrapPathSegment(). Thus, all points in this function will
                    // be in their respective body reference frames.
                    // for (j = 0; j < wrapPath.getSize(); j++){
                    //    convert_from_wrap_object_frame(wo, wrapPath.get(j));
                    //    convert(ms->modelnum, wrapPath.get(j), wo->segment, 
                    //            ms->ground_segment);
                    // }

                    ws.getWrapPoint(0).setWrapLength(0.0);
                    ws.getWrapPoint(1).setWrapLength(best_wrap.wrap_path_length);
                    ws.getWrapPoint(0).setBody(wo->getBody());
                    ws.getWrapPoint(1).setBody(wo->getBody());

                    ws.getWrapPoint(0).setLocation(s,best_wrap.r1);
                    ws.getWrapPoint(1).setLocation(s,best_wrap.r2);

                    // Now insert the two new wrapping points into mp[] array.
                    path.insert(best_wrap.endPoint, &ws.getWrapPoint(0));
                    path.insert(best_wrap.endPoint + 1, &ws.getWrapPoint(1));
                }
            }
        }

        const double length = calcLengthAfterPathComputation(s, path); 
        if (std::abs(length - last_length) < 0.0005) {
            break;
        } else {
            last_length = length;
        }

        if (kk == 0 && get_PathWrapSet().getSize() > 1) {
            // If the first wrap was a no wrap, and the second was a no wrap
            // because a point was inside the object, switch the order of
            // the first two objects and try again.
            if (   result[0] == WrapObject::noWrap 
                && result[1] == WrapObject::insideRadius)
            {
                order[0] = 1;
                order[1] = 0;

                // remove wrap object 0 from the list of path points
                PathWrap& ws = get_PathWrapSet().get(0);
                for (int j = 0; j < path.getSize(); j++) {
                    if (path.get(j) == &ws.getWrapPoint(0)) {
                        path.remove(j); // remove the first wrap point
                        path.remove(j); // remove the second wrap point
                        break;
                    }
                }
            }
        }
    }
}

//_____________________________________________________________________________
/*
 * _calc_path_length_change - given the output of a successful path wrap
 * over a wrap object, determine the percent change in length of the
 * path segment incurred by wrapping.
 */
double GeometryPath::
calcPathLengthChange(const SimTK::State& s, const WrapObject& wo, 
                     const WrapResult& wr, const Array<PathPoint*>& path)  const
{
    const PathPoint* pt1 = path.get(wr.startPoint);
    const PathPoint* pt2 = path.get(wr.endPoint);

    double straight_length = getModel().getSimbodyEngine()
        .calcDistance(s, pt1->getBody(), pt1->getLocation(),
                         pt2->getBody(), pt2->getLocation());

    const Vec3& p1 = pt1->getLocation();
    const Vec3& p2 = pt2->getLocation();
    double wrap_length = getModel().getSimbodyEngine()
        .calcDistance(s, pt1->getBody(), p1, wo.getBody(), wr.r1);
    wrap_length += wr.wrap_path_length;
    wrap_length += getModel().getSimbodyEngine()
        .calcDistance(s, wo.getBody(), wr.r2, pt2->getBody(), p2);

    return wrap_length - straight_length; // return absolute diff, not relative
}

//_____________________________________________________________________________
/*
 * Compute the total length of the path. This function
 * assumes that the path has already been updated.
 */
double GeometryPath::
calcLengthAfterPathComputation(const SimTK::State& s, 
                               const Array<PathPoint*>& currentPath) const
{
    double length = 0.0;

    const SimbodyEngine& engine = _model->getSimbodyEngine();

    for (int i = 0; i < currentPath.getSize() - 1; i++) {
        const PathPoint* p1 = currentPath[i];
        const PathPoint* p2 = currentPath[i+1];

        // If both points are wrap points on the same wrap object, then this
        // path segment wraps over the surface of a wrap object, so just add in 
        // the pre-calculated length.
        if (   p1->getWrapObject() 
            && p2->getWrapObject() 
            && p1->getWrapObject() == p2->getWrapObject()) 
        {
            const PathWrapPoint* smwp = dynamic_cast<const PathWrapPoint*>(p2);
            if (smwp)
                length += smwp->getWrapLength();
        } else {
            length += engine.calcDistance(s, p1->getBody(), p1->getLocation(), 
                                             p2->getBody(), p2->getLocation());
        }
    }

    setLength(s,length);
    return( length );
}

//_____________________________________________________________________________
/*
 * Compute the path's moment arms for  specified coordinate.
 *
 * @param aCoord, the coordinate
 */   
double GeometryPath::
computeMomentArm(const SimTK::State& s, const Coordinate& aCoord) const
{
    if (!_maSolver)
        const_cast<Self*>(this)->_maSolver.reset(new MomentArmSolver(*_model));

    return _maSolver->solve(s, aCoord,  *this);
}

//_____________________________________________________________________________
/*
 * Update the cache entry for current_display_path
 */
void GeometryPath::updateDisplayPath(const SimTK::State& s) const
{
    Array<PathPoint*>& currentDisplayPath = 
        updCacheVariableValue<Array<PathPoint*> >(s, "current_display_path");
    // Clear the current display path. Delete all path points
    // that have a NULL path pointer. This means that they were
    // created by an earlier call to updateDisplayPath() and are
    // not part of the _currentPath.
/*
    for (int i=0; i<currentDisplayPath.getSize(); i++) {
        PathPoint* mp = currentDisplayPath.get(i);
        if (!mp->getPath())
            ;
    }
*/
    currentDisplayPath.setSize(0);

    const Array<PathPoint*>& currentPath =  
        getCacheVariableValue<Array<PathPoint*> >(s, "current_path");
    for (int i=0; i<currentPath.getSize(); i++) {
        PathPoint* mp = currentPath.get(i);
        PathWrapPoint* mwp = dynamic_cast<PathWrapPoint*>(mp);
        if (mwp) {
            // If the point is a PathWrapPoint and has surfacePoints,
            // then this is the second of two tangent points for the
            // wrap instance. So add the surface points to the display
            // path before adding the second tangent point.
            // Note: the first surface point is coincident with the
            // first tangent point, so don't add it to the path.
            const Array<Vec3>& surfacePoints = mwp->getWrapPath();
            for (int j=1; j<surfacePoints.getSize(); j++) {
                PathWrapPoint* p = new PathWrapPoint();
                p->setLocation(s, surfacePoints.get(j));
                p->setBody(mwp->getBody());
                currentDisplayPath.append(p);
            }
        }
        currentDisplayPath.append(mp);
    }

    markCacheVariableValid(s, "current_display_path");
}<|MERGE_RESOLUTION|>--- conflicted
+++ resolved
@@ -57,31 +57,12 @@
  */
 GeometryPath::GeometryPath() :
     ModelComponent(),
-<<<<<<< HEAD
-    _preScaleLength(0.0),
-    _owner(nullptr)
-=======
     _preScaleLength(0.0)
->>>>>>> 8306e3c1
 {
     setAuthors("Peter Loan");
     constructProperties();
  }
 
-<<<<<<< HEAD
-
-//_____________________________________________________________________________
-/*
- * Set the data members of this GeometryPath to their null values.
- */
-void GeometryPath::setNull()
-{
-    setAuthors("Peter Loan");
-    _maSolver.reset();
-}
-
-=======
->>>>>>> 8306e3c1
 //_____________________________________________________________________________
 /*
  * Perform set up functions after model has been deserialized or copied.
