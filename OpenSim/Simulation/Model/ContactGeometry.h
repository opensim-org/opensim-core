#ifndef OPENSIM_CONTACT_GEOMETRY_H_
#define OPENSIM_CONTACT_GEOMETRY_H_ 
/* -------------------------------------------------------------------------- *
 *                        OpenSim:  ContactGeometry.h                         *
 * -------------------------------------------------------------------------- *
 * The OpenSim API is a toolkit for musculoskeletal modeling and simulation.  *
 * See http://opensim.stanford.edu and the NOTICE file for more information.  *
 * OpenSim is developed at Stanford University and supported by the US        *
 * National Institutes of Health (U54 GM072970, R24 HD065690) and by DARPA    *
 * through the Warrior Web program.                                           *
 *                                                                            *
 * Copyright (c) 2005-2025 Stanford University and the Authors                *
 * Author(s): Peter Eastman                                                   *
 * Contributor(s): Nicholas Bianco                                            *
 *                                                                            *
 * Licensed under the Apache License, Version 2.0 (the "License"); you may    *
 * not use this file except in compliance with the License. You may obtain a  *
 * copy of the License at http://www.apache.org/licenses/LICENSE-2.0.         *
 *                                                                            *
 * Unless required by applicable law or agreed to in writing, software        *
 * distributed under the License is distributed on an "AS IS" BASIS,          *
 * WITHOUT WARRANTIES OR CONDITIONS OF ANY KIND, either express or implied.   *
 * See the License for the specific language governing permissions and        *
 * limitations under the License.                                             *
 * -------------------------------------------------------------------------- */

#include <OpenSim/Simulation/osimSimulationDLL.h>
#include "OpenSim/Simulation/Model/ModelComponent.h"
#include "OpenSim/Simulation/Model/PhysicalFrame.h"
#include "Appearance.h"

namespace OpenSim {

class ScaleSet;

/** 
 * \section ContactGeometry
 * A base class that represents the physical shape of an object for use in 
 * contact modeling and path wrapping.
 *
 * Concrete implementations of `ContactGeometry` define particular geometric
 * representations (e.g., spheres, cylinders, etc.). The geometry is attached to
 * a PhysicalFrame, which is specified using the Socket "frame". Each concrete
 * implementation provides an equivalent `SimTK::ContactGeometry` which can be 
 * accessed via the methods `createSimTKContactGeometry()` and 
 * `getSimTKContactGeometryPtr()`. 
 *
 * @note ContactGeometry is not scaled with the Model.
 *
 * @author Peter Eastman
 */
class OSIMSIMULATION_API ContactGeometry : public ModelComponent {
OpenSim_DECLARE_ABSTRACT_OBJECT(ContactGeometry, ModelComponent);
public:
//=============================================================================
// SOCKETS
//=============================================================================
    OpenSim_DECLARE_SOCKET(frame, PhysicalFrame,
        "The frame to which this contact geometry is attached.");

//=============================================================================
// PROPERTIES
//=============================================================================
    OpenSim_DECLARE_PROPERTY(location, SimTK::Vec3,
        "The location of the contact geometry center in the PhysicalFrame.");
    OpenSim_DECLARE_PROPERTY(orientation, SimTK::Vec3,
        "The orientation of the contact geometry in the PhysicalFrame in "
        "body-fixed XYZ Euler angles.");
    OpenSim_DECLARE_UNNAMED_PROPERTY(Appearance,
        "The default appearance for this Geometry");

//=============================================================================
// METHODS
//=============================================================================

    // CONSTRUCTION
    /** Construct an empty ContactGeometry. */
    ContactGeometry();

    /** This constructor connects this ContactGeometry to the provided `frame`,
     * and uses the default location and orientation (both `SimTK::Vec3(0)`).
     *
     * @param frame        the PhysicalFrame this geometry is attached to.
     */
    explicit ContactGeometry(const PhysicalFrame& frame);

    /** This constructor connects this ContactGeometry to the provided `frame`,
     * and sets the location and orientation properties. 
     *
     * @param location     the location of the geometry expressed in `frame`.
     * @param orientation  the orientation of the geometry expressed in `frame`
     *                     as XYZ body-fixed Euler angles.
     * @param frame        the PhysicalFrame this geometry is attached to;
     *                     this constructor connects this ContactGeometry to
     *                     the provided `frame`.
     */
    ContactGeometry(const SimTK::Vec3& location,
                    const SimTK::Vec3& orientation,
                    const PhysicalFrame& frame);

<<<<<<< HEAD
    // ACCESSORS
=======
    //** @name Accessors */
    // @{
>>>>>>> 4750642d
    /** Get the PhysicalFrame this geometry is attached to. */
    const PhysicalFrame& getFrame() const;

    /** %Set the PhysicalFrame this geometry is attached to. */
    void setFrame(const PhysicalFrame& frame);

    /** Get a Transform representing the position and orientation of the
     * geometry relative to the PhysicalFrame `F` to which this geometry is
     * connected.
     *
     * If you want the transform of this geometry relative to the Frame (or
     * Ground) `B` in which this geometry is fixed, you can use the following
     * code:
     * @code{.cpp}
     * const auto& X_BF = geom.getFrame().findTransformInBaseFrame();
     * const auto X_FP = geom.getTransform();
     * const auto X_BP = X_BF * X_FP;
     * @endcode
     *
     * Prior to OpenSim 4.0, there wwas no intermediate PhysicalFrame `F`, so
     * this method essentially returned `X_BP`. */
    SimTK::Transform getTransform() const;

<<<<<<< HEAD
    // CONTACT GEOMETRY INTERFACE
    /** Create a new SimTK::ContactGeometry based on this object. */
    virtual SimTK::ContactGeometry createSimTKContactGeometry() const = 0;

    /** Get a shared pointer to a SimTK::ContactGeometry based on this object. */
    std::shared_ptr<const SimTK::ContactGeometry> 
    getSimTKContactGeometry() const;

    // SCALING INTERFACE
    /**
     * Scale a ContactGeometry based on XYZ scale factors for the bodies.
     * 
     * @param aScaleSet Set of XYZ scale factors for the bodies.
     */
    virtual void scale(const ScaleSet& aScaleSet);
=======
    /** Create a new SimTK::ContactGeometry based on this object. */
    SimTK::ContactGeometry createSimTKContactGeometry() const;

    /** Get a shared pointer to a SimTK::ContactGeometry based on this object. */
    std::shared_ptr<const SimTK::ContactGeometry> 
    getSimTKContactGeometryPtr() const;
    // @}

    /** @name Visualization */
    // @{
    void generateDecorations(bool fixed, const ModelDisplayHints& hints,
        const SimTK::State& s,
        SimTK::Array_<SimTK::DecorativeGeometry>& geometry) const override;
    // @}
>>>>>>> 4750642d

    // COMPONENT INTERFACE
    void generateDecorations(bool fixed, const ModelDisplayHints& hints,
        const SimTK::State& s,
        SimTK::Array_<SimTK::DecorativeGeometry>& geometry) const override;

    /** @name Deprecated */
    // @{
    /** <b>(Deprecated)</b> Use get_location() instead. */
    DEPRECATED_14("use get_location() instead")
    const SimTK::Vec3& getLocation() const;

    /** <b>(Deprecated)</b> Use set_location() instead. */
    DEPRECATED_14("use set_location() instead")
    void setLocation(const SimTK::Vec3& location);

    /** <b>(Deprecated)</b> Use get_orientation() instead. */
    DEPRECATED_14("use get_orientation() instead")
    const SimTK::Vec3& getOrientation() const;

    /** <b>(Deprecated)</b> Use set_orientation() instead. */
    DEPRECATED_14("use set_orientation() instead")
    void setOrientation(const SimTK::Vec3& orientation);

    /** <b>(Deprecated)</b> Use getFrame() instead.
     * Get the Body this geometry is attached to. */
    DEPRECATED_14("use getFrame() instead")
    const PhysicalFrame& getBody() const;

    /** <b>(Deprecated)</b> Use setFrame() instead.
     * %Set the Body this geometry is attached to. */
    DEPRECATED_14("use setFrame() instead")
    void setBody(const PhysicalFrame& body);
    // @}

protected:
    // CONTACT GEOMETRY INTERFACE
    // Concrete implementations of ContactGeometry must implement this method to
    // provide an equivalent SimTK::ContactGeometry object.
    virtual SimTK::ContactGeometry createSimTKContactGeometryImpl() const = 0;

    // Concrete implementations of ContactGeometry may override this method to 
    // customize the generation of decorations.
    virtual void generateDecorationsImpl(
            bool fixed, const ModelDisplayHints& hints,
            const SimTK::State& state,
            SimTK::Array_<SimTK::DecorativeGeometry>& geometry) const;

    // OBJECT INTERFACE
    void updateFromXMLNode(SimTK::Xml::Element& node, int versionNumber)
        override; 

private:
    mutable std::shared_ptr<const SimTK::ContactGeometry> _simTKContactGeometry;

    // INITIALIZATION
    void setNull();
    void constructProperties();

<<<<<<< HEAD
    mutable std::shared_ptr<const SimTK::ContactGeometry> _simtkContactGeometry;
=======
};

/**
 * \section ContactSphere
 * A class that represents a spherical object for use in contact modeling and
 * path wrapping.
 *
 * A `SimTK::ContactGeometry::Sphere` is constructed when either
 * `createSimTKContactGeometry()` or `getSimTKContactGeometryPtr()` is called.
 *
 * @author Peter Eastman
 */
class OSIMSIMULATION_API ContactSphere : public ContactGeometry {
OpenSim_DECLARE_CONCRETE_OBJECT(ContactSphere, ContactGeometry);

//=============================================================================
// PROPERTIES
//=============================================================================
    OpenSim_DECLARE_PROPERTY(radius, double,
            "Radius of the sphere (default: 0).");

public:
//=============================================================================
// METHODS
//=============================================================================
    // CONSTRUCTION
    /**
     * Construct an empty, uninitialized ContactSphere.
     */
    ContactSphere();

    /**
     * Construct a ContactSphere.
     *
     * @param radius       the radius of the sphere.
     * @param location     the location of the center of the sphere expressed
     *                     in `frame`.
     * @param frame        the PhysicalFrame this geometry is attached to;
     *                     this constructor connects this ContactSphere to
     *                     the provided `frame`.
     */
    ContactSphere(double radius, const SimTK::Vec3& location,
            const PhysicalFrame& frame);

    /**
     * Construct a ContactSphere.
     *
     * @param radius       the radius of the sphere.
     * @param location     the location of the center of the sphere expressed
     *                     in `frame`.
     * @param frame        the PhysicalFrame this geometry is attached to;
     *                     this constructor connects this ContactSphere to
     *                     the provided `frame`.
     * @param name         the name of this object.
     */
    ContactSphere(double radius, const SimTK::Vec3& location,
            const PhysicalFrame& frame, const std::string& name);

    /** @name Accessors */
    // @{
    /**
     * Get the radius of the sphere.
     */
    double getRadius() const;

    /**
     * %Set the radius of the sphere.
     */
    void setRadius(double radius);
    // @}

private:
    // CONTACT GEOMETRY INTERFACE
    SimTK::ContactGeometry createSimTKContactGeometryImpl() const override;
};

/**
 * \section ContactCylinder
 * A class that represents a cylindrical object for use in contact modeling and
 * path wrapping.
 *
 * A `SimTK::ContactGeometry::Cylinder` is constructed when either
 * `createSimTKContactGeometry()` or `getSimTKContactGeometryPtr()` is called.
 * 
 * @note Simbody does not define contact interactions between 
 * `SimTK::ContactGeometry::Cylinder` and other contact geometries. Therefore, 
 * contact forces that rely on `SimTK::Contact` elements from the
 * `SimTK::GeneralContactSubsystem` (e.g., `HuntCrossleyForce`,
 * `ElasticFoundationForce`, etc.) will ignore `ContactCylinder` objects.
 */
class OSIMSIMULATION_API ContactCylinder : public ContactGeometry {
OpenSim_DECLARE_CONCRETE_OBJECT(ContactCylinder, ContactGeometry);

//=============================================================================
// PROPERTIES
//=============================================================================
    OpenSim_DECLARE_PROPERTY(radius, double,
            "Radius of the cylinder (default: 0).");

public:
//=============================================================================
// METHODS
>>>>>>> 4750642d
//=============================================================================
    // CONSTRUCTION
    /**
     * Construct an empty, uninitialized ContactCylinder.
     */
    ContactCylinder();

    /**
     * Construct a ContactCylinder.
     *
     * @param radius       the radius of the cylinder.
     * @param location     the location of the center of the cylinder expressed
     *                     in `frame`.
     * @param frame        the PhysicalFrame this geometry is attached to;
     *                     this constructor connects this ContactCylinder to
     *                     the provided `frame`.
     */
    ContactCylinder(double radius, const SimTK::Vec3& location,
            const PhysicalFrame& frame);

    /** @name Accessors */
    // @{
    /**
     * Get the radius of the cylinder.
     */
    double getRadius() const;

    /**
     * %Set the radius of the cylinder.
     */
    void setRadius(double radius);
    // @}

private:
    // CONTACT GEOMETRY INTERFACE
    SimTK::ContactGeometry createSimTKContactGeometryImpl() const override;
};

/**
 * \section ContactEllipsoid
 * A class that represents an ellipsoidal object for use in contact modeling and
 * path wrapping.
 *
 * A `SimTK::ContactGeometry::Ellipsoid` is constructed when either
 * `createSimTKContactGeometry()` or `getSimTKContactGeometryPtr()` is called.
 */
class OSIMSIMULATION_API ContactEllipsoid : public ContactGeometry {
OpenSim_DECLARE_CONCRETE_OBJECT(ContactEllipsoid, ContactGeometry);

//=============================================================================
// PROPERTIES
//=============================================================================
    OpenSim_DECLARE_PROPERTY(radii, SimTK::Vec3,
            "Radii of the ellipsoid (default: [0, 0, 0]).");

public:
//=============================================================================
// METHODS
//=============================================================================
    // CONSTRUCTION
    /**
     * Construct an empty, uninitialized ContactEllipsoid.
     */
    ContactEllipsoid();

    /**
     * Construct a ContactEllipsoid.
     *
     * @param radii       the radii of the ellipsoid.
     * @param location     the location of the center of the ellipsoid expressed
     *                     in `frame`.
     * @param frame        the PhysicalFrame this geometry is attached to;
     *                     this constructor connects this ContactEllipsoid to
     *                     the provided `frame`.
     */
    ContactEllipsoid(const SimTK::Vec3& radii, const SimTK::Vec3& location,
            const PhysicalFrame& frame);
            
    /** @name Accessors */
    // @{
    /**
     * Get the radii of the ellipsoid.
     */
    const SimTK::Vec3& getRadii() const;

    /**
     * %Set the radii of the ellipsoid.
     */
    void setRadii(const SimTK::Vec3& radii);
    // @}

private:
    // CONTACT GEOMETRY INTERFACE
    SimTK::ContactGeometry createSimTKContactGeometryImpl() const override;
};

/**
 * \section ContactTorus
 * A class that represents a toroidal object for use in contact modeling and
 * path wrapping.
 * 
 * A `SimTK::ContactGeometry::Torus` is constructed when either
 * `createSimTKContactGeometry()` or `getSimTKContactGeometryPtr()` is called.
 *
 * @note Simbody does not define contact interactions between 
 * `SimTK::ContactGeometry::Torus` and other contact geometries. Therefore, 
 * contact forces that rely on `SimTK::Contact` elements from the
 * `SimTK::GeneralContactSubsystem` (e.g., `HuntCrossleyForce`,
 * `ElasticFoundationForce`, etc.) will ignore `ContactTorus` objects.
 */
class OSIMSIMULATION_API ContactTorus : public ContactGeometry {
OpenSim_DECLARE_CONCRETE_OBJECT(ContactTorus, ContactGeometry);

//=============================================================================
// PROPERTIES
//=============================================================================
    OpenSim_DECLARE_PROPERTY(torus_radius, double,
            "The radius of the circular centerline of the torus, measure from "
            "the origin (default: 0).");
    OpenSim_DECLARE_PROPERTY(tube_radius, double,
            "The radius of the torus cross-section: perpendicular distance "
            "from the circular centerline to the surface (default: 0).");

public:
//=============================================================================
// METHODS
//=============================================================================
    // CONSTRUCTION
    /**
     * Construct an empty, uninitialized ContactTorus.
     */
    ContactTorus();

    /**
     * Construct a ContactTorus.
     *
     * @param torus_radius  the radius of the circular centerline of the torus.
     * @param tube_radius   the radius of the torus cross-section.
     * @param location      the location of the center of the torus expressed
     *                      in `frame`.
     * @param frame         the PhysicalFrame this geometry is attached to;
     *                      this constructor connects this ContactTorus to
     *                      the provided `frame`.
     */
    ContactTorus(double torus_radius, double tube_radius, 
            const SimTK::Vec3& location, const PhysicalFrame& frame);

    /** @name Accessors */
    // @{
    /**
     * Get the radius of the circular centerline of the torus.
     */
    double getTorusRadius() const;

    /**
     * %Set the radius of the circular centerline of the torus.
     */
    void setTorusRadius(double radius);

    /**
     * Get the radius of the torus cross-section.
     */
    double getTubeRadius() const;

    /**
     * %Set the radius of the torus cross-section.
     */
    void setTubeRadius(double radius);
    // @}

private:
    // CONTACT GEOMETRY INTERFACE
    SimTK::ContactGeometry createSimTKContactGeometryImpl() const override;
};

} // namespace OpenSim

#endif // OPENSIM_CONTACT_GEOMETRY_H_ <|MERGE_RESOLUTION|>--- conflicted
+++ resolved
@@ -98,12 +98,8 @@
                     const SimTK::Vec3& orientation,
                     const PhysicalFrame& frame);
 
-<<<<<<< HEAD
-    // ACCESSORS
-=======
     //** @name Accessors */
     // @{
->>>>>>> 4750642d
     /** Get the PhysicalFrame this geometry is attached to. */
     const PhysicalFrame& getFrame() const;
 
@@ -127,23 +123,6 @@
      * this method essentially returned `X_BP`. */
     SimTK::Transform getTransform() const;
 
-<<<<<<< HEAD
-    // CONTACT GEOMETRY INTERFACE
-    /** Create a new SimTK::ContactGeometry based on this object. */
-    virtual SimTK::ContactGeometry createSimTKContactGeometry() const = 0;
-
-    /** Get a shared pointer to a SimTK::ContactGeometry based on this object. */
-    std::shared_ptr<const SimTK::ContactGeometry> 
-    getSimTKContactGeometry() const;
-
-    // SCALING INTERFACE
-    /**
-     * Scale a ContactGeometry based on XYZ scale factors for the bodies.
-     * 
-     * @param aScaleSet Set of XYZ scale factors for the bodies.
-     */
-    virtual void scale(const ScaleSet& aScaleSet);
-=======
     /** Create a new SimTK::ContactGeometry based on this object. */
     SimTK::ContactGeometry createSimTKContactGeometry() const;
 
@@ -158,7 +137,6 @@
         const SimTK::State& s,
         SimTK::Array_<SimTK::DecorativeGeometry>& geometry) const override;
     // @}
->>>>>>> 4750642d
 
     // COMPONENT INTERFACE
     void generateDecorations(bool fixed, const ModelDisplayHints& hints,
@@ -218,9 +196,6 @@
     void setNull();
     void constructProperties();
 
-<<<<<<< HEAD
-    mutable std::shared_ptr<const SimTK::ContactGeometry> _simtkContactGeometry;
-=======
 };
 
 /**
@@ -323,7 +298,6 @@
 public:
 //=============================================================================
 // METHODS
->>>>>>> 4750642d
 //=============================================================================
     // CONSTRUCTION
     /**
