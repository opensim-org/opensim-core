--- conflicted
+++ resolved
@@ -30,26 +30,12 @@
 //=============================================================================
 // CONSTRUCTION
 //=============================================================================
-<<<<<<< HEAD
-ContactGeometry::ContactGeometry() : ModelComponent() {
-=======
 ContactGeometry::ContactGeometry() : ModelComponent()
 {
->>>>>>> 4750642d
     setNull();
     constructProperties();
 }
 
-<<<<<<< HEAD
-ContactGeometry::ContactGeometry(const PhysicalFrame& frame) : 
-    ContactGeometry() {
-    setFrame(frame);
-}
-
-ContactGeometry::ContactGeometry(const SimTK::Vec3& location, 
-    const SimTK::Vec3& orientation, 
-    const PhysicalFrame& frame) : ContactGeometry(frame) {
-=======
 ContactGeometry::ContactGeometry(const PhysicalFrame& frame) : ContactGeometry()
 {
     setFrame(frame);
@@ -59,7 +45,6 @@
     const SimTK::Vec3& orientation, const PhysicalFrame& frame) :
     ContactGeometry(frame)
 {
->>>>>>> 4750642d
     set_location(location);
     set_orientation(orientation);
 }
@@ -68,12 +53,8 @@
     setAuthors("Peter Eastman");
 }
 
-<<<<<<< HEAD
-void ContactGeometry::constructProperties() {
-=======
 void ContactGeometry::constructProperties()
 {
->>>>>>> 4750642d
     constructProperty_location(SimTK::Vec3(0));
     constructProperty_orientation(SimTK::Vec3(0));
     Appearance defaultAppearance;
@@ -85,22 +66,6 @@
 //=============================================================================
 // ACCESSORS
 //=============================================================================
-<<<<<<< HEAD
-const SimTK::Vec3& ContactGeometry::getLocation() const { 
-    return get_location(); 
-}
-
-void ContactGeometry::setLocation(const SimTK::Vec3& location) {
-    set_location(location); 
-}
-
-const SimTK::Vec3& ContactGeometry::getOrientation() const {
-    return get_orientation(); 
-}
-
-void ContactGeometry::setOrientation(const SimTK::Vec3& orientation) {
-    set_orientation(orientation); 
-=======
 const PhysicalFrame& ContactGeometry::getFrame() const
 {
     return getSocket<PhysicalFrame>("frame").getConnectee();
@@ -109,7 +74,6 @@
 void ContactGeometry::setFrame(const PhysicalFrame& frame)
 {
     connectSocket_frame(frame);
->>>>>>> 4750642d
 }
 
 SimTK::Transform ContactGeometry::getTransform() const {
@@ -121,82 +85,6 @@
             get_location());
 }
 
-<<<<<<< HEAD
-std::shared_ptr<const SimTK::ContactGeometry>
-ContactGeometry::getSimTKContactGeometry() const {
-    if (!_simtkContactGeometry) {
-        _simtkContactGeometry = std::make_shared<const SimTK::ContactGeometry>(
-                createSimTKContactGeometry());
-    }
-    return _simtkContactGeometry;
-}
-
-const PhysicalFrame& ContactGeometry::getFrame() const {
-    return getSocket<PhysicalFrame>("frame").getConnectee();
-}
-
-void ContactGeometry::setFrame(const PhysicalFrame& frame) {
-    connectSocket_frame(frame);
-}
-
-const PhysicalFrame& ContactGeometry::getBody() const { 
-    return getFrame(); 
-}
-
-void ContactGeometry::setBody(const PhysicalFrame& frame) {
-    setFrame(frame); 
-}
-
-//=============================================================================
-// SCALING INTERFACE
-//=============================================================================
-void ContactGeometry::scale(const ScaleSet& aScaleSet) {
-    throw Exception("ContactGeometry::scale is not implemented");
-}
-
-//=============================================================================
-// COMPONENT INTERFACE
-//=============================================================================
-void ContactGeometry::generateDecorations(
-        bool fixed,
-        const ModelDisplayHints& hints, 
-        const SimTK::State& s, 
-        SimTK::Array_<SimTK::DecorativeGeometry>& geometry) const {
-
-    Super::generateDecorations(fixed, hints, s, geometry); 
-
-    // There is no fixed geometry to generate here.
-    if (fixed) { return; }
-
-    // Model-wide hints indicate that contact geometry shouldn't be shown.
-    if (!hints.get_show_contact_geometry()) { return; }
-
-    // The decoration has been toggled off by its `Appearance` block.
-    if (!get_Appearance().get_visible())  { return; }
-
-    // Create a SimTK::DecorativeGeometry object for this ContactGeometry.
-    SimTK::DecorativeGeometry decoration = 
-        createSimTKContactGeometry().createDecorativeGeometry();
-
-    // B: base Frame (Body or Ground)
-    // F: PhysicalFrame that this ContactGeometry is connected to
-    // P: the frame defined (relative to F) by the location and orientation
-    //    properties defined in ContactGeometry.
-    // D: the frame defined (relative to P) by the decoration's location and
-    //    orientation properties defined by the SimTK::DecorativeGeometry object.
-    const auto& X_BF = getFrame().findTransformInBaseFrame();
-    const auto& X_FP = getTransform();
-    const auto& X_PD = decoration.getTransform();
-    const auto X_BD = X_BF.compose(X_FP).compose(X_PD);
-    geometry.push_back(decoration
-                           .setTransform(X_BD)
-                           .setRepresentation(get_Appearance().get_representation())
-                           .setBodyId(getFrame().getMobilizedBodyIndex())
-                           .setColor(get_Appearance().get_color())
-                           .setOpacity(get_Appearance().get_opacity()));
-}
-
-=======
 SimTK::ContactGeometry ContactGeometry::createSimTKContactGeometry() const
 {
     return createSimTKContactGeometryImpl();
@@ -264,7 +152,6 @@
 //=============================================================================
 // OBJECT INTERFACE
 //=============================================================================
->>>>>>> 4750642d
 void ContactGeometry::updateFromXMLNode(SimTK::Xml::Element& node,
         int versionNumber) {
     if (versionNumber < XMLDocument::getLatestVersion()) {
@@ -344,8 +231,6 @@
         }
     }
     Super::updateFromXMLNode(node, versionNumber);
-<<<<<<< HEAD
-=======
 }
 
 //=============================================================================
@@ -525,5 +410,4 @@
 SimTK::ContactGeometry ContactTorus::createSimTKContactGeometryImpl() const
 {
     return SimTK::ContactGeometry::Torus(get_torus_radius(), get_tube_radius());
->>>>>>> 4750642d
 }