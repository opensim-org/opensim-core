--- conflicted
+++ resolved
@@ -160,11 +160,7 @@
 */
 void ActuatorForceProbe::extendConnectToModel(Model& model)
 {
-<<<<<<< HEAD
-    Super::connectToModel(model);
-=======
     Super::extendConnectToModel(model);
->>>>>>> b5672d1b
 
     // Check to see if 'all' actuators are selected for probing.
     if (getProperty_actuator_names().size() > 0)
@@ -220,11 +216,7 @@
     {
         // Get the Actuator force.
         ScalarActuator* act = dynamic_cast<ScalarActuator*>(&_model->getActuators()[_actuatorIndex[i]]);
-<<<<<<< HEAD
-        const double Ftmp = act->getForce(s);
-=======
         const double Ftmp = act->getActuation(s);
->>>>>>> b5672d1b
 
         // Append to output vector.
         if (getSumForcesTogether())
