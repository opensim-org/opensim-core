--- conflicted
+++ resolved
@@ -57,14 +57,8 @@
 Refer to Moment-arm Theory document by Michael Sherman for details.
 
 **********************************************************************************/
-<<<<<<< HEAD
-double MomentArmSolver::solve(const State &state, const Coordinate &aCoord,
-                              const AbstractGeometryPath &path) const
-{
-=======
-double MomentArmSolver::solve(const SimTK::State& state,
-        const Coordinate& aCoord, const GeometryPath& path) const {
->>>>>>> 8d76498b
+double MomentArmSolver::solve(const SimTK::State& state, 
+        const Coordinate& aCoord, const AbstractGeometryPath& path) const {
     //Local modifiable copy of the state
     SimTK::State& s_ma = _stateCopy;
     s_ma.updQ() = state.getQ();
