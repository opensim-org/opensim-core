--- conflicted
+++ resolved
@@ -275,10 +275,9 @@
     previewWorld.realizePosition(state);
     previewWorld.getVisualizer().show(state);
 
-<<<<<<< HEAD
     while (true) {
         for (size_t j = 0; j < times.size(); ++j) {
-            //std::cout << "time: " << times[j] << "s" << std::endl;
+            // log_cout("time: {} s", times[j]);
             state.setTime(times[j]);
             previewWorld.realizePosition(state);
             previewWorld.getVisualizer().show(state);
@@ -321,17 +320,6 @@
         FreeJoint* free = new FreeJoint(name, world.getGround(), *body);
         world.addJoint(free);
         joints.push_back(free);
-=======
-    char c;
-    log_cout("Press any key to visualize experimental marker data ...");
-    std::cin >> c;
-
-    for (size_t j = 0; j < times.size(); j = j + 10) {
-        log_cout("time: {} s", times[j]);
-        state.setTime(times[j]);
-        previewWorld.realizePosition(state);
-        previewWorld.getVisualizer().show(state);
->>>>>>> 82ec3d1c
     }
     auto applyLayout = [=](int choice) {
         int numJoints = joints.size();
