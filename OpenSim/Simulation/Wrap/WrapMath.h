#ifndef _WrapMath_h_
#define _WrapMath_h_
/* -------------------------------------------------------------------------- *
 *                            OpenSim:  WrapMath.h                            *
 * -------------------------------------------------------------------------- *
 * The OpenSim API is a toolkit for musculoskeletal modeling and simulation.  *
 * See http://opensim.stanford.edu and the NOTICE file for more information.  *
 * OpenSim is developed at Stanford University and supported by the US        *
 * National Institutes of Health (U54 GM072970, R24 HD065690) and by DARPA    *
 * through the Warrior Web program.                                           *
 *                                                                            *
 * Copyright (c) 2005-2017 Stanford University and the Authors                *
 * Author(s): Frank C. Anderson                                               *
 *                                                                            *
 * Licensed under the Apache License, Version 2.0 (the "License"); you may    *
 * not use this file except in compliance with the License. You may obtain a  *
 * copy of the License at http://www.apache.org/licenses/LICENSE-2.0.         *
 *                                                                            *
 * Unless required by applicable law or agreed to in writing, software        *
 * distributed under the License is distributed on an "AS IS" BASIS,          *
 * WITHOUT WARRANTIES OR CONDITIONS OF ANY KIND, either express or implied.   *
 * See the License for the specific language governing permissions and        *
 * limitations under the License.                                             *
 * -------------------------------------------------------------------------- */

/* Note: This code was originally developed by Realistic Dynamics Inc. 
 * Author: Frank C. Anderson 
 */

#include <OpenSim/Simulation/osimSimulationDLL.h>
#include "SimTKcommon/SmallMatrix.h"
#include "SimTKcommon/internal/UnitVec.h"

namespace OpenSim { 

/** @cond **/ // hide from Doxygen

//=============================================================================
//=============================================================================
/**
 * This class provides basic math functions and constants for wrapping surfaces.
 */
class OSIMSIMULATION_API WrapMath
{

//=============================================================================
// METHODS
//=============================================================================
public:
    static bool
        IntersectLines(SimTK::Vec3& p1, SimTK::Vec3& p2,
        SimTK::Vec3& p3, SimTK::Vec3& p4,
        SimTK::Vec3& pInt1, double& s,
        SimTK::Vec3& pInt2, double& t);
    static bool
        IntersectLineSegPlane(SimTK::Vec3& pt1, SimTK::Vec3& pt2,
        SimTK::UnitVec3& plane, double d, SimTK::Vec3& inter);
    static void
        GetClosestPointOnLineToPoint(SimTK::Vec3& pt, SimTK::Vec3& linePt, SimTK::Vec3& line,
                                      SimTK::Vec3& closestPt, double& t);
<<<<<<< HEAD
    static double CalcDistanceSquaredBetweenPoints(
        SimTK::Vec3& point1, SimTK::Vec3& point2) {
        SimTK::Vec3 diff = point2 - point1;
        return diff.normSqr();
=======
    inline static double CalcDistanceSquaredBetweenPoints(
        SimTK::Vec3& point1, SimTK::Vec3& point2) {
        return (point1 - point2).normSqr();
>>>>>>> 54578161
    }
    inline static double CalcDistanceSquaredPointToLine(
            SimTK::Vec3& point, SimTK::Vec3& linePt, SimTK::Vec3& line){
        SimTK::Vec3 pToLinePt = (linePt - point);
        SimTK::Vec3 n = line.normalize();
        return (pToLinePt - (~pToLinePt * n) * n).normSqr();
    };
    /**
     * Normalize a vector or Zero it out if norm < Epsilon.
     *
     * If aV has a magnitude of zero, all elements of rV are set to 0.0.
     * It is permissible for aV and rV to coincide in memory.
     *
     * @param aV     Vector to be normalized.
     * @param rV     Result of the normalization.
     * @returns      Magnitude of aV.
     */
    inline static double NormalizeOrZero(const SimTK::Vec3& aV, SimTK::Vec3& rV) {
        double mag = aV.norm();
        if (mag >= SimTK::Eps)
            rV = aV.scalarMultiply(1.0 / mag);
        else
            rV.setToZero();
        return mag;
    }

//=============================================================================
};  // END class WrapMath

/** @endcond **/

}; //namespace
//=============================================================================
//=============================================================================

#endif // __WrapMath_h__
<|MERGE_RESOLUTION|>--- conflicted
+++ resolved
@@ -58,16 +58,9 @@
     static void
         GetClosestPointOnLineToPoint(SimTK::Vec3& pt, SimTK::Vec3& linePt, SimTK::Vec3& line,
                                       SimTK::Vec3& closestPt, double& t);
-<<<<<<< HEAD
-    static double CalcDistanceSquaredBetweenPoints(
-        SimTK::Vec3& point1, SimTK::Vec3& point2) {
-        SimTK::Vec3 diff = point2 - point1;
-        return diff.normSqr();
-=======
     inline static double CalcDistanceSquaredBetweenPoints(
         SimTK::Vec3& point1, SimTK::Vec3& point2) {
         return (point1 - point2).normSqr();
->>>>>>> 54578161
     }
     inline static double CalcDistanceSquaredPointToLine(
             SimTK::Vec3& point, SimTK::Vec3& linePt, SimTK::Vec3& line){
