#ifndef OPENSIM_CUSTOM_JOINT_H_
#define OPENSIM_CUSTOM_JOINT_H_
/* -------------------------------------------------------------------------- *
 *                          OpenSim:  CustomJoint.h                           *
 * -------------------------------------------------------------------------- *
 * The OpenSim API is a toolkit for musculoskeletal modeling and simulation.  *
 * See http://opensim.stanford.edu and the NOTICE file for more information.  *
 * OpenSim is developed at Stanford University and supported by the US        *
 * National Institutes of Health (U54 GM072970, R24 HD065690) and by DARPA    *
 * through the Warrior Web program.                                           *
 *                                                                            *
 * Copyright (c) 2005-2012 Stanford University and the Authors                *
 * Author(s): Frank C. Anderson, Ajay Seth                                    *
 *                                                                            *
 * Licensed under the Apache License, Version 2.0 (the "License"); you may    *
 * not use this file except in compliance with the License. You may obtain a  *
 * copy of the License at http://www.apache.org/licenses/LICENSE-2.0.         *
 *                                                                            *
 * Unless required by applicable law or agreed to in writing, software        *
 * distributed under the License is distributed on an "AS IS" BASIS,          *
 * WITHOUT WARRANTIES OR CONDITIONS OF ANY KIND, either express or implied.   *
 * See the License for the specific language governing permissions and        *
 * limitations under the License.                                             *
 * -------------------------------------------------------------------------- */

// INCLUDE
#include "Joint.h"

namespace OpenSim {

class SpatialTransform;

/**

A class implementing a custom joint.  The underlying implementation is a Simbody
<a href="https://simtk.org/api_docs/simbody/api_docs/Simbody/html/classSimTK_1_1MobilizedBody_1_1FunctionBased.html#details">MobilizedBody::FunctionBased</a>. Custom joints offer a generic joint representation, which can be used to model both conventional (pins, slider, universal, etc…) as well as more complex biomechanical joints. The behavior of a CustomJoint is specified by its SpatialTransform. A SpatialTransform is comprised of 6 TransformAxes (3 rotations and 3 translations) that define the spatial position of Child in Parent as a function of coordinates. Each transform axis enables a function of joint coordinates to operate about or along its axis. The order of the spatial transform is fixed with rotations first followed by translations. Subsequently, coupled motion (i.e., describing motion of two degrees of freedom as a function of one coordinate) is easily handled.

@author Ajay Seth, Frank C. Anderson
 */



class OSIMSIMULATION_API CustomJoint : public Joint {
OpenSim_DECLARE_CONCRETE_OBJECT(CustomJoint, Joint);
public:
//==============================================================================
// PROPERTIES
//==============================================================================
    /** @name Property declarations
    These are the serializable properties associated with this class. **/
    /**@{**/

    /** Spatial transform defining how the child body moves with respect
    to the parent body as a function of the generalized coordinates.
    Motion over 6 (independent) spatial axes must be defined. */
    OpenSim_DECLARE_UNNAMED_PROPERTY(SpatialTransform,
        "Defines how the child body moves with respect to the parent as "
        "a function of the generalized coordinates.");
    /**@}**/

//==============================================================================
// PUBLIC METHODS
//==============================================================================
<<<<<<< HEAD
	// CONSTRUCTION
	CustomJoint();

	/** Construct joint with supplied coordinates and transform axes */
	CustomJoint(const std::string &name, const Body& parent,
			const SimTK::Vec3& locationInParent, const SimTK::Vec3& orientationInParent,
			const Body& child,
			const SimTK::Vec3& locationInchild, const SimTK::Vec3& orientationInChild,
			SpatialTransform& aSpatialTransform, bool reverse=false);

	// Construct joint with default (empty) coordinates and axes
	CustomJoint(const std::string &name, const Body& parent,
			const SimTK::Vec3& locationInParent, const SimTK::Vec3& orientationInParent,
			const Body& child,
			const SimTK::Vec3& locationInchild, const SimTK::Vec3& orientationInChild,
			bool reverse = false);

=======
    // CONSTRUCTION
    CustomJoint();
    
    /** Construct joint with supplied coordinates and transform axes */
    CustomJoint(const std::string &name, const Body& parent,
            const SimTK::Vec3& locationInParent, const SimTK::Vec3& orientationInParent,
            const Body& child,
            const SimTK::Vec3& locationInchild, const SimTK::Vec3& orientationInChild,
            SpatialTransform& aSpatialTransform, bool reverse=false);

    // Construct joint with default (empty) coordinates and axes
    CustomJoint(const std::string &name, const Body& parent,
            const SimTK::Vec3& locationInParent, const SimTK::Vec3& orientationInParent,
            const Body& child,
            const SimTK::Vec3& locationInchild, const SimTK::Vec3& orientationInChild,
            bool reverse = false);
    
>>>>>>> 95921ef0
    // default destructor, copy constructor, copy assignment

    int numCoordinates() const override {return get_CoordinateSet().getSize();};

    // Get and Set Transforms
    const SpatialTransform& getSpatialTransform() const
    {   return get_SpatialTransform(); }
    SpatialTransform& updSpatialTransform()
    {   return upd_SpatialTransform(); }

    // SCALE
    void scale(const ScaleSet& aScaleSet) override;

    /** Override of the default implementation to account for versioning. */
    void updateFromXMLNode(SimTK::Xml::Element& aNode, int versionNumber=-1)
        override;

private:
    // ModelComponent extension interface 
    void extendFinalizeFromProperties() override;
    void extendConnectToModel(Model& aModel) override;
    void extendAddToSystem(SimTK::MultibodySystem& system) const override;

    void constructProperties();
    void constructCoordinates();

    template <typename T>
    T createMobilizedBody(SimTK::MobilizedBody& inboard,
        const SimTK::Transform& inboardTransform,
        const SimTK::Body& outboard,
        const SimTK::Transform& outboardTransform,
        int& startingCoorinateIndex) const {};

//==============================================================================
};  // END of class CustomJoint
//==============================================================================
//==============================================================================
template <>
SimTK::MobilizedBody::FunctionBased
    CustomJoint::createMobilizedBody<SimTK::MobilizedBody::FunctionBased>(
                            SimTK::MobilizedBody& inboard,
                            const SimTK::Transform& inboardTransform,
                            const SimTK::Body& outboard,
                            const SimTK::Transform& outboardTransform,
                            int& startingCoorinateIndex) const;



} // end of namespace OpenSim

#endif // OPENSIM_CUSTOM_JOINT_H_<|MERGE_RESOLUTION|>--- conflicted
+++ resolved
@@ -1,4 +1,4 @@
-#ifndef OPENSIM_CUSTOM_JOINT_H_
+﻿#ifndef OPENSIM_CUSTOM_JOINT_H_
 #define OPENSIM_CUSTOM_JOINT_H_
 /* -------------------------------------------------------------------------- *
  *                          OpenSim:  CustomJoint.h                           *
@@ -61,25 +61,6 @@
 //==============================================================================
 // PUBLIC METHODS
 //==============================================================================
-<<<<<<< HEAD
-	// CONSTRUCTION
-	CustomJoint();
-
-	/** Construct joint with supplied coordinates and transform axes */
-	CustomJoint(const std::string &name, const Body& parent,
-			const SimTK::Vec3& locationInParent, const SimTK::Vec3& orientationInParent,
-			const Body& child,
-			const SimTK::Vec3& locationInchild, const SimTK::Vec3& orientationInChild,
-			SpatialTransform& aSpatialTransform, bool reverse=false);
-
-	// Construct joint with default (empty) coordinates and axes
-	CustomJoint(const std::string &name, const Body& parent,
-			const SimTK::Vec3& locationInParent, const SimTK::Vec3& orientationInParent,
-			const Body& child,
-			const SimTK::Vec3& locationInchild, const SimTK::Vec3& orientationInChild,
-			bool reverse = false);
-
-=======
     // CONSTRUCTION
     CustomJoint();
     
@@ -97,7 +78,6 @@
             const SimTK::Vec3& locationInchild, const SimTK::Vec3& orientationInChild,
             bool reverse = false);
     
->>>>>>> 95921ef0
     // default destructor, copy constructor, copy assignment
 
     int numCoordinates() const override {return get_CoordinateSet().getSize();};
