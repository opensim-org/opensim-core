%module(directors="1") opensim
%module opensim
#pragma SWIG nowarn=822,451,503,516,325,401

/*
For consistency with the rest of the API, we use camel-case for variable names.
This breaks Python PEP 8 convention, but allows us to be consistent within our
own project.
*/

%{
#define SWIG_FILE_WITH_INIT


#include <OpenSim/version.h>
#include <SimTKsimbody.h>
#include <OpenSim/Common/osimCommonDLL.h>
#include <OpenSim/Simulation/osimSimulationDLL.h>
#include <OpenSim/Common/Exception.h>
#include <OpenSim/Common/Array.h>
#include <OpenSim/Common/ArrayPtrs.h>
#include <OpenSim/Common/AbstractProperty.h>
#include <OpenSim/Common/Property.h>
#include <OpenSim/Common/PropertyGroup.h>
#include <OpenSim/Common/Object.h>
#include <OpenSim/Common/ObjectGroup.h>
#include <OpenSim/Common/Set.h>
#include <OpenSim/Common/StateVector.h>
#include <OpenSim/Common/StorageInterface.h>
#include <OpenSim/Common/Storage.h>
#include <OpenSim/Common/Scale.h>
#include <OpenSim/Common/ScaleSet.h>
#include <OpenSim/Common/Units.h>
#include <OpenSim/Common/IO.h>
#include <OpenSim/Common/Function.h>
#include <OpenSim/Common/Constant.h>
#include <OpenSim/Common/SimmSpline.h>
#include <OpenSim/Common/StepFunction.h>
#include <OpenSim/Common/PiecewiseConstantFunction.h>
#include <OpenSim/Common/LinearFunction.h>
#include <OpenSim/Common/PiecewiseLinearFunction.h>
#include <OpenSim/Common/MultiplierFunction.h>
#include <OpenSim/Common/GCVSpline.h>
#include <OpenSim/Common/Sine.h>
#include <OpenSim/Common/PolynomialFunction.h>
#include <OpenSim/Common/SmoothSegmentedFunctionFactory.h>
#include <OpenSim/Common/SmoothSegmentedFunction.h>
#include <OpenSim/Common/XYFunctionInterface.h>
#include <OpenSim/Common/FunctionSet.h>

#include <OpenSim/Common/LoadOpenSimLibrary.h>
#include <OpenSim/Common/Component.h>
#include <OpenSim/Simulation/Model/ModelComponent.h>
#include <OpenSim/Simulation/Model/ModelComponentSet.h>
#include <OpenSim/Simulation/Model/ComponentSet.h>

#include <OpenSim/Simulation/Solver.h>
#include <OpenSim/Simulation/InverseDynamicsSolver.h>
#include <OpenSim/Simulation/MomentArmSolver.h>

#include <OpenSim/Simulation/Model/Frame.h>
#include <OpenSim/Simulation/Model/PhysicalFrame.h>
#include <OpenSim/Simulation/Model/Ground.h>
#include <OpenSim/Simulation/Model/OffsetFrame.h>
#include <OpenSim/Simulation/Model/PhysicalOffsetFrame.h>

#include <OpenSim/Simulation/Model/Force.h>
#include <OpenSim/Simulation/Model/PrescribedForce.h>
#include <OpenSim/Simulation/Model/CoordinateLimitForce.h>
#include <OpenSim/Simulation/Model/ExternalForce.h>
#include <OpenSim/Simulation/Model/ContactGeometry.h>
#include <OpenSim/Simulation/Model/ContactHalfSpace.h>
#include <OpenSim/Simulation/Model/ContactMesh.h>
#include <OpenSim/Simulation/Model/ContactSphere.h>

#include <OpenSim/Simulation/Model/ElasticFoundationForce.h>
#include <OpenSim/Simulation/Model/HuntCrossleyForce.h>

#include <OpenSim/Simulation/Model/ContactGeometrySet.h>
#include <OpenSim/Simulation/Model/Probe.h>
#include <OpenSim/Simulation/Model/ProbeSet.h>
#include <OpenSim/Simulation/Model/SystemEnergyProbe.h>
#include <OpenSim/Simulation/Model/JointInternalPowerProbe.h>
#include <OpenSim/Simulation/Model/ActuatorPowerProbe.h>
#include <OpenSim/Simulation/Model/ActuatorForceProbe.h>
#include <OpenSim/Simulation/Model/MuscleActiveFiberPowerProbe.h>
#include <OpenSim/Simulation/Model/Bhargava2004MuscleMetabolicsProbe.h>
#include <OpenSim/Simulation/Model/Umberger2010MuscleMetabolicsProbe.h>

#include <OpenSim/Simulation/Model/ModelDisplayHints.h>
#include <OpenSim/Simulation/Model/ModelVisualizer.h>

#include <OpenSim/Simulation/Model/Actuator.h>
#include <OpenSim/Simulation/Model/ModelVisualizer.h>
#include <OpenSim/Simulation/Model/Model.h>
#include <OpenSim/Simulation/Control/Control.h>
#include <OpenSim/Simulation/Control/ControlSet.h>
#include <OpenSim/Simulation/Control/ControlConstant.h>
#include <OpenSim/Simulation/Control/ControlLinearNode.h>
#include <OpenSim/Simulation/Control/ControlLinear.h>
#include <OpenSim/Simulation/Control/Controller.h>
#include <OpenSim/Simulation/Control/PrescribedController.h>
#include <OpenSim/Simulation/Manager/Manager.h>
#include <OpenSim/Simulation/Model/Analysis.h>
#include <OpenSim/Simulation/Model/AnalysisSet.h>
#include <OpenSim/Simulation/Model/ForceSet.h>
#include <OpenSim/Simulation/Model/ControllerSet.h>
#include <OpenSim/Simulation/Model/ExternalLoads.h>
#include <OpenSim/Simulation/Model/AbstractTool.h>
#include <OpenSim/Simulation/Model/Marker.h>
#include <OpenSim/Simulation/Model/MarkerSet.h>
#include <OpenSim/Simulation/SimbodyEngine/SimbodyEngine.h>

#include <OpenSim/Tools/osimToolsDLL.h>
#include <OpenSim/Tools/ForwardTool.h>

#include <OpenSim/Analyses/osimAnalysesDLL.h>
#include <OpenSim/Analyses/Actuation.h>
#include <OpenSim/Analyses/Kinematics.h>
#include <OpenSim/Analyses/MuscleAnalysis.h>
#include <OpenSim/Analyses/InverseDynamics.h>
#include <OpenSim/Analyses/StaticOptimization.h>
#include <OpenSim/Analyses/ForceReporter.h>
#include <OpenSim/Analyses/PointKinematics.h>
#include <OpenSim/Analyses/BodyKinematics.h>
#include <OpenSim/Analyses/JointReaction.h>
#include <OpenSim/Analyses/StatesReporter.h>
#include <OpenSim/Analyses/InducedAccelerations.h>
#include <OpenSim/Analyses/ProbeReporter.h>

#include <OpenSim/Simulation/Wrap/WrapObject.h>
#include <OpenSim/Simulation/Wrap/PathWrapPoint.h>
#include <OpenSim/Simulation/Wrap/WrapSphere.h>
#include <OpenSim/Simulation/Wrap/WrapCylinder.h>
#include <OpenSim/Simulation/Wrap/WrapTorus.h>
#include <OpenSim/Simulation/Wrap/WrapEllipsoid.h>
#include <OpenSim/Simulation/Wrap/WrapObjectSet.h>
#include <OpenSim/Simulation/Wrap/PathWrap.h>
#include <OpenSim/Simulation/Wrap/PathWrapSet.h>
#include <OpenSim/Simulation/Wrap/WrapCylinderObst.h>
#include <OpenSim/Simulation/Wrap/WrapSphereObst.h>
#include <OpenSim/Simulation/Wrap/WrapDoubleCylinderObst.h>

#include <OpenSim/Simulation/SimbodyEngine/Body.h>
#include <OpenSim/Simulation/Model/BodySet.h>

#include <OpenSim/Simulation/Model/BodyScale.h>
#include <OpenSim/Simulation/Model/BodyScaleSet.h>

#include <OpenSim/Simulation/SimbodyEngine/Coordinate.h>
#include <OpenSim/Simulation/Model/CoordinateSet.h>

#include <OpenSim/Simulation/SimbodyEngine/TransformAxis.h>
#include <OpenSim/Simulation/SimbodyEngine/SpatialTransform.h>

#include <OpenSim/Simulation/SimbodyEngine/Joint.h>
#include <OpenSim/Simulation/SimbodyEngine/FreeJoint.h>
#include <OpenSim/Simulation/SimbodyEngine/CustomJoint.h>
#include <OpenSim/Simulation/SimbodyEngine/EllipsoidJoint.h>
#include <OpenSim/Simulation/SimbodyEngine/BallJoint.h>
#include <OpenSim/Simulation/SimbodyEngine/PinJoint.h>
#include <OpenSim/Simulation/SimbodyEngine/SliderJoint.h>
#include <OpenSim/Simulation/SimbodyEngine/WeldJoint.h>
#include <OpenSim/Simulation/SimbodyEngine/GimbalJoint.h>
#include <OpenSim/Simulation/SimbodyEngine/UniversalJoint.h>
#include <OpenSim/Simulation/SimbodyEngine/PlanarJoint.h>
#include <OpenSim/Simulation/Model/JointSet.h>

#include <OpenSim/Simulation/Model/Marker.h>

#include <OpenSim/Simulation/Model/PathPoint.h>
#include <OpenSim/Simulation/Model/PathPointSet.h>
#include <OpenSim/Simulation/Model/ConditionalPathPoint.h>
#include <OpenSim/Simulation/Model/MovingPathPoint.h>
#include <OpenSim/Simulation/Model/PointForceDirection.h>
#include <OpenSim/Simulation/Model/GeometryPath.h>
#include <OpenSim/Simulation/Model/Ligament.h>

#include <OpenSim/Simulation/SimbodyEngine/Constraint.h>
#include <OpenSim/Simulation/Model/ConstraintSet.h>
#include <OpenSim/Simulation/SimbodyEngine/WeldConstraint.h>
#include <OpenSim/Simulation/SimbodyEngine/PointConstraint.h>
#include <OpenSim/Simulation/SimbodyEngine/ConstantDistanceConstraint.h>
#include <OpenSim/Simulation/SimbodyEngine/CoordinateCouplerConstraint.h>
#include <OpenSim/Simulation/SimbodyEngine/PointOnLineConstraint.h>

#include <OpenSim/Actuators/osimActuatorsDLL.h>
#include <OpenSim/Simulation/Model/Actuator.h>
#include <OpenSim/Simulation/Model/PathActuator.h>
#include <OpenSim/Simulation/Model/Muscle.h>
#include <OpenSim/Simulation/Model/ActivationFiberLengthMuscle.h>
#include <OpenSim/Simulation/Model/ExpressionBasedPointToPointForce.h>
#include <OpenSim/Simulation/Model/ExpressionBasedCoordinateForce.h>
#include <OpenSim/Simulation/Model/PointToPointSpring.h>
#include <OpenSim/Simulation/Model/PathSpring.h>
#include <OpenSim/Simulation/Model/BushingForce.h>
#include <OpenSim/Simulation/Model/FunctionBasedBushingForce.h>
#include <OpenSim/Simulation/Model/ExpressionBasedBushingForce.h>
#include <OpenSim/Actuators/CoordinateActuator.h>
#include <OpenSim/Actuators/PointActuator.h>
#include <OpenSim/Actuators/TorqueActuator.h>
#include <OpenSim/Actuators/BodyActuator.h>
#include <OpenSim/Actuators/PointToPointActuator.h>
#include <OpenSim/Actuators/ClutchedPathSpring.h>
#include <OpenSim/Actuators/SpringGeneralizedForce.h>
#include <OpenSim/Actuators/Thelen2003Muscle.h>
#include <OpenSim/Actuators/RigidTendonMuscle.h>
#include <OpenSim/Actuators/Millard2012EquilibriumMuscle.h>
#include <OpenSim/Actuators/Millard2012AccelerationMuscle.h>
#include <OpenSim/Actuators/ClutchedPathSpring.h>

#include <OpenSim/Tools/IKTask.h>
#include <OpenSim/Tools/IKMarkerTask.h>
#include <OpenSim/Tools/IKCoordinateTask.h>
#include <OpenSim/Tools/IKTaskSet.h>
#include <OpenSim/Common/MarkerData.h>

#include <OpenSim/Tools/MarkerPair.h>
#include <OpenSim/Tools/MarkerPairSet.h>
#include <OpenSim/Tools/Measurement.h>
#include <OpenSim/Tools/MeasurementSet.h>

#include <OpenSim/Tools/GenericModelMaker.h>
#include <OpenSim/Tools/ModelScaler.h>
#include <OpenSim/Tools/MarkerPlacer.h>
#include <OpenSim/Tools/Tool.h>

#include <OpenSim/Simulation/Solver.h>
#include <OpenSim/Simulation/AssemblySolver.h>
#include <OpenSim/Simulation/MarkersReference.h>
#include <OpenSim/Simulation/CoordinateReference.h>
#include <OpenSim/Simulation/InverseKinematicsSolver.h>
#include <OpenSim/Tools/DynamicsTool.h>
#include <OpenSim/Tools/InverseDynamicsTool.h>

#include <OpenSim/Tools/CMCTool.h>
#include <OpenSim/Tools/RRATool.h>
#include <OpenSim/Tools/ScaleTool.h>
#include <OpenSim/Tools/AnalyzeTool.h>
#include <OpenSim/Tools/InverseKinematicsTool.h>

#include <OpenSim/Wrapping/Python/OpenSimContext.h>

using namespace OpenSim;
using namespace SimTK;

%}

%feature("director") OpenSim::AnalysisWrapper;
%feature("director") OpenSim::SimtkLogCallback;
%feature("director") SimTK::DecorativeGeometryImplementation;
%feature("notabstract") ControlLinear;

/** Pass Doxygen documentation to python wrapper */
%feature("autodoc", "3");

%rename(OpenSimObject) OpenSim::Object;
%rename(OpenSimException) OpenSim::Exception;

%newobject *::clone; 

%rename(printToXML) OpenSim::Object::print(const std::string&) const;
%rename(printToXML) OpenSim::XMLDocument::print(const std::string&);
%rename(printToXML) OpenSim::XMLDocument::print();
%rename(printToFile) OpenSim::Storage::print;

%rename(appendNative) OpenSim::ForceSet::append(Force* aForce);

/* If needed %extend will be used, these operators are not supported.*/
%ignore *::operator[];
%ignore *::operator=;

/* This file is for creation/handling of arrays */
%include "std_carray.i";

/* This interface file is for better handling of pointers and references */
%include "typemaps.i"
%include "std_string.i"

// Memory management
// =================
/*
This facility will help us avoid segfaults that occur when two different
objects believe they own a pointer, and so they both try to delete it. We can
instead notify the object that something else has adopted it, and will take
care of deleting it.
*/
%extend OpenSim::Object {
%pythoncode %{
    def _markAdopted(self):
        if self.this and self.thisown:
            self.thisown = False
%}
};

/*
The added component is not responsible for its own memory management anymore
once added to the Model.  These lines must go at this point in this .i file. I
originally had them at the bottom, and then they didn't work!

note: ## is a "glue" operator: `a ## b` --> `ab`.
*/
%define MODEL_ADOPT_HELPER(NAME)
%pythonappend OpenSim::Model::add ## NAME %{
    args[0]._markAdopted()
%}
%enddef

MODEL_ADOPT_HELPER(ModelComponent);
MODEL_ADOPT_HELPER(Body);
MODEL_ADOPT_HELPER(Probe);
MODEL_ADOPT_HELPER(Joint);
MODEL_ADOPT_HELPER(Frame);
MODEL_ADOPT_HELPER(Constraint);
MODEL_ADOPT_HELPER(ContactGeometry);
MODEL_ADOPT_HELPER(Analysis);
MODEL_ADOPT_HELPER(Force);
MODEL_ADOPT_HELPER(Controller);

// Make sure clone does not leak memory
%newobject *::clone; 

// Would prefer to modify the Joint abstract class constructor,
// but the proxy classes don't even call it.
%define JOINT_ADOPT_HELPER(NAME)
%pythonappend OpenSim::Joint:: ## NAME %{
    self._markAdopted()
%}
%enddef

JOINT_ADOPT_HELPER(FreeJoint);
JOINT_ADOPT_HELPER(CustomJoint);
JOINT_ADOPT_HELPER(EllipsoidJoint);
JOINT_ADOPT_HELPER(BallJoint);
JOINT_ADOPT_HELPER(PinJoint);
JOINT_ADOPT_HELPER(SliderJoint);
JOINT_ADOPT_HELPER(WeldJoint);
JOINT_ADOPT_HELPER(GimbalJoint);
JOINT_ADOPT_HELPER(UniversalJoint);
JOINT_ADOPT_HELPER(PlanarJoint);

%extend OpenSim::Array<double> {
	void appendVec3(SimTK::Vec3 vec3) {
		for(int i=0; i<3; i++)
			self->append(vec3[i]);
	}
	void appendVector(SimTK::Vector vec) {
		for(int i=0; i<vec.size(); i++)
			self->append(vec[i]);
	}

	SimTK::Vec3 getAsVec3() {
		return SimTK::Vec3::getAs(self->get());
	};
	
	static SimTK::Vec3 createVec3(double e1, double e2, double e3) {
		Array<double>* arr = new Array<double>(e1, 3);
		arr->set(1, e2);
		arr->set(2, e3);
		return SimTK::Vec3::getAs(arr->get());
	};
  
   static SimTK::Vec3 createVec3(double e1) {
		Array<double>* arr = new Array<double>(e1, 3);
		return SimTK::Vec3::getAs(arr->get());
  };
   
   static SimTK::Vec3  createVec3(double es[3]) {
		Array<double>* arr = new Array<double>(es[0], 3);
		arr->set(1, es[1]);
		arr->set(2, es[2]);
		return SimTK::Vec3::getAs(arr->get());
  };

   SimTK::Vector_<double>  getAsVector() {
		return SimTK::Vector(self->getSize(), &(*self)[0]);
  };

   void populateFromVector(SimTK::Vector_<double> aVector) {
		int sz = aVector.size();
		for(int i=0; i<sz; ++i)
			self->append(aVector[i]);
   }

   static  OpenSim::Array<double> getValuesFromVec3(SimTK::Vec3 vec3) {
		OpenSim::Array<double> arr(0, 3);
		for (int i=0; i<3; i++) arr[i] = vec3[i];
		return arr;
  };
  
  std::string toString() const {
		std::stringstream stream;
		for (int i=0; i< self->getSize(); i++)
			stream <<  self->get(i) << " ";
		return stream.str(); 
  }

  void setFromPyArray(double* dValues, int size) {
		self->setSize(size);
		for(int i=0; i< size; ++i)
		    self->set(i, dValues[i]);
};
};
/*
%extend OpenSim::Model {
	static void LoadOpenSimLibrary(std::string libraryName){
		LoadOpenSimLibrary(libraryName);
	}

	void setDefaultControls(SimTK::Vector& newControls) {
		self->updDefaultControls() = newControls;
	}
}

%extend OpenSim::Manager {
	void setIntegratorAccuracy(double accuracy){
		self->getIntegrator().setAccuracy(accuracy);
	}
}

%extend OpenSim::Object {
	static OpenSim::Array<std::string> getFunctionClassNames() {
		  OpenSim::Array<std::string> availableClassNames;
		  ArrayPtrs<OpenSim::Function> rArray;
		  Object::getRegisteredObjectsOfGivenType<OpenSim::Function>(rArray);
		  for (int i=0;i<rArray.size(); i++)
			availableClassNames.append(rArray[i]->getConcreteClassName());
		  
		  return availableClassNames;
	}
}

%include "numpy.i"

%include "std_vector.i"
%template(StdVecInt) std::vector<int>;

%init %{
import_array();
%}

%apply (double* IN_ARRAY1, int DIM1) {(double* dValues, int size)}
*/
/* rest of header files to be wrapped */
%include <OpenSim/version.h>
%include <SimTKcommon.h>

%include <SimTKcommon/Constants.h>
%include <SWIGSimTK/Vec.h>
// Vec3
namespace SimTK {
%template(Vec2) Vec<2>;
%template(Vec3) Vec<3>;
%template(Vec4) Vec<4>;
%template(Vec6) Vec<6>;
}
// Mat33
%include <SWIGSimTK/Mat.h>
namespace SimTK {
%template(Mat33) Mat<3, 3>;
}
%include <SWIGSimTK/CoordinateAxis.h>
%include <SWIGSimTK/UnitVec.h>
namespace SimTK {
%template(UnitVec3)  SimTK::UnitVec<double,1>;
}

// Vector and Matrix
%include <SWIGSimTK/BigMatrix.h>
namespace SimTK {
%template(MatrixBaseDouble) SimTK::MatrixBase<double>;
%template(VectorBaseDouble) SimTK::VectorBase<double>;
%template(Vector) SimTK::Vector_<double>;
%template(Matrix) SimTK::Matrix_<double>;
}

%include <SWIGSimTK/SpatialAlgebra.h>
namespace SimTK {
%template(SpatialVec) Vec<2,   Vec3>;
%template(VectorOfSpatialVec) Vector_<SpatialVec>;
%template(VectorOfVec3) Vector_<Vec3>;
}


%include <SWIGSimTK/Rotation.h>
namespace SimTK {
%template(Rotation) SimTK::Rotation_<double>;
%template(InverseRotation) SimTK::InverseRotation_<double>;
}
// Transform
%include <SWIGSimTK/Transform.h>
namespace SimTK {
%template(Transform) SimTK::Transform_<double>;
}

//
%include <SWIGSimTK/MassProperties.h>
namespace SimTK {
%template(Inertia) SimTK::Inertia_<double>;
%template(MassProperties) SimTK::MassProperties_<double>;
}
%include <SWIGSimTK/common.h>
%include <SWIGSimTK/Array.h>

typedef int MobilizedBodyIndex;
typedef int SubsystemIndex;
typedef int SystemQIndex;
typedef int SystemQErrIndex;
typedef int SystemZIndex;
typedef int SystemYIndex;
typedef int SystemYErrIndex;
typedef int SystemUIndex;
typedef int SystemUErrIndex;
typedef int SystemUDotErrIndex;

namespace SimTK {
%template(ArrayIndexUnsigned) ArrayIndexTraits<unsigned>; 
%template(ArrayIndexInt) ArrayIndexTraits<int>; 
}

%include <SWIGSimTK/DecorativeGeometry.h>

namespace SimTK {
%template(ArrayDecorativeGeometry) SimTK::Array_<SimTK::DecorativeGeometry>;
%template(SimTKArrayString) SimTK::Array_<std::string>;
}

// State & Stage
%include <SWIGSimTK/Stage.h>
%include <SWIGSimTK/State.h>

// osimCommon Library
%include <OpenSim/Common/osimCommonDLL.h>
%include <OpenSim/Common/Exception.h>
%include <OpenSim/Common/Array.h>
%include <OpenSim/Common/ArrayPtrs.h>
%include <OpenSim/Common/AbstractProperty.h>
%include <OpenSim/Common/Property.h>
%include <OpenSim/Common/PropertyGroup.h>
%template(ArrayPtrsPropertyGroup) OpenSim::ArrayPtrs<OpenSim::PropertyGroup>;
%template (PropertyString) OpenSim::Property<std::string>;
%include <OpenSim/Common/Object.h>
%include <OpenSim/Common/ObjectGroup.h>
%include <OpenSim/Common/Set.h>
%include <OpenSim/Common/StateVector.h>
%template(ArrayStateVector) OpenSim::Array<OpenSim::StateVector>;
%include <OpenSim/Common/StorageInterface.h>
%include <OpenSim/Common/Storage.h>
%include <OpenSim/Common/Units.h>
%include <OpenSim/Common/IO.h>
%include <OpenSim/Common/Function.h>

%template(SetFunctions) OpenSim::Set<OpenSim::Function>;
%include <OpenSim/Common/FunctionSet.h>

%include <OpenSim/Common/Constant.h>
%include <OpenSim/Common/SimmSpline.h>
%include <OpenSim/Common/StepFunction.h>
%include <OpenSim/Common/PiecewiseConstantFunction.h>
%include <OpenSim/Common/LinearFunction.h>
%include <OpenSim/Common/PiecewiseLinearFunction.h>
%include <OpenSim/Common/MultiplierFunction.h>
%include <OpenSim/Common/GCVSpline.h>
%include <OpenSim/Common/Sine.h>
%include <OpenSim/Common/PolynomialFunction.h>
%include <OpenSim/Common/SmoothSegmentedFunctionFactory.h>
%include <OpenSim/Common/SmoothSegmentedFunction.h>

%include <OpenSim/Common/XYFunctionInterface.h>
%template(ArrayXYPoint) OpenSim::Array<XYPoint>;
%template(ArrayBool) OpenSim::Array<bool>;
%template(ArrayDouble) OpenSim::Array<double>;
%template(ArrayInt) OpenSim::Array<int>;
%template(ArrayStr) OpenSim::Array<std::string>;
%template(ArrayObjPtr) OpenSim::Array<OpenSim::Object*>;
%template(ArrayPtrsObj) OpenSim::ArrayPtrs<OpenSim::Object>;
%include <OpenSim/Common/ComponentOutput.h>
%include <OpenSim/Common/ComponentConnector.h>

%include <OpenSim/Common/ComponentList.h>
%template(ComponentsList) OpenSim::ComponentList<OpenSim::Component>;
%template(ComponentIterator) OpenSim::ComponentListIterator<OpenSim::Component>;

%template(FramesList) OpenSim::ComponentList<OpenSim::Frame>;
%template(FrameIterator) OpenSim::ComponentListIterator<OpenSim::Frame>;

%template(BodiesList) OpenSim::ComponentList<OpenSim::Body>;
%template(BodyIterator) OpenSim::ComponentListIterator<OpenSim::Body>;

%template(MusclesList) OpenSim::ComponentList<OpenSim::Muscle>;
%template(MuscleIterator) OpenSim::ComponentListIterator<OpenSim::Muscle>;

%template(ModelComponentList) OpenSim::ComponentList<OpenSim::ModelComponent>;
%template(ModelComponentIterator) OpenSim::ComponentListIterator<OpenSim::ModelComponent>;

%template(JointsList) OpenSim::ComponentList<OpenSim::Joint>;
%template(JointIterator) OpenSim::ComponentListIterator<OpenSim::Joint>;

%include <OpenSim/Common/Component.h>

%template(getFramesList) OpenSim::Component::getComponentList<OpenSim::Frame>;
%template(getBodiesList) OpenSim::Component::getComponentList<OpenSim::Body>;
%template(getMusclesList) OpenSim::Component::getComponentList<OpenSim::Muscle>;
%template(getComponentsList) OpenSim::Component::getComponentList<OpenSim::Component>;
%template(getModelComponentList) OpenSim::Component::getComponentList<OpenSim::ModelComponent>;
%template(getJointList) OpenSim::Component::getComponentList<OpenSim::Joint>;

%include <OpenSim/Common/Scale.h>
%template(SetScales) OpenSim::Set<OpenSim::Scale>;
%include <OpenSim/Common/ScaleSet.h>
%include <OpenSim/Common/MarkerFrame.h>
%include <OpenSim/Common/MarkerData.h>

// osimSimulation
%include <OpenSim/Simulation/osimSimulationDLL.h>
%include <OpenSim/Simulation/Model/Appearance.h>
%include <OpenSim/Simulation/Model/Geometry.h>
%include <OpenSim/Simulation/Model/ModelComponent.h>
%template(SetModelComponents) OpenSim::Set<OpenSim::ModelComponent>;
%include <OpenSim/Simulation/Model/ModelComponentSet.h>
%template(ModelComponentSetModelComponent) OpenSim::ModelComponentSet<OpenSim::ModelComponent>;
%include <OpenSim/Simulation/Model/ComponentSet.h>

%template(SetMuscles) OpenSim::Set<OpenSim::Muscle>;

%include <OpenSim/Simulation/Solver.h>
%include <OpenSim/Simulation/InverseDynamicsSolver.h>
%include <OpenSim/Simulation/MomentArmSolver.h>

%include <OpenSim/Simulation/Model/Frame.h>
// Followig thee lines hacked in out of order to work around WrapObjects use in PhysicalFrame
%include <OpenSim/Simulation/Wrap/WrapObject.h>
%template(SetWrapObject) OpenSim::Set<OpenSim::WrapObject>;
%include <OpenSim/Simulation/Wrap/WrapObjectSet.h>

%include <OpenSim/Simulation/Model/PhysicalFrame.h>
%include <OpenSim/Simulation/Model/Ground.h>
%include <OpenSim/Simulation/Model/OffsetFrame.h>
%template(PhysicalFrameWithOffset)   OpenSim::OffsetFrame<OpenSim::PhysicalFrame>; 
%include <OpenSim/Simulation/Model/PhysicalOffsetFrame.h>
%template(SetFrames) OpenSim::Set<OpenSim::Frame>;
%template(ModelComponentSetFrames) OpenSim::ModelComponentSet<OpenSim::Frame>;
%include <OpenSim/Simulation/Model/FrameSet.h>

%include <OpenSim/Simulation/Model/Force.h>
%template(SetForces) OpenSim::Set<OpenSim::Force>;
%template(ModelComponentSetForces) OpenSim::ModelComponentSet<OpenSim::Force>;
%include <OpenSim/Simulation/Model/ForceSet.h>
%include <OpenSim/Simulation/Model/ExternalForce.h>
%template(SetExternalForces) OpenSim::Set<OpenSim::ExternalForce>;

%include <OpenSim/Simulation/Control/Controller.h>
%template(SetControllers) OpenSim::Set<OpenSim::Controller>;
%template(ModelComponentSetControllers) OpenSim::ModelComponentSet<OpenSim::Controller>;
%include <OpenSim/Simulation/Model/ControllerSet.h>

%template(ModelComponentSetExternalForces) OpenSim::ModelComponentSet<OpenSim::ExternalForce>;
%include <OpenSim/Simulation/Model/ExternalLoads.h>
%include <OpenSim/Simulation/Model/PrescribedForce.h>
%include <OpenSim/Simulation/Model/CoordinateLimitForce.h>

%include <OpenSim/Simulation/Model/ContactGeometry.h>
%template(SetContactGeometry) OpenSim::Set<OpenSim::ContactGeometry>;
%template(ModelComponentSetContactGeometry) OpenSim::ModelComponentSet<OpenSim::ContactGeometry>;
%include <OpenSim/Simulation/Model/ContactGeometrySet.h>
%include <OpenSim/Simulation/Model/ContactHalfSpace.h>
%include <OpenSim/Simulation/Model/ContactMesh.h>
%include <OpenSim/Simulation/Model/ContactSphere.h>
%include <OpenSim/Simulation/Model/ElasticFoundationForce.h>
%include <OpenSim/Simulation/Model/HuntCrossleyForce.h>

%include <OpenSim/Simulation/Model/Actuator.h>
%template(SetActuators) OpenSim::Set<OpenSim::Actuator>;
%template(ArrayStorage) OpenSim::ArrayPtrs<OpenSim::Storage>;
%include <OpenSim/Simulation/Model/Analysis.h>
%template(SetAnalysis) OpenSim::Set<OpenSim::Analysis>;
%include <OpenSim/Simulation/Model/AnalysisSet.h>

%include <OpenSim/Simulation/Control/Control.h>
%template(SetControls) OpenSim::Set<OpenSim::Control>;
%include <OpenSim/Simulation/Control/ControlSet.h>
%include <OpenSim/Simulation/Control/ControlConstant.h>
%include <OpenSim/Simulation/Control/ControlLinearNode.h>
%template(SetControlNodes) OpenSim::ArrayPtrs<OpenSim::ControlLinearNode>;
%include <OpenSim/Simulation/Control/ControlLinear.h>
%include <OpenSim/Simulation/Control/Controller.h>
%include <OpenSim/Simulation/Control/PrescribedController.h>

%include <OpenSim/Simulation/Manager/Manager.h>
%include <OpenSim/Simulation/Model/AbstractTool.h>
%include <OpenSim/Simulation/Model/Station.h>
%include <OpenSim/Simulation/Model/Marker.h>
%template(SetMarkers) OpenSim::Set<OpenSim::Marker>;
%template(ModelComponentSetMarkers) OpenSim::ModelComponentSet<OpenSim::Marker>;
%include <OpenSim/Simulation/Model/MarkerSet.h>

//%include <OpenSim/Simulation/Wrap/WrapObject.h>
%include <OpenSim/Simulation/Wrap/WrapSphere.h>
%include <OpenSim/Simulation/Wrap/WrapCylinder.h>
%include <OpenSim/Simulation/Wrap/WrapTorus.h>
%include <OpenSim/Simulation/Wrap/WrapEllipsoid.h>
//%template(SetWrapObject) OpenSim::Set<OpenSim::WrapObject>;
//%include <OpenSim/Simulation/Wrap/WrapObjectSet.h>
%include <OpenSim/Simulation/Wrap/PathWrap.h>
%template(SetPathWrap) OpenSim::Set<OpenSim::PathWrap>;
%include <OpenSim/Simulation/Wrap/PathWrapSet.h>
%include <OpenSim/Simulation/Wrap/WrapCylinderObst.h>
%include <OpenSim/Simulation/Wrap/WrapSphereObst.h>
%include <OpenSim/Simulation/Wrap/WrapDoubleCylinderObst.h>

%include <OpenSim/Simulation/SimbodyEngine/Body.h>
%template(SetBodies) OpenSim::Set<OpenSim::Body>;
%template(ModelComponentSetBodies) OpenSim::ModelComponentSet<OpenSim::Body>;
%include <OpenSim/Simulation/Model/BodySet.h>

%include <OpenSim/Simulation/Model/BodyScale.h>
%template(SetBodyScales) OpenSim::Set<OpenSim::BodyScale>;
%include <OpenSim/Simulation/Model/BodyScaleSet.h>

%include <OpenSim/Simulation/SimbodyEngine/SimbodyEngine.h>
%include <OpenSim/Simulation/SimbodyEngine/TransformAxis.h>
%include <OpenSim/Simulation/SimbodyEngine/SpatialTransform.h>
%include <OpenSim/Simulation/SimbodyEngine/Coordinate.h>
%template(SetCoordinates) OpenSim::Set<OpenSim::Coordinate>;
%template(ModelComponentSetCoordinates) OpenSim::ModelComponentSet<OpenSim::Coordinate>;
%include <OpenSim/Simulation/Model/CoordinateSet.h>

%include <OpenSim/Simulation/SimbodyEngine/Joint.h>
%include <OpenSim/Simulation/SimbodyEngine/FreeJoint.h>
%include <OpenSim/Simulation/SimbodyEngine/CustomJoint.h>
%include <OpenSim/Simulation/SimbodyEngine/EllipsoidJoint.h>
%include <OpenSim/Simulation/SimbodyEngine/BallJoint.h>
%include <OpenSim/Simulation/SimbodyEngine/PinJoint.h>
%include <OpenSim/Simulation/SimbodyEngine/SliderJoint.h>
%include <OpenSim/Simulation/SimbodyEngine/WeldJoint.h>
%include <OpenSim/Simulation/SimbodyEngine/GimbalJoint.h>
%include <OpenSim/Simulation/SimbodyEngine/UniversalJoint.h>
%include <OpenSim/Simulation/SimbodyEngine/PlanarJoint.h>

%template(SetJoints) OpenSim::Set<OpenSim::Joint>;
%template(ModelComponentSetJoints) OpenSim::ModelComponentSet<OpenSim::Joint>;
%include <OpenSim/Simulation/Model/JointSet.h>


%include <OpenSim/Simulation/SimbodyEngine/Constraint.h>
%template(SetConstraints) OpenSim::Set<OpenSim::Constraint>;
%template(ModelComponentSetConstraints) OpenSim::ModelComponentSet<OpenSim::Constraint>;
%include <OpenSim/Simulation/Model/ConstraintSet.h>
%include <OpenSim/Simulation/SimbodyEngine/WeldConstraint.h>
%include <OpenSim/Simulation/SimbodyEngine/PointConstraint.h>
%include <OpenSim/Simulation/SimbodyEngine/ConstantDistanceConstraint.h>
%include <OpenSim/Simulation/SimbodyEngine/CoordinateCouplerConstraint.h>
%include <OpenSim/Simulation/SimbodyEngine/PointOnLineConstraint.h>

%include <OpenSim/Simulation/Model/Probe.h>
%template(SetProbes) OpenSim::Set<OpenSim::Probe>;
%template(ModelComponentSetProbes) OpenSim::ModelComponentSet<OpenSim::Probe>;
%include <OpenSim/Simulation/Model/ProbeSet.h>
%include <OpenSim/Simulation/Model/SystemEnergyProbe.h>
%include <OpenSim/Simulation/Model/JointInternalPowerProbe.h>
%include <OpenSim/Simulation/Model/ActuatorPowerProbe.h>
%include <OpenSim/Simulation/Model/ActuatorForceProbe.h>
%include <OpenSim/Simulation/Model/MuscleActiveFiberPowerProbe.h>
%include <OpenSim/Simulation/Model/Bhargava2004MuscleMetabolicsProbe.h>
%include <OpenSim/Simulation/Model/Umberger2010MuscleMetabolicsProbe.h>
%include <OpenSim/Simulation/Model/ModelDisplayHints.h>
%include <OpenSim/Simulation/Model/ModelVisualPreferences.h>
%include <OpenSim/Simulation/Model/ModelVisualizer.h>
%include <OpenSim/Simulation/Model/Model.h>

%include <OpenSim/Simulation/Model/PathPoint.h>
%include <OpenSim/Simulation/Wrap/PathWrapPoint.h>
%include <OpenSim/Simulation/Model/ConditionalPathPoint.h>
%include <OpenSim/Simulation/Model/MovingPathPoint.h>
%template(SetPathPoint) OpenSim::Set<OpenSim::PathPoint>;
%template(ArrayPathPoint) OpenSim::Array<OpenSim::PathPoint*>;
%include <OpenSim/Simulation/Model/PathPointSet.h>

%include <OpenSim/Simulation/Model/PointForceDirection.h>
%template(ArrayPointForceDirection) OpenSim::Array<OpenSim::PointForceDirection*>;

%include <OpenSim/Simulation/Model/GeometryPath.h>
%include <OpenSim/Simulation/Model/Ligament.h>
%include <OpenSim/Simulation/Model/PathActuator.h>
%include <OpenSim/Simulation/Model/Muscle.h>
%include <OpenSim/Simulation/Model/ActivationFiberLengthMuscle.h>
%include <OpenSim/Simulation/Model/PointToPointSpring.h>
%include <OpenSim/Simulation/Model/ExpressionBasedPointToPointForce.h>
%include <OpenSim/Simulation/Model/ExpressionBasedCoordinateForce.h>

%include <OpenSim/Simulation/Model/PathSpring.h>
%include <OpenSim/Simulation/Model/BushingForce.h>
%include <OpenSim/Simulation/Model/FunctionBasedBushingForce.h>
%include <OpenSim/Simulation/Model/ExpressionBasedBushingForce.h>

//osimAnalyses
%include <OpenSim/Analyses/osimAnalysesDLL.h>
%include <OpenSim/Analyses/Kinematics.h>
%include <OpenSim/Analyses/Actuation.h>
%include <OpenSim/Analyses/MuscleAnalysis.h>
%include <OpenSim/Analyses/InverseDynamics.h>
%include <OpenSim/Analyses/StaticOptimization.h>
%include <OpenSim/Analyses/ForceReporter.h>
%include <OpenSim/Analyses/PointKinematics.h>
%include <OpenSim/Analyses/BodyKinematics.h>
%include <OpenSim/Analyses/JointReaction.h>
%include <OpenSim/Analyses/StatesReporter.h>
%include <OpenSim/Analyses/InducedAccelerations.h>
%include <OpenSim/Analyses/ProbeReporter.h>

//osimActuators
%include <OpenSim/Actuators/osimActuatorsDLL.h>
%include <OpenSim/Actuators/CoordinateActuator.h>
%include <OpenSim/Actuators/PointActuator.h>
%include <OpenSim/Actuators/TorqueActuator.h>
%include <OpenSim/Actuators/BodyActuator.h>
%include <OpenSim/Actuators/PointToPointActuator.h>
%include <OpenSim/Actuators/ClutchedPathSpring.h>
%include <OpenSim/Actuators/SpringGeneralizedForce.h>
%include <OpenSim/Actuators/Thelen2003Muscle.h>
%include <OpenSim/Actuators/RigidTendonMuscle.h>
%include <OpenSim/Actuators/ActiveForceLengthCurve.h>
%include <OpenSim/Actuators/FiberCompressiveForceCosPennationCurve.h>
%include <OpenSim/Actuators/FiberCompressiveForceLengthCurve.h>
%include <OpenSim/Actuators/FiberForceLengthCurve.h>
%include <OpenSim/Actuators/ForceVelocityCurve.h>
%include <OpenSim/Actuators/ForceVelocityInverseCurve.h>
%include <OpenSim/Actuators/TendonForceLengthCurve.h>
%include <OpenSim/Actuators/ClutchedPathSpring.h>
%include <OpenSim/Actuators/MuscleFirstOrderActivationDynamicModel.h>
%include <OpenSim/Actuators/MuscleFixedWidthPennationModel.h>

%include <OpenSim/Actuators/Millard2012EquilibriumMuscle.h>
%include <OpenSim/Actuators/Millard2012AccelerationMuscle.h>

//osimTools
%include <OpenSim/Tools/osimToolsDLL.h>
%include <OpenSim/Tools/IKTask.h>
%template(SetIKTasks) OpenSim::Set<OpenSim::IKTask>;
%template(SetMarkerWeights) OpenSim::Set<MarkerWeight>;
%include <OpenSim/Tools/IKMarkerTask.h>
%include <OpenSim/Tools/IKCoordinateTask.h>
%include <OpenSim/Tools/IKTaskSet.h>
%include <OpenSim/Tools/MarkerPair.h>
%template(SetMarkerPairs) OpenSim::Set<OpenSim::MarkerPair>;
%include <OpenSim/Tools/MarkerPairSet.h>
%include <OpenSim/Tools/Measurement.h>
%template(SetMeasurements) OpenSim::Set<OpenSim::Measurement>;
%include <OpenSim/Tools/MeasurementSet.h>
%include <OpenSim/Tools/GenericModelMaker.h>
%include <OpenSim/Tools/ModelScaler.h>
%include <OpenSim/Tools/MarkerPlacer.h>
%include <OpenSim/Tools/ScaleTool.h>
%include <OpenSim/Simulation/Solver.h>
%include <OpenSim/Simulation/AssemblySolver.h>
%include <OpenSim/Simulation/Reference.h>

%template(ReferenceVec3) OpenSim::Reference_<SimTK::Vec3>;
%template(ReferenceDouble) OpenSim::Reference_<double>;
%template(ArrayCoordinateReference) SimTK::Array_<OpenSim::CoordinateReference>;
%template(SimTKArrayDouble) SimTK::Array_<double>;
%template(SimTKArrayVec3) SimTK::Array_<SimTK::Vec3>;

%include <OpenSim/Simulation/MarkersReference.h>
%include <OpenSim/Simulation/CoordinateReference.h>
%include <OpenSim/Simulation/InverseKinematicsSolver.h>
%include <OpenSim/Tools/Tool.h>
%include <OpenSim/Tools/DynamicsTool.h>
%include <OpenSim/Tools/InverseDynamicsTool.h>
%include <OpenSim/Tools/ForwardTool.h>
%include <OpenSim/Tools/CMCTool.h>
%include <OpenSim/Tools/RRATool.h>
%include <OpenSim/Tools/AnalyzeTool.h>
%include <OpenSim/Tools/InverseKinematicsTool.h>

%include <OpenSim/Wrapping/Python/OpenSimContext.h>

// Memory management
// =================

/*
A macro to facilitate adding adoptAndAppend methods to these sets. For NAME ==
Geometry, the macro expands to:

note: ## is a "glue" operator: `a ## b` --> `ab`.
*/
%define SET_ADOPT_HELPER(NAME)
%extend OpenSim:: ## NAME ## Set {
%pythoncode %{
    def adoptAndAppend(self, a ## NAME):
        a ## NAME._markAdopted()
        return super(NAME ## Set, self).adoptAndAppend(a ## NAME)
%}
};
%enddef

SET_ADOPT_HELPER(Scale);
SET_ADOPT_HELPER(BodyScale);
SET_ADOPT_HELPER(PathPoint);
SET_ADOPT_HELPER(IKTask);
SET_ADOPT_HELPER(MarkerPair);
SET_ADOPT_HELPER(Measurement);
SET_ADOPT_HELPER(Marker);
SET_ADOPT_HELPER(Control);


// These didn't work with the macro for some reason. I got complaints about
// multiple definitions of, e.g.,  Function in the target language.
%extend OpenSim::FunctionSet {
%pythoncode %{
    def adoptAndAppend(self, aFunction):
        aFunction._markAdopted()
        return super(FunctionSet, self).adoptAndAppend(aFunction)
%}
};

%extend OpenSim::ProbeSet {
%pythoncode %{
    def adoptAndAppend(self, aProbe):
        aProbe._markAdopted()
        return super(ProbeSet, self).adoptAndAppend(aProbe)
%}
};

<<<<<<< HEAD
// Attempt to solve segfault when calling ForceSet::append()
// from scripting.
%extend OpenSim::ForceSet {
%pythoncode %{
    def append(self, aForce):
        aForce._markAdopted()
        return self.appendNative(aForce)
=======
%extend OpenSim::FrameSet {
%pythoncode %{
    def adoptAndAppend(self, aFrame):
        aFrame._markAdopted()
        return super(FrameSet, self).adoptAndAppend(aFrame)
>>>>>>> 562cee09
%}
};<|MERGE_RESOLUTION|>--- conflicted
+++ resolved
@@ -902,6 +902,7 @@
 SET_ADOPT_HELPER(Measurement);
 SET_ADOPT_HELPER(Marker);
 SET_ADOPT_HELPER(Control);
+SET_ADOPT_HELPER(Frame);
 
 
 // These didn't work with the macro for some reason. I got complaints about
@@ -922,7 +923,6 @@
 %}
 };
 
-<<<<<<< HEAD
 // Attempt to solve segfault when calling ForceSet::append()
 // from scripting.
 %extend OpenSim::ForceSet {
@@ -930,12 +930,5 @@
     def append(self, aForce):
         aForce._markAdopted()
         return self.appendNative(aForce)
-=======
-%extend OpenSim::FrameSet {
-%pythoncode %{
-    def adoptAndAppend(self, aFrame):
-        aFrame._markAdopted()
-        return super(FrameSet, self).adoptAndAppend(aFrame)
->>>>>>> 562cee09
 %}
 };