"""The tests here ensure the proper functionality of modifications/additions we
make to the C++ API, via the SWIG interface (*.i) file.

"""
<<<<<<< HEAD
import os
import unittest

import opensim as osim

# TODO __str__() for numeric types.
# TODO iterators for Vec3, Vector, Set's, and ComponentList's.
# TODO typemaps for Vec3 and Vector.
# TODO indexing for Vec3 and Vector.
# TODO operator overloading operator+().
# TODO size() -> __len__()

class TestSwigAddtlInterface(unittest.TestCase):
    def test_check_env_var(self):
        if 'OPENSIM_HOME' not in os.environ:
            raise Exception("To run tests, must set environment "
                    "variable OPENSIM_HOME "
                    "to an OpenSim installation.")
    
=======

import inspect
import os

this_file_dir = os.path.dirname(
                os.path.abspath(inspect.getfile(inspect.currentframe())))

import opensim as osim

class TestSwigAddtlInterface(unittest.TestCase):
>>>>>>> dd9ed3bd
    def test_markAdopted1(self):
        """Ensures that we can tell an object that some other object is managing
        its memory.
        """
        a = osim.Model()
        assert a.this
        assert a.thisown
        a._markAdopted()
        assert a.this
        assert not a.thisown
    
    def test_markAdopted2(self):
        a = osim.Model()
    
        # We just need the following not to not cause a segfault.
    
        # Model add*
        a.addForce(osim.PathActuator())
        a.addProbe(osim.Umberger2010MuscleMetabolicsProbe())
        a.addAnalysis(osim.MuscleAnalysis())
        a.addController(osim.PrescribedController())
        
        body = osim.Body('body1',
                1.0,
                osim.Vec3(0, 0, 0),
                osim.Inertia(0, 0, 0)
                )
    
        loc_in_parent = osim.Vec3(0, 0, 0)
        orient_in_parent = osim.Vec3(0, 0, 0)
        loc_in_body = osim.Vec3(0, 0, 0)
        orient_in_body = osim.Vec3(0, 0, 0)
        print "creating Weld Joint.."
        joint = osim.WeldJoint("weld_joint",
                a.getGround(),
                loc_in_parent, orient_in_parent,
                body,
                loc_in_body, orient_in_parent)
        print "adding a body .."
        a.addBody(body)
        print "adding a joint .."
        a.addJoint(joint)
        print "Creating a ConstantDistanceConstraint.."
        constr = osim.ConstantDistanceConstraint()
        constr.setBody1ByName("ground")
        constr.setBody1PointLocation(osim.Vec3(0, 0, 0))
        constr.setBody2ByName("body")
        constr.setBody2PointLocation(osim.Vec3(1, 0, 0))
        constr.setConstantDistance(1)
        a.addConstraint(constr)
    
<<<<<<< HEAD
        # Force requires body names. If not provided, you get a segfault.
        f = osim.BushingForce()
        f.setBody1ByName("ground")
        f.setBody2ByName("body")
        a.addForce(f)
    
        model = osim.Model(os.environ['OPENSIM_HOME'] +
                "/Models/Arm26/arm26.osim")
=======
        f = osim.BushingForce("ground", "body",
                osim.Vec3(2, 2, 2), osim.Vec3(1, 1, 1),
                osim.Vec3(0, 0, 0), osim.Vec3(0, 0, 0))
        a.addForce(f)
    
        f2 = osim.BushingForce()
        a.addForce(f2)
    
        f3 = osim.SpringGeneralizedForce()
        a.addForce(f3)
    
        model = osim.Model(os.path.join(this_file_dir, "arm26.osim"))
>>>>>>> dd9ed3bd
        g = osim.CoordinateActuator('r_shoulder_elev')
        model.addForce(g)
    
    def test_Joint(self):
        a = osim.Model()
        
        body = osim.Body('body',
                1.0,
                osim.Vec3(0, 0, 0),
                osim.Inertia(0, 0, 0)
                )
    
        loc_in_parent = osim.Vec3(0, -0, 0)
        orient_in_parent = osim.Vec3(0, 0, 0)
        loc_in_body = osim.Vec3(0, 0, 0)
        orient_in_body = osim.Vec3(0, 0, 0)
    
        joint = osim.FreeJoint("joint",
                a.getGround(),
                loc_in_parent, orient_in_parent,
                body,
                loc_in_body, orient_in_parent)
        del joint
        joint = osim.CustomJoint("joint",
                a.getGround(),
                loc_in_parent, orient_in_parent,
                body,
                loc_in_body, orient_in_parent)
        del joint
        joint = osim.EllipsoidJoint("joint",
                a.getGround(),
                loc_in_parent, orient_in_parent,
                body,
                loc_in_body, orient_in_parent, osim.Vec3(1, 1, 1))
        del joint
        joint = osim.BallJoint("joint",
                a.getGround(),
                loc_in_parent, orient_in_parent,
                body,
                loc_in_body, orient_in_parent)
        del joint
        joint = osim.PinJoint("joint",
                a.getGround(),
                loc_in_parent, orient_in_parent,
                body,
                loc_in_body, orient_in_parent)
        del joint
        joint = osim.SliderJoint("joint",
                a.getGround(),
                loc_in_parent, orient_in_parent,
                body,
                loc_in_body, orient_in_parent)
        del joint
        joint = osim.WeldJoint("joint",
                a.getGround(),
                loc_in_parent, orient_in_parent,
                body,
                loc_in_body, orient_in_parent)
        del joint
        joint = osim.GimbalJoint("joint",
                a.getGround(),
                loc_in_parent, orient_in_parent,
                body,
                loc_in_body, orient_in_parent)
        del joint
        joint = osim.UniversalJoint("joint",
                a.getGround(),
                loc_in_parent, orient_in_parent,
                body,
                loc_in_body, orient_in_parent)
        del joint
        joint = osim.PlanarJoint("joint",
                a.getGround(),
                loc_in_parent, orient_in_parent,
                body,
                loc_in_body, orient_in_parent)
        del joint
    
    
    def test_markAdoptedSets(self):
    
        # Set's.
        fus = osim.FunctionSet()
        fu1 = osim.Constant()
        fus.adoptAndAppend(fu1)
        del fus
        del fu1
    
        s = osim.ScaleSet()
        o = osim.Scale()
        s.adoptAndAppend(o)
        del s
        del o
    
        s = osim.ControlSet()
        o = osim.ControlLinear()
        s.adoptAndAppend(o)
        del s
        del o
    
        s = osim.BodyScaleSet()
        o = osim.BodyScale()
        s.adoptAndAppend(o)
        del s
        del o
    
        s = osim.PathPointSet()
        o = osim.PathPoint()
        s.adoptAndAppend(o)
        del s
        del o
    
        s = osim.IKTaskSet()
        o = osim.IKMarkerTask()
        s.adoptAndAppend(o)
        del s
        del o
    
        s = osim.MarkerPairSet()
        o = osim.MarkerPair()
        s.adoptAndAppend(o)
        del s
        del o
    
        s = osim.MeasurementSet()
        o = osim.Measurement()
        s.adoptAndAppend(o)
        del s
        del o
<<<<<<< HEAD

=======
    
>>>>>>> dd9ed3bd
        s = osim.FrameSet()
        o = osim.Body()
        s.adoptAndAppend(o)
        del s
        del o
    
        s = osim.ForceSet()
        o = osim.CoordinateLimitForce()
        s.adoptAndAppend(o)
        del s
        del o
         
        s = osim.ForceSet()
        o = osim.SpringGeneralizedForce()
        s.append(o)
     
        s = osim.ProbeSet()
        o = osim.Umberger2010MuscleMetabolicsProbe()
        s.adoptAndAppend(o)
        del s
        del o
    
<<<<<<< HEAD
    
=======
>>>>>>> dd9ed3bd
        a = osim.Model()
        body = osim.Body('body',
                1.0,
                osim.Vec3(0, 0, 0),
                osim.Inertia(0, 0, 0)
                )
    
        loc_in_parent = osim.Vec3(0, -0, 0)
        orient_in_parent = osim.Vec3(0, 0, 0)
        loc_in_body = osim.Vec3(0, 0, 0)
        orient_in_body = osim.Vec3(0, 0, 0)
        joint = osim.WeldJoint("weld_joint",
                a.getGround(),
                loc_in_parent, orient_in_parent,
                body,
                loc_in_body, orient_in_parent)
        a.addBody(body)
    
    
        constr = osim.ConstantDistanceConstraint()
        constr.setBody1ByName("ground")
        constr.setBody1PointLocation(osim.Vec3(0, 0, 0))
        constr.setBody2ByName("body")
        constr.setBody2PointLocation(osim.Vec3(1, 0, 0))
        constr.setConstantDistance(1)
        a.addConstraint(constr)
<<<<<<< HEAD
    
    def test_vec3_operators(self):
        v1 = osim.Vec3(1, 2, 3)
        # Tests __getitem__().
        assert v1[0] == 1
        assert v1[1] == 2
    
        # Out of bounds.
        with self.assertRaises(IndexError):
            v1[-1]
        with self.assertRaises(IndexError):
            v1[3]
        with self.assertRaises(IndexError):
            v1[5]
    
        # Tests __setitem__().
        v1[0] = 5
        assert v1[0] == 5
    
        # Out of bounds.
        with self.assertRaises(IndexError):
            v1[-1] = 5
        with self.assertRaises(IndexError):
            v1[3] = 1.3

        # Add.
        v2 = osim.Vec3(5, 6, 7)
        v3 = v1 + v2
        assert v3[0] == 10
        assert v3[1] == 8
        assert v3[2] == 10

        # Length.
        assert len(v3) == 3


    def test_vector_operators(self):
        v = osim.Vector(5, 3)

        # Tests __getitem__()
        assert v[0] == 3
        assert v[4] == 3

        # Out of bounds.
        with self.assertRaises(IndexError):
            v[-1]
        with self.assertRaises(IndexError):
            v[5]

        # Tests __setitem__()
        v[0] = 15
        assert v[0] == 15

        with self.assertRaises(IndexError):
            v[-1] = 12
        with self.assertRaises(IndexError):
            v[5] = 14
        with self.assertRaises(IndexError):
            v[9] = 18

        # Size.
        assert len(v) == 5

    def test_exceptions(self):
        with self.assertRaises(RuntimeError):
            osim.Model("NONEXISTANT_FILE_NAME")
        with self.assertRaises(RuntimeError):
            m = osim.Model()
            # Asking for the visualizer just after constructing a model
            # throws an exception.
            m.getVisualizer()

#    def test_typemaps(self):
        # TODO disabled for now
        #m = osim.Model()
        #m.setGravity(osim.Vec3(1, 2, 3))
        #m.setGravity([1, 2, 3])

        #with self.assertRaises(ValueError):
        #    m.setGravity(['a', 2, 3])
        #with self.assertRaises(ValueError):
        #    m.setGravity([1, 2])
        #with self.assertRaises(ValueError):
        #    m.setGravity([1, 2, 6, 3])

    def test_printing(self):
        v1 = osim.Vec3(1, 3, 2)
        assert v1.__str__() == "~[1,3,2]"

        v2 = osim.Vector(7, 3)
        assert v2.__str__() == "~[3 3 3 3 3 3 3]"

    def test_set_iterator(self):
        fs = osim.FunctionSet()
        f1 = osim.Constant()
        f1.setName("myfunc1")
        fs.adoptAndAppend(f1)
        f2 = osim.Constant()
        f2.setName("myfunc2")
        fs.adoptAndAppend(f2)
        f3 = osim.Constant()
        f3.setName("myfunc3")
        fs.adoptAndAppend(f3)

        names = ['myfunc1', 'myfunc2', 'myfunc3']
        i = 0
        for func in fs:
            assert func.getName() == names[i]
            i += 1

        # Test key-value iterator.
        j = 0
        for k, v in fs.items():
            assert k == names[j]
            assert k == v.getName()
            j += 1
=======
>>>>>>> dd9ed3bd
<|MERGE_RESOLUTION|>--- conflicted
+++ resolved
@@ -2,7 +2,7 @@
 make to the C++ API, via the SWIG interface (*.i) file.
 
 """
-<<<<<<< HEAD
+
 import os
 import unittest
 
@@ -15,25 +15,10 @@
 # TODO operator overloading operator+().
 # TODO size() -> __len__()
 
+test_dir = os.path.join(os.path.dirname(os.path.abspath(osim.__file__)),
+                        'tests')
+
 class TestSwigAddtlInterface(unittest.TestCase):
-    def test_check_env_var(self):
-        if 'OPENSIM_HOME' not in os.environ:
-            raise Exception("To run tests, must set environment "
-                    "variable OPENSIM_HOME "
-                    "to an OpenSim installation.")
-    
-=======
-
-import inspect
-import os
-
-this_file_dir = os.path.dirname(
-                os.path.abspath(inspect.getfile(inspect.currentframe())))
-
-import opensim as osim
-
-class TestSwigAddtlInterface(unittest.TestCase):
->>>>>>> dd9ed3bd
     def test_markAdopted1(self):
         """Ensures that we can tell an object that some other object is managing
         its memory.
@@ -51,10 +36,21 @@
         # We just need the following not to not cause a segfault.
     
         # Model add*
-        a.addForce(osim.PathActuator())
-        a.addProbe(osim.Umberger2010MuscleMetabolicsProbe())
-        a.addAnalysis(osim.MuscleAnalysis())
-        a.addController(osim.PrescribedController())
+        pa = osim.PathActuator()
+        pa.setName('pa')
+        a.addForce(pa)
+
+        probe = osim.Umberger2010MuscleMetabolicsProbe()
+        probe.setName('probe')
+        a.addProbe(probe)
+
+        ma = osim.MuscleAnalysis()
+        ma.setName('ma')
+        a.addAnalysis(ma)
+
+        pc = osim.PrescribedController()
+        pc.setName('pc')
+        a.addController(pc)
         
         body = osim.Body('body1',
                 1.0,
@@ -85,16 +81,6 @@
         constr.setConstantDistance(1)
         a.addConstraint(constr)
     
-<<<<<<< HEAD
-        # Force requires body names. If not provided, you get a segfault.
-        f = osim.BushingForce()
-        f.setBody1ByName("ground")
-        f.setBody2ByName("body")
-        a.addForce(f)
-    
-        model = osim.Model(os.environ['OPENSIM_HOME'] +
-                "/Models/Arm26/arm26.osim")
-=======
         f = osim.BushingForce("ground", "body",
                 osim.Vec3(2, 2, 2), osim.Vec3(1, 1, 1),
                 osim.Vec3(0, 0, 0), osim.Vec3(0, 0, 0))
@@ -106,8 +92,7 @@
         f3 = osim.SpringGeneralizedForce()
         a.addForce(f3)
     
-        model = osim.Model(os.path.join(this_file_dir, "arm26.osim"))
->>>>>>> dd9ed3bd
+        model = osim.Model(os.path.join(test_dir, "arm26.osim"))
         g = osim.CoordinateActuator('r_shoulder_elev')
         model.addForce(g)
     
@@ -237,11 +222,7 @@
         s.adoptAndAppend(o)
         del s
         del o
-<<<<<<< HEAD
-
-=======
-    
->>>>>>> dd9ed3bd
+
         s = osim.FrameSet()
         o = osim.Body()
         s.adoptAndAppend(o)
@@ -264,10 +245,6 @@
         del s
         del o
     
-<<<<<<< HEAD
-    
-=======
->>>>>>> dd9ed3bd
         a = osim.Model()
         body = osim.Body('body',
                 1.0,
@@ -294,7 +271,6 @@
         constr.setBody2PointLocation(osim.Vec3(1, 0, 0))
         constr.setConstantDistance(1)
         a.addConstraint(constr)
-<<<<<<< HEAD
     
     def test_vec3_operators(self):
         v1 = osim.Vec3(1, 2, 3)
@@ -410,6 +386,4 @@
         for k, v in fs.items():
             assert k == names[j]
             assert k == v.getName()
-            j += 1
-=======
->>>>>>> dd9ed3bd
+            j += 1