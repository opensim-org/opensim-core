set(KIT opensim)
set(UKIT PYOPENSIM)

if(BUILD_PYTHON_WRAPPING)

find_package(PythonLibs 2.7)
#find_package(PythonInterp 2.7)

if(NOT PYTHONLIBS_FOUND)
    message(FATAL_ERROR "Cannot build Python wrapping because "
        "Python libraries were not found. Either turn "
        "BUILD_PYTHON_WRAPPING off or install Python "
        "libraries (on Ubuntu, sudo apt-get install python2.7-dev).")
endif()


# Run command to generate OpenSimJNI_wrap.cxx
set(swig_output_cxx_file_fullname
    ${CMAKE_CURRENT_BINARY_DIR}/pyOpenSim_wrap.cxx)
set(swig_output_header_file_fullname
    ${CMAKE_CURRENT_BINARY_DIR}/pyOpenSim_wrap.h)
set(swig_interface_file_fullname
    ${OpenSim_SOURCE_DIR}/OpenSim/Wrapping/Python/swig/pyWrapOpenSim.i)

# Using a custom command / custom target pair so that SWIG is only run when
# it's out of date. Previously, we used a custom target only. But, custom
# targets are always out of date.
<<<<<<< HEAD
ADD_CUSTOM_COMMAND(
    OUTPUT opensim.py
        ${swig_output_cxx_file_fullname} ${swig_output_header_file_fullname}
=======
add_custom_command(
    OUTPUT ${swig_output_cxx_file_fullname} ${swig_output_header_file_fullname}
>>>>>>> 1a16b0ee
    COMMAND ${SWIG_EXECUTABLE} -v -c++ -python
        -I${OpenSim_SOURCE_DIR}
        -I${OpenSim_SOURCE_DIR}/OpenSim/Wrapping/
        -I${Simbody_INCLUDE_DIR}
        -o ${swig_output_cxx_file_fullname}
        -outdir ${CMAKE_CURRENT_BINARY_DIR}
        ${swig_interface_file_fullname}
    DEPENDS ${swig_interface_file_fullname})

<<<<<<< HEAD
ADD_CUSTOM_TARGET(PyWrap
    DEPENDS opensim.py ${swig_output_cxx_file_fullname}
=======
add_custom_target(PyWrap
    DEPENDS ${swig_output_cxx_file_fullname}
>>>>>>> 1a16b0ee
        ${swig_output_header_file_fullname})

set_target_properties(PyWrap PROPERTIES PROJECT_LABEL "Python Bindings - Generate")

set(SOURCE_FILES OpenSimContext.cpp "${swig_output_cxx_file_fullname}")
set(INCLUDE_FILES OpenSimContext.h "${swig_output_header_file_fullname}")

# swig 2.0.10 uses the c++ register keyword, which Clang tells us is
# deprecated. While still using swig 2.0.10, we suppress this warning.
# In some versions of Clang, this warning is Wdeprecated-register.
if(${CMAKE_CXX_COMPILER_ID} MATCHES "Clang")
    set_source_files_properties("${swig_output_cxx_file_fullname}"
        PROPERTIES COMPILE_FLAGS "-Wno-deprecated")
endif()

include_directories(${OpenSim_SOURCE_DIR} 
                    ${OpenSim_SOURCE_DIR}/Vendors 
                    ${PYTHON_INCLUDE_PATH}
)

set(EXPORT_MACRO OSIM${UKIT}_EXPORTS)

link_libraries(osimCommon osimSimulation osimAnalyses osimTools osimActuators
    ${PYTHON_LIBRARIES})

add_library(_${KIT} SHARED ${SOURCE_FILES} ${INCLUDE_FILES})

# Resulting library must be named _opensim.so on Unix, _opensim.pyd on Windows.
set_target_properties(_${KIT} PROPERTIES
   DEFINE_SYMBOL ${EXPORT_MACRO}
   PROJECT_LABEL "Python Bindings - _${KIT}"
   PREFIX ""
)
if(WIN32)
    set_target_properties(_${KIT} PROPERTIES SUFFIX ".pyd")
elseif(APPLE)
    # Defaults to .dylib; change to .so.
    set_target_properties(_${KIT} PROPERTIES SUFFIX ".so")
endif()

# Shared libraries are needed at runtime for applications, so we put them
# at the top level in OpenSim/bin/*.dll (Windows) or OpenSim/lib/*.so (Linux)
# or OpemSim/lib/*.dylib (Mac). Windows .lib files, and Linux/Mac .a static
# archives are only needed at link time so go in sdk/lib.
install(TARGETS _${KIT}
        RUNTIME DESTINATION sdk/python/opensim
        LIBRARY DESTINATION sdk/python/opensim
        ARCHIVE DESTINATION sdk/python/opensim)

# Configure setup.py
configure_file(${CMAKE_CURRENT_SOURCE_DIR}/setup.py.in
               ${CMAKE_CURRENT_BINARY_DIR}/setup.py @ONLY)

#install .py files
install(FILES ${CMAKE_CURRENT_BINARY_DIR}/setup.py DESTINATION sdk/python)
install(FILES ${CMAKE_CURRENT_BINARY_DIR}/opensim.py
    DESTINATION sdk/python/opensim)
install(FILES __init__.py DESTINATION sdk/python/opensim)
install(DIRECTORY tests DESTINATION sdk/python/opensim)

endif(BUILD_PYTHON_WRAPPING)<|MERGE_RESOLUTION|>--- conflicted
+++ resolved
@@ -25,14 +25,9 @@
 # Using a custom command / custom target pair so that SWIG is only run when
 # it's out of date. Previously, we used a custom target only. But, custom
 # targets are always out of date.
-<<<<<<< HEAD
-ADD_CUSTOM_COMMAND(
+add_custom_command(
     OUTPUT opensim.py
         ${swig_output_cxx_file_fullname} ${swig_output_header_file_fullname}
-=======
-add_custom_command(
-    OUTPUT ${swig_output_cxx_file_fullname} ${swig_output_header_file_fullname}
->>>>>>> 1a16b0ee
     COMMAND ${SWIG_EXECUTABLE} -v -c++ -python
         -I${OpenSim_SOURCE_DIR}
         -I${OpenSim_SOURCE_DIR}/OpenSim/Wrapping/
@@ -42,13 +37,8 @@
         ${swig_interface_file_fullname}
     DEPENDS ${swig_interface_file_fullname})
 
-<<<<<<< HEAD
-ADD_CUSTOM_TARGET(PyWrap
+add_custom_target(PyWrap
     DEPENDS opensim.py ${swig_output_cxx_file_fullname}
-=======
-add_custom_target(PyWrap
-    DEPENDS ${swig_output_cxx_file_fullname}
->>>>>>> 1a16b0ee
         ${swig_output_header_file_fullname})
 
 set_target_properties(PyWrap PROPERTIES PROJECT_LABEL "Python Bindings - Generate")
