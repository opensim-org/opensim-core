

# TODO: Use OpenSimAddLibrary() macro.
set(MOCO_SOURCES
        osimMoco.h
        osimMocoDLL.h
        About.h
        About.cpp
        RegisterTypes_osimMoco.h
        RegisterTypes_osimMoco.cpp
        MocoUtilities.h
        MocoUtilities.cpp
        MocoStudy.h
        MocoStudy.cpp
        MocoBounds.h
        MocoBounds.cpp
        MocoVariableInfo.h
        MocoVariableInfo.cpp
        MocoProblem.h
        MocoProblem.cpp
        MocoProblemInfo.h
        MocoProblemRep.h
        MocoProblemRep.cpp
        MocoGoal/MocoGoal.h
        MocoGoal/MocoGoal.cpp
        MocoGoal/MocoMarkerFinalGoal.h
        MocoGoal/MocoMarkerFinalGoal.cpp
        MocoGoal/MocoMarkerTrackingGoal.h
        MocoGoal/MocoMarkerTrackingGoal.cpp
        MocoWeightSet.h
        MocoGoal/MocoStateTrackingGoal.h
        MocoGoal/MocoStateTrackingGoal.cpp
        MocoGoal/MocoSumSquaredStateGoal.h
        MocoGoal/MocoSumSquaredStateGoal.cpp
        MocoGoal/MocoContactTrackingGoal.cpp
        MocoGoal/MocoContactTrackingGoal.h
        MocoGoal/MocoContactImpulseTrackingGoal.cpp
        MocoGoal/MocoContactImpulseTrackingGoal.h
        MocoGoal/MocoControlGoal.h
        MocoGoal/MocoControlGoal.cpp
        MocoGoal/MocoControlTrackingGoal.h
        MocoGoal/MocoControlTrackingGoal.cpp
        MocoGoal/MocoJointReactionGoal.h
        MocoGoal/MocoJointReactionGoal.cpp
        MocoGoal/MocoOrientationTrackingGoal.h
        MocoGoal/MocoOrientationTrackingGoal.cpp
        MocoGoal/MocoOutputGoal.h
        MocoGoal/MocoOutputGoal.cpp
        MocoGoal/MocoTranslationTrackingGoal.h
        MocoGoal/MocoTranslationTrackingGoal.cpp
        MocoGoal/MocoAngularVelocityTrackingGoal.h
        MocoGoal/MocoAngularVelocityTrackingGoal.cpp
        MocoGoal/MocoAccelerationTrackingGoal.h
        MocoGoal/MocoAccelerationTrackingGoal.cpp
        MocoGoal/MocoInitialActivationGoal.cpp
        MocoGoal/MocoInitialActivationGoal.h
        MocoGoal/MocoInitialVelocityEquilibriumDGFGoal.h
        MocoGoal/MocoInitialVelocityEquilibriumDGFGoal.cpp
        MocoGoal/MocoInitialForceEquilibriumDGFGoal.h
        MocoGoal/MocoInitialForceEquilibriumDGFGoal.cpp
        MocoGoal/MocoPeriodicityGoal.h
        MocoGoal/MocoPeriodicityGoal.cpp
        MocoGoal/MocoStepTimeAsymmetryGoal.h
        MocoGoal/MocoStepTimeAsymmetryGoal.cpp
        MocoGoal/MocoStepLengthAsymmetryGoal.h
        MocoGoal/MocoStepLengthAsymmetryGoal.cpp
        MocoGoal/MocoGeneralizedForceTrackingGoal.h
        MocoGoal/MocoGeneralizedForceTrackingGoal.cpp
        MocoSolver.h
        MocoSolver.cpp
        MocoDirectCollocationSolver.h
        MocoDirectCollocationSolver.cpp
        MocoTrajectory.h
        MocoTrajectory.cpp
        MocoTropterSolver.h
        MocoTropterSolver.cpp
        MocoParameter.h
        MocoParameter.cpp
        MocoConstraint.h
        MocoConstraint.cpp
        MocoControlBoundConstraint.cpp
        MocoControlBoundConstraint.h
        MocoFrameDistanceConstraint.h
        MocoFrameDistanceConstraint.cpp
        MocoOutputConstraint.h
        MocoOutputConstraint.cpp
        Components/StationPlaneContactForce.h
        Components/StationPlaneContactForce.cpp
        Components/DiscreteForces.h
        Components/DiscreteForces.cpp
        Components/AccelerationMotion.h
        Components/AccelerationMotion.cpp
        Components/ControlDistributor.h
        Components/ControlDistributor.cpp
        Components/ActuatorInputController.h
        Components/ActuatorInputController.cpp
        MocoCasADiSolver/MocoCasADiSolver.h
        MocoCasADiSolver/MocoCasADiSolver.cpp
        MocoInverse.cpp
        MocoInverse.h
        MocoTrack.h
        MocoTrack.cpp
        ModelOperatorsDGF.h
        MocoTool.h
        MocoTool.cpp
        MocoConstraintInfo.h
        MocoConstraintInfo.cpp
        MocoStudyFactory.h
        MocoStudyFactory.cpp
        MocoScaleFactor.h
        MocoScaleFactor.cpp
<<<<<<< HEAD
        MocoOutputBoundConstraint.cpp
        MocoOutputBoundConstraint.h
=======
        MocoStateBoundConstraint.cpp
        MocoStateBoundConstraint.h
>>>>>>> 8b7acc3d
        )
if(OPENSIM_WITH_CASADI)
    list(APPEND MOCO_SOURCES
            MocoCasADiSolver/CasOCProblem.h
            MocoCasADiSolver/CasOCProblem.cpp
            MocoCasADiSolver/CasOCSolver.h
            MocoCasADiSolver/CasOCSolver.cpp
            MocoCasADiSolver/CasOCFunction.h
            MocoCasADiSolver/CasOCFunction.cpp
            MocoCasADiSolver/CasOCTranscription.h
            MocoCasADiSolver/CasOCTranscription.cpp
            MocoCasADiSolver/CasOCTrapezoidal.h
            MocoCasADiSolver/CasOCTrapezoidal.cpp
            MocoCasADiSolver/CasOCHermiteSimpson.h
            MocoCasADiSolver/CasOCHermiteSimpson.cpp
            MocoCasADiSolver/CasOCLegendreGauss.h
            MocoCasADiSolver/CasOCLegendreGauss.cpp
            MocoCasADiSolver/CasOCLegendreGaussRadau.h
            MocoCasADiSolver/CasOCLegendreGaussRadau.cpp
            MocoCasADiSolver/CasOCIterate.h
            MocoCasADiSolver/MocoCasOCProblem.h
            MocoCasADiSolver/MocoCasOCProblem.cpp
            )
endif()
if(OPENSIM_WITH_TROPTER)
    list(APPEND MOCO_SOURCES
            tropter/TropterProblem.h
            tropter/TropterProblem.cpp
            )
endif ()
add_library(osimMoco SHARED ${MOCO_SOURCES})
target_link_libraries(osimMoco PUBLIC osimTools)
if (OPENSIM_WITH_CASADI)
    target_link_libraries(osimMoco PRIVATE casadi)
endif()
if (OPENSIM_WITH_TROPTER)
    target_link_libraries(osimMoco PRIVATE tropter)
endif ()

target_include_directories(osimMoco INTERFACE
        $<BUILD_INTERFACE:${CMAKE_SOURCE_DIR}>
        $<INSTALL_INTERFACE:${CMAKE_INSTALL_INCLUDEDIR}>)

set_target_properties(osimMoco PROPERTIES
        DEFINE_SYMBOL OSIMMOCO_EXPORTS
        PROJECT_LABEL "osimMoco"
        FOLDER "Libraries"
        )
if (OPENSIM_WITH_CASADI)
    target_compile_definitions(osimMoco PUBLIC OPENSIM_WITH_CASADI)
endif ()
if (OPENSIM_WITH_TROPTER)
    target_compile_definitions(osimMoco PUBLIC OPENSIM_WITH_TROPTER)
endif ()
# TODO: Remove the concept of a separate Moco version.
target_compile_definitions(osimMoco PRIVATE
    OPENSIM_MOCO_VERSION=${OPENSIM_QUALIFIED_VERSION}
    )

OpenSimAddInstallRPATHSelf(TARGET osimMoco LOADER)
OpenSimAddInstallRPATHSimbody(TARGET osimMoco LOADER
        FROM "${CMAKE_INSTALL_LIBDIR}")

install(TARGETS osimMoco EXPORT OpenSimTargets
        ARCHIVE DESTINATION ${CMAKE_INSTALL_LIBDIR}
        LIBRARY DESTINATION ${CMAKE_INSTALL_LIBDIR}
        RUNTIME DESTINATION ${CMAKE_INSTALL_BINDIR})

# TODO do not install InverseMuscleSolverMotionData.h b/c it uses Eigen.
install(DIRECTORY ${CMAKE_CURRENT_SOURCE_DIR}/
        DESTINATION ${CMAKE_INSTALL_INCLUDEDIR}/OpenSim/Moco
        FILES_MATCHING PATTERN "*.h*"
        PATTERN "Archive" EXCLUDE
        PATTERN "doc" EXCLUDE
        PATTERN "Test" EXCLUDE
        )





if(BUILD_TESTING)
    add_subdirectory(Test)
endif()<|MERGE_RESOLUTION|>--- conflicted
+++ resolved
@@ -109,13 +109,10 @@
         MocoStudyFactory.cpp
         MocoScaleFactor.h
         MocoScaleFactor.cpp
-<<<<<<< HEAD
         MocoOutputBoundConstraint.cpp
         MocoOutputBoundConstraint.h
-=======
         MocoStateBoundConstraint.cpp
         MocoStateBoundConstraint.h
->>>>>>> 8b7acc3d
         )
 if(OPENSIM_WITH_CASADI)
     list(APPEND MOCO_SOURCES
