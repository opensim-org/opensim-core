--- conflicted
+++ resolved
@@ -114,11 +114,7 @@
 void MocoExpressionBasedParameterGoal::printDescriptionImpl() const {
     log_info("        expression: {}", get_expression());
     for (int i = 0; i < getProperty_parameters().size(); ++i) {
-<<<<<<< HEAD
         log_cout("        variable {}: {}", get_variables(i),
-=======
-        log_info("        variable {}: {}", get_variable_names(i),
->>>>>>> a18df1c0
                  get_parameters(i).getName());
     }
 }