--- conflicted
+++ resolved
@@ -30,13 +30,8 @@
 public:
     using Index = Ipopt::Index;
     using Number = Ipopt::Number;
-<<<<<<< HEAD
-    TNLP(std::shared_ptr<const OptimizationProblemDecorator> problem);
+    TNLP(const OptimizationProblemDecorator& problem);
     void initialize(const Eigen::VectorXd& guess, const bool&);
-=======
-    TNLP(const OptimizationProblemDecorator& problem);
-    void initialize(const Eigen::VectorXd& guess);
->>>>>>> fe786dac
     const Eigen::VectorXd& get_solution() const
     {
         return m_solution;
@@ -130,13 +125,6 @@
 }
 
 double IPOPTSolver::optimize_impl(VectorXd& variables) const {
-<<<<<<< HEAD
-=======
-    Ipopt::SmartPtr<TNLP> nlp = new TNLP(*m_problem.get());
-    // TODO avoid copying x (initial guess).
-    // Determine sparsity pattern of Jacobian, Hessian, etc.
-    nlp->initialize(variables);
->>>>>>> fe786dac
 
     Ipopt::SmartPtr<Ipopt::IpoptApplication> app = IpoptApplicationFactory();
     // Set options.
@@ -171,6 +159,12 @@
         if (option.second) {
             ipoptions->SetNumericValue(option.first, option.second.value());
         }
+    }
+    std::string hes_approx_final;
+    bool need_exact_hessian = true;
+    if (ipoptions->GetStringValue("hessian_approximation", hes_approx_final, "")
+            && hes_approx_final == "limited-memory") {
+        need_exact_hessian = false;
     }
     //std::string all_options;
     //app->Options()->PrintList(all_options);
@@ -189,10 +183,10 @@
 
     // Create NLP.
     // -----------
-    Ipopt::SmartPtr<TNLP> nlp = new TNLP(m_problem);
+    Ipopt::SmartPtr<TNLP> nlp = new TNLP(*m_problem.get());
     // TODO avoid copying x (initial guess).
     // Determine sparsity pattern of Jacobian, Hessian, etc.
-    nlp->initialize(variables, m_hessian_approximation != "limited-memory");
+    nlp->initialize(variables, need_exact_hessian);
 
     // Optimize!!!
     // -----------
@@ -247,12 +241,7 @@
     // TODO check their sizes.
     assert(guess.size() == m_num_variables);
 
-<<<<<<< HEAD
-    m_problem->calc_sparsity(guess,
-=======
-    // TODO use VectorXi for the sparsity pattern? allows not initializing.
     m_problem.calc_sparsity(guess,
->>>>>>> fe786dac
             m_jacobian_row_indices, m_jacobian_col_indices,
             need_exact_hessian, m_hessian_row_indices, m_hessian_col_indices);
     m_jacobian_num_nonzeros = (unsigned)m_jacobian_row_indices.size();
