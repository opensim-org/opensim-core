#ifndef TROPTER_OPTIMALCONTROL_DIRECTCOLLOCATION_HPP
#define TROPTER_OPTIMALCONTROL_DIRECTCOLLOCATION_HPP
// ----------------------------------------------------------------------------
// tropter: DirectCollocation.hpp
// ----------------------------------------------------------------------------
// Copyright (c) 2017 tropter authors
//
// Licensed under the Apache License, Version 2.0 (the "License"); you may
// not use this file except in compliance with the License. You may obtain a
// copy of the License at http://www.apache.org/licenses/LICENSE-2.0
//
// Unless required by applicable law or agreed to in writing, software
// distributed under the License is distributed on an "AS IS" BASIS,
// WITHOUT WARRANTIES OR CONDITIONS OF ANY KIND, either express or implied.
// See the License for the specific language governing permissions and
// limitations under the License.
// ----------------------------------------------------------------------------

#include "DirectCollocation.h"
#include "transcription/Trapezoidal.h"
#include "transcription/HermiteSimpson.h"
#include <tropter/optimization/SNOPTSolver.h>
#include <tropter/optimization/IPOPTSolver.h>

#include <tropter/Exception.hpp>

namespace tropter {

template <typename T>
DirectCollocationSolver<T>::DirectCollocationSolver(
        std::shared_ptr<const OCProblem> ocproblem,
        const std::string& transcrip, const std::string& optsolver,
        const unsigned& num_mesh_points)
        : DirectCollocationSolver(ocproblem, transcrip, optsolver,
                  linspace(0, 1, num_mesh_points)){}

template<typename T>
DirectCollocationSolver<T>::DirectCollocationSolver(
        std::shared_ptr<const OCProblem> ocproblem,
        const std::string& transcrip,
        const std::string& optsolver,
        const std::vector<double>& mesh)
        : m_ocproblem(ocproblem)
{
    std::string transcrip_lower = transcrip;
    std::transform(transcrip_lower.begin(), transcrip_lower.end(),
            transcrip_lower.begin(), ::tolower);
    if (transcrip_lower == "trapezoidal") {
        m_transcription.reset(new transcription::Trapezoidal<T>(ocproblem,
                                                             mesh));
    } else if (transcrip_lower == "hermite-simpson") {
        m_transcription.reset(new transcription::HermiteSimpson<T>(ocproblem,
<<<<<<< HEAD
                        get_interpolate_control_midpoints(), num_mesh_points));
=======
                        get_interpolate_control_midpoints(), mesh));
>>>>>>> 2966d3c1
    } else {
        TROPTER_THROW("Unrecognized transcription method %s.", transcrip);
    }

    std::string optsolver_lower = optsolver;
    std::transform(optsolver_lower.begin(), optsolver_lower.end(),
            optsolver_lower.begin(), ::tolower);
    using namespace optimization;
    if (optsolver_lower == "ipopt") {
        // TODO this may not be good for IPOPTSolver; IPOPTSolver should
        // have a shared_ptr??
        m_optsolver.reset(new IPOPTSolver(*m_transcription.get()));
    } else if (optsolver_lower == "snopt") {
        m_optsolver.reset(new SNOPTSolver(*m_transcription.get()));
    } else {
        TROPTER_THROW("Unrecognized optimization solver %s.", optsolver);
    }
}

template<typename T>
void DirectCollocationSolver<T>::set_verbosity(int verbosity) {
    TROPTER_VALUECHECK(verbosity == 0 || verbosity == 1,
            "verbosity", verbosity, "0 or 1");
    m_optsolver->set_verbosity(verbosity);
    m_verbosity = verbosity;
}

template<typename T>
void DirectCollocationSolver<T>::set_exact_hessian_block_sparsity_mode(
        std::string mode) {
    TROPTER_VALUECHECK(mode == "dense" || mode == "sparse",
        "Hessian block sparsity mode", mode, "dense or sparse");
    m_transcription->set_exact_hessian_block_sparsity_mode(mode);
    m_exact_hessian_block_sparsity_mode = mode;
}

template<typename T>
void DirectCollocationSolver<T>::set_interpolate_control_midpoints(bool tf) {
    m_interpolate_control_midpoints = tf;
}

template<typename T>
Solution DirectCollocationSolver<T>::solve() const
{
    Iterate initial_guess;
    return solve(initial_guess);
}

template<typename T>
Solution DirectCollocationSolver<T>::solve(
        const Iterate& initial_guess) const {
    optimization::Solution optsol;
    if (initial_guess.empty()) {
        optsol = m_optsolver->optimize();
    } else {
        Eigen::VectorXd variables =
                m_transcription->construct_iterate(initial_guess, true);
        optsol = m_optsolver->optimize(variables);
    }
    Iterate traj =
            m_transcription->deconstruct_iterate(optsol.variables);
    Solution solution;
    solution.time = traj.time;
    solution.states = traj.states;
    solution.controls = traj.controls;
    solution.adjuncts = traj.adjuncts;
    solution.diffuses = traj.diffuses;
    solution.parameters = traj.parameters;
    solution.objective = optsol.objective;
    solution.state_names = traj.state_names;
    solution.control_names = traj.control_names;
    solution.adjunct_names = traj.adjunct_names;
    solution.diffuse_names = traj.diffuse_names;
    solution.parameter_names = traj.parameter_names;
    solution.success = optsol.success;
    solution.status = optsol.status;
    solution.num_iterations = optsol.num_iterations;
    if (!solution && m_verbosity) {
        std::cerr << "[tropter] DirectCollocationSolver did not succeed:\n"
                << solution.status << std::endl;
    }
    return solution;
}

template<typename T>
void DirectCollocationSolver<T>::print_constraint_values(
        const Iterate& ocp_vars, std::ostream& stream) const {
    m_transcription->print_constraint_values(ocp_vars, stream);
}

} // namespace tropter

#endif // TROPTER_OPTIMALCONTROL_DIRECTCOLLOCATION_HPP<|MERGE_RESOLUTION|>--- conflicted
+++ resolved
@@ -50,11 +50,7 @@
                                                              mesh));
     } else if (transcrip_lower == "hermite-simpson") {
         m_transcription.reset(new transcription::HermiteSimpson<T>(ocproblem,
-<<<<<<< HEAD
-                        get_interpolate_control_midpoints(), num_mesh_points));
-=======
                         get_interpolate_control_midpoints(), mesh));
->>>>>>> 2966d3c1
     } else {
         TROPTER_THROW("Unrecognized transcription method %s.", transcrip);
     }
