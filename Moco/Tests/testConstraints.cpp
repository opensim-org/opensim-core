/* -------------------------------------------------------------------------- *
 * OpenSim Moco: testConstraints.cpp                                          *
 * -------------------------------------------------------------------------- *
 * Copyright (c) 2017 Stanford University and the Authors                     *
 *                                                                            *
 * Author(s): Nicholas Bianco                                                 *
 *                                                                            *
 * Licensed under the Apache License, Version 2.0 (the "License"); you may    *
 * not use this file except in compliance with the License. You may obtain a  *
 * copy of the License at http://www.apache.org/licenses/LICENSE-2.0          *
 *                                                                            *
 * Unless required by applicable law or agreed to in writing, software        *
 * distributed under the License is distributed on an "AS IS" BASIS,          *
 * WITHOUT WARRANTIES OR CONDITIONS OF ANY KIND, either express or implied.   *
 * See the License for the specific language governing permissions and        *
 * limitations under the License.                                             *
 * -------------------------------------------------------------------------- */

#define CATCH_CONFIG_MAIN
#include "Testing.h"
using Catch::Contains;
#include <Moco/osimMoco.h>

#include <simbody/internal/Constraint.h>
#include <simbody/internal/Constraint_Ball.h>

#include <OpenSim/Actuators/CoordinateActuator.h>
#include <OpenSim/Actuators/PointActuator.h>
#include <OpenSim/Common/Constant.h>
#include <OpenSim/Common/GCVSpline.h>
#include <OpenSim/Common/LinearFunction.h>
#include <OpenSim/Common/LogManager.h>
#include <OpenSim/Common/Sine.h>
#include <OpenSim/Common/TimeSeriesTable.h>
#include <OpenSim/Simulation/osimSimulation.h>

using namespace OpenSim;
using SimTK::State;
using SimTK::UnitVec3;
using SimTK::Vec3;
using SimTK::Vector;

const int NUM_BODIES = 10;
const double BOND_LENGTH = 0.5;

/// Keep constraints satisfied to this tolerance during testing.
static const double ConstraintTol = 1e-10;

/// Compare two quantities that should have been calculated to machine tolerance
/// given the problem size, which we'll characterize by the number of mobilities
/// (borrowed from Simbody's 'testConstraints.cpp').
#define MACHINE_TEST(a, b) SimTK_TEST_EQ_SIZE(a, b, 10 * state.getNU())

TEST_CASE("(Dummy test to support discovery in Resharper)") { REQUIRE(true); }

/// Create a model consisting of a chain of bodies. This model is nearly
/// identical to the model implemented in Simbody's 'testConstraints.cpp'.
Model createModel() {
    Model model;
    const SimTK::Real mass = 1.23;
    Body* body = new Body("body0", mass, SimTK::Vec3(0.1, 0.2, -0.03),
            mass * SimTK::UnitInertia(1.1, 1.2, 1.3, 0.01, -0.02, 0.07));
    model.addBody(body);

    GimbalJoint* joint = new GimbalJoint("joint0", model.getGround(),
            Vec3(-0.1, 0.3, 0.2), Vec3(0.3, -0.2, 0.1), *body,
            Vec3(BOND_LENGTH, 0, 0), Vec3(-0.2, 0.1, -0.3));
    model.addJoint(joint);

    for (int i = 1; i < NUM_BODIES; ++i) {
        Body& parent = model.getBodySet().get(model.getNumBodies() - 1);

        std::string bodyName = "body" + std::to_string(i + 1);
        Body* body = new Body(bodyName, mass, SimTK::Vec3(0.1, 0.2, -0.03),
                mass * SimTK::UnitInertia(1.1, 1.2, 1.3, 0.01, -0.02, 0.07));
        model.addBody(body);

        std::string jointName = "joint" + std::to_string(i + 1);
        if (i == NUM_BODIES - 5) {
            UniversalJoint* joint = new UniversalJoint(jointName, parent,
                    Vec3(-0.1, 0.3, 0.2), Vec3(0.3, -0.2, 0.1), *body,
                    Vec3(BOND_LENGTH, 0, 0), Vec3(-0.2, 0.1, -0.3));
            model.addJoint(joint);
        } else if (i == NUM_BODIES - 3) {
            BallJoint* joint = new BallJoint(jointName, parent,
                    Vec3(-0.1, 0.3, 0.2), Vec3(0.3, -0.2, 0.1), *body,
                    Vec3(BOND_LENGTH, 0, 0), Vec3(-0.2, 0.1, -0.3));
            model.addJoint(joint);
        } else {
            GimbalJoint* joint = new GimbalJoint(jointName, parent,
                    Vec3(-0.1, 0.3, 0.2), Vec3(0.3, -0.2, 0.1), *body,
                    Vec3(BOND_LENGTH, 0, 0), Vec3(-0.2, 0.1, -0.3));
            model.addJoint(joint);
        }
    }

    model.finalizeConnections();

    return model;
}

/// Create a random state for the model. This implementation mimics the random
/// state creation in Simbody's 'testConstraints.cpp'.
void createState(
        Model& model, State& state, const Vector& qOverride = Vector()) {
    state = model.initSystem();
    SimTK::Random::Uniform random;
    for (int i = 0; i < state.getNY(); ++i) state.updY()[i] = random.getValue();
    if (qOverride.size()) state.updQ() = qOverride;
    model.realizeVelocity(state);

    model.updMultibodySystem().project(state, ConstraintTol);
    model.realizeAcceleration(state);
}

/// Get model accelerations given the constraint multipliers. This calculation
/// is necessary for computing constraint defects associated with the system
/// dynamics, represented by the equations
///
///     M udot + G^T lambda + f_inertial(q,u) = f_applied
///
/// If using an explicit representation of the system dynamics, the derivatives
/// of the generalized speeds for the system need to be computed in order to
/// construct the defects. Rearranging the equations above (and noting that
/// Simbody does not actually invert the mass matrix, but rather uses an order-N
/// approach), we obtain
///
///     udot = M_inv (f_applied - f_inertial(q,u) - G^T lambda)
///          = f(q, u, lambda)
///
/// where,
///              q | generalized coordinates
///              u | generalized speeds
///         lambda | Lagrange multipliers
///
/// Since the three quantities required to compute the system accelerations
/// will eventually become NLP variables in a direct collocation problem, it is
/// not sufficient to use the internally calculated Lagrange multipliers in
/// Simbody. An intermediate calculation must be made:
///
///     f_constraint(lambda) = G^T lambda
///
/// Therefore, this method computes the generalized speed derivatives via the
/// equation
///
///     udot = M_inv (f_applied - f_inertial(q,u) - f_constraint(lambda))
///
/// Finally, note that in order for f_constraint to be used like an applied
/// force (i.e. appear on the RHS), the multipliers are negated in the call to
/// obtain Simbody constraint forces.
void calcAccelerationsFromMultipliers(const Model& model, const State& state,
        const Vector& multipliers, Vector& udot) {

    SimTK::Vector_<SimTK::SpatialVec> constraintBodyForces;
    Vector constraintMobilityForces;
    // We first need to compute the body and mobility forces associated with the
    // Lagrange multipliers provided by a solver.
    {
        const auto& matter = model.getMatterSubsystem();
        // Multipliers are negated so the constraint forces can be used like
        // applied forces.
        matter.calcConstraintForcesFromMultipliers(state, -multipliers,
                constraintBodyForces, constraintMobilityForces);
    }

    // We would like to eventually compute the model accelerations through
    // realizing to Stage::Acceleration. However, if the model has constraints,
    // realizing to Stage::Acceleration will cause Simbody to compute its own
    // Lagrange multipliers which will not necessarily be consistent with the
    // multipliers provided by a solver. Therefore, we'll first create a copy
    // of the original model, disable the its constraints, and apply the
    // constraint forces we just calculated before computing the accelerations.
    {
        // Create a copy of the original model, whose constraints we'll disable.
        Model modelDisabledConstraints = Model(model);

        // Add an OpenSim::DiscreteForces component to the new model, which
        // we'll use to the apply the constraint forces.
        DiscreteForces* constraintForces = new DiscreteForces();
        modelDisabledConstraints.addComponent(constraintForces);

        // Initialize the new model's underlying system and get a non-const
        // state, which contains slots for the original model's continuous
        // variables and new slots for the discrete variables representing the
        // constraint forces.
        SimTK::State& stateDisabledConstraints =
                modelDisabledConstraints.initSystem();
        // Update the new model's continuous variables from the passed in state.
        stateDisabledConstraints.updY() = state.getY();
        // Update the discrete forces in the new state with the constraint
        // forces we just calculated.
        constraintForces->setAllForces(stateDisabledConstraints,
                constraintMobilityForces, constraintBodyForces);

        // Disable the constraints in the new model.
        auto& matterIgnoringConstraints =
                modelDisabledConstraints.updMatterSubsystem();
        const auto NC = matterIgnoringConstraints.getNumConstraints();
        for (SimTK::ConstraintIndex cid(0); cid < NC; ++cid) {
            SimTK::Constraint& constraint =
                    matterIgnoringConstraints.updConstraint(cid);
            if (!constraint.isDisabled(stateDisabledConstraints)) {
                constraint.disable(stateDisabledConstraints);
            }
        }

        // Now we can simply realize to Stage::Acceleration on the new model to
        // get correct accelerations.
        modelDisabledConstraints.realizeAcceleration(stateDisabledConstraints);
        udot = stateDisabledConstraints.getUDot();
    }
}

/// DAE calculation subtests.
/// -------------------------
/// The following tests add a constraint to a model and check that the method
/// calcAccelerationsFromMultipliers() is implemented correctly. Each test
/// follows a similar structure:
///     1) Create a model and add a constraint between two bodies
///     2) Create a random state and realize the model to Stage::Acceleration
///     3) Check that state contains at least one Lagrange multiplier
///     4) Compute the model accelerations from Simbody
///     5) Retrieve the Lagrange multiplier values for the current state
///     6) Compute the accelerations from calcAccelerationsFromMultipliers()
///     7) Ensure that the accelerations from step 4 and 6 match
TEST_CASE("WeldConstraint", "") {
    State state;
    Model model = createModel();
    const std::string& firstBodyName =
            model.getBodySet().get(0).getAbsolutePathString();
    const std::string& lastBodyName =
            model.getBodySet().get(NUM_BODIES - 1).getAbsolutePathString();
    WeldConstraint* constraint =
            new WeldConstraint("weld", firstBodyName, lastBodyName);
    model.addConstraint(constraint);
    createState(model, state);
    // Check that constraint was added successfully.
    SimTK_TEST(state.getNMultipliers() > 0);

    const Vector& udotSimbody = model.getMatterSubsystem().getUDot(state);
    const Vector& multipliers =
            model.getMatterSubsystem().getConstraintMultipliers(state);
    Vector udotMultipliers;
    calcAccelerationsFromMultipliers(
            model, state, multipliers, udotMultipliers);
    // Check that accelerations calculated from Lagrange multipliers match
    // Simbody's accelerations.
    MACHINE_TEST(udotSimbody, udotMultipliers);
}

TEST_CASE("PointConstraint", "") {
    State state;
    Model model = createModel();
    const Body& firstBody = model.getBodySet().get(0);
    const Body& lastBody = model.getBodySet().get(NUM_BODIES - 1);
    PointConstraint* constraint =
            new PointConstraint(firstBody, Vec3(0), lastBody, Vec3(0));
    model.addConstraint(constraint);
    createState(model, state);
    // Check that constraint was added successfully.
    SimTK_TEST(state.getNMultipliers() > 0);

    const Vector& udotSimbody = model.getMatterSubsystem().getUDot(state);
    const Vector& multipliers =
            model.getMatterSubsystem().getConstraintMultipliers(state);
    Vector udotMultipliers;
    calcAccelerationsFromMultipliers(
            model, state, multipliers, udotMultipliers);
    // Check that accelerations calculated from Lagrange multipliers match
    // Simbody's accelerations.
    MACHINE_TEST(udotSimbody, udotMultipliers);
}

TEST_CASE("PointOnLineConstraint", "") {
    State state;
    Model model = createModel();
    const Body& firstBody = model.getBodySet().get(0);
    const Body& lastBody = model.getBodySet().get(NUM_BODIES - 1);
    PointOnLineConstraint* constraint = new PointOnLineConstraint(
            firstBody, Vec3(1, 0, 0), Vec3(0), lastBody, Vec3(0));
    model.addConstraint(constraint);
    createState(model, state);
    // Check that constraint was added successfully.
    SimTK_TEST(state.getNMultipliers() > 0);

    const Vector& udotSimbody = model.getMatterSubsystem().getUDot(state);
    const Vector& multipliers =
            model.getMatterSubsystem().getConstraintMultipliers(state);
    Vector udotMultipliers;
    calcAccelerationsFromMultipliers(
            model, state, multipliers, udotMultipliers);
    // Check that accelerations calculated from Lagrange multipliers match
    // Simbody's accelerations.
    MACHINE_TEST(udotSimbody, udotMultipliers);
}

TEST_CASE("ConstantDistanceConstraint", "") {
    State state;
    Model model = createModel();
    const Body& firstBody = model.getBodySet().get(0);
    const Body& lastBody = model.getBodySet().get(NUM_BODIES - 1);
    ConstantDistanceConstraint* constraint = new ConstantDistanceConstraint(
            firstBody, Vec3(0), lastBody, Vec3(0), 4.56);
    model.addConstraint(constraint);
    createState(model, state);
    // Check that constraint was added successfully.
    SimTK_TEST(state.getNMultipliers() > 0);

    const Vector& udotSimbody = model.getMatterSubsystem().getUDot(state);
    const Vector& multipliers =
            model.getMatterSubsystem().getConstraintMultipliers(state);
    Vector udotMultipliers;
    calcAccelerationsFromMultipliers(
            model, state, multipliers, udotMultipliers);
    // Check that accelerations calculated from Lagrange multipliers match
    // Simbody's accelerations.
    MACHINE_TEST(udotSimbody, udotMultipliers);
}

TEST_CASE("LockedCoordinate", "") {
    State state;
    Model model = createModel();
    CoordinateSet& coordSet = model.updCoordinateSet();
    coordSet.getLast()->set_locked(true);
    createState(model, state);
    // Check that constraint was added successfully.
    SimTK_TEST(state.getNMultipliers() > 0);

    const Vector& udotSimbody = model.getMatterSubsystem().getUDot(state);
    const Vector& multipliers =
            model.getMatterSubsystem().getConstraintMultipliers(state);
    Vector udotMultipliers;
    calcAccelerationsFromMultipliers(
            model, state, multipliers, udotMultipliers);
    // Check that accelerations calculated from Lagrange multipliers match
    // Simbody's accelerations.
    MACHINE_TEST(udotSimbody, udotMultipliers);
}

TEST_CASE("CoordinateCouplerConstraint", "") {
    State state;
    Model model = createModel();
    CoordinateSet& coordSet = model.updCoordinateSet();
    CoordinateCouplerConstraint* constraint = new CoordinateCouplerConstraint();
    Array<std::string> names;
    coordSet.getNames(names);
    constraint->setIndependentCoordinateNames(
            Array<std::string>(names.get(0), 1));
    constraint->setDependentCoordinateName(names.getLast());
    LinearFunction func(1.0, 0.0);
    constraint->setFunction(func);
    model.addConstraint(constraint);
    createState(model, state);
    // Check that constraint was added successfully.
    SimTK_TEST(state.getNMultipliers() > 0);

    const Vector& udotSimbody = model.getMatterSubsystem().getUDot(state);
    const Vector& multipliers =
            model.getMatterSubsystem().getConstraintMultipliers(state);
    Vector udotMultipliers;
    calcAccelerationsFromMultipliers(
            model, state, multipliers, udotMultipliers);
    // Check that accelerations calculated from Lagrange multipliers match
    // Simbody's accelerations.
    MACHINE_TEST(udotSimbody, udotMultipliers);
}

TEST_CASE("PrescribedMotion", "") {
    State state;
    Model model = createModel();
    CoordinateSet& coordSet = model.updCoordinateSet();
    LinearFunction func(1.0, 0.0);
    coordSet.getLast()->setPrescribedFunction(func);
    coordSet.getLast()->setDefaultIsPrescribed(true);
    createState(model, state);
    // Check that constraint was added successfully.
    SimTK_TEST(state.getNMultipliers() > 0);

    const Vector& udotSimbody = model.getMatterSubsystem().getUDot(state);
    const Vector& multipliers =
            model.getMatterSubsystem().getConstraintMultipliers(state);
    Vector udotMultipliers;
    calcAccelerationsFromMultipliers(
            model, state, multipliers, udotMultipliers);
    // Check that accelerations calculated from Lagrange multipliers match
    // Simbody's accelerations.
    MACHINE_TEST(udotSimbody, udotMultipliers);
}

/// Create a torque-actuated double pendulum model. Each subtest will add to the
/// model the relevant constraint(s).
std::unique_ptr<Model> createDoublePendulumModel() {
    auto model = make_unique<Model>();
    model->setName("double_pendulum");

    using SimTK::Inertia;
    using SimTK::Vec3;

    // Create two links, each with a mass of 1 kg, center of mass at the body's
    // origin, and moments and products of inertia of zero.
    auto* b0 = new OpenSim::Body("b0", 1, Vec3(0), Inertia(1));
    model->addBody(b0);
    auto* b1 = new OpenSim::Body("b1", 1, Vec3(0), Inertia(1));
    model->addBody(b1);

    // Add station representing the model end-effector.
    auto* endeff = new Station(*b1, Vec3(0));
    endeff->setName("endeff");
    model->addComponent(endeff);

    // Connect the bodies with pin joints. Assume each body is 1 m long.
    auto* j0 = new PinJoint("j0", model->getGround(), Vec3(0), Vec3(0), *b0,
            Vec3(-1, 0, 0), Vec3(0));
    auto& q0 = j0->updCoordinate();
    q0.setName("q0");
    q0.setDefaultValue(0);
    auto* j1 = new PinJoint(
            "j1", *b0, Vec3(0), Vec3(0), *b1, Vec3(-1, 0, 0), Vec3(0));
    auto& q1 = j1->updCoordinate();
    q1.setName("q1");
    q1.setDefaultValue(SimTK::Pi);
    model->addJoint(j0);
    model->addJoint(j1);

    // Add coordinate actuators.
    auto* tau0 = new CoordinateActuator();
    tau0->setCoordinate(&j0->updCoordinate());
    tau0->setName("tau0");
    tau0->setOptimalForce(1);
    model->addComponent(tau0);
    auto* tau1 = new CoordinateActuator();
    tau1->setCoordinate(&j1->updCoordinate());
    tau1->setName("tau1");
    tau1->setOptimalForce(1);
    model->addComponent(tau1);

    // Add display geometry.
    Ellipsoid bodyGeometry(0.5, 0.1, 0.1);
    SimTK::Transform transform(SimTK::Vec3(-0.5, 0, 0));
    auto* b0Center = new PhysicalOffsetFrame("b0_center", *b0, transform);
    b0->addComponent(b0Center);
    b0Center->attachGeometry(bodyGeometry.clone());
    auto* b1Center = new PhysicalOffsetFrame("b1_center", *b1, transform);
    b1->addComponent(b1Center);
    b1Center->attachGeometry(bodyGeometry.clone());

    return model;
}

/// Run a forward simulation using controls from an OCP solution and compare the
/// state trajectories.
MocoTrajectory runForwardSimulation(
        Model model, const MocoSolution& solution, const double& tol) {

    // Get actuator names.
    model.initSystem();
    OpenSim::Array<std::string> actuNames;
    const auto modelPath = model.getAbsolutePath();
    for (const auto& actu : model.getComponentList<Actuator>()) {
        actuNames.append(actu.getAbsolutePathString());
    }

    // Add prescribed controllers to actuators in the model, where the control
    // functions are splined versions of the actuator controls from the OCP
    // solution.
    const SimTK::Vector& time = solution.getTime();
    auto* controller = new PrescribedController();
    controller->setName("prescribed_controller");
    for (int i = 0; i < actuNames.size(); ++i) {
        const auto control = solution.getControl(actuNames[i]);
        auto* controlFunction =
                new GCVSpline(5, time.nrow(), &time[0], &control[0]);
        const auto& actu = model.getComponent<Actuator>(actuNames[i]);
        controller->addActuator(actu);
        controller->prescribeControlForActuator(
                actu.getName(), controlFunction);
    }
    model.addController(controller);

    // Add states reporter to the model.
    auto* statesRep = new StatesTrajectoryReporter();
    statesRep->setName("states_reporter");
    statesRep->set_report_time_interval(0.001);
    model.addComponent(statesRep);

    // Add a TableReporter to collect the controls.
    auto* controlsRep = new TableReporter();
    for (int i = 0; i < actuNames.size(); ++i) {
        controlsRep->addToReport(
                model.getComponent(actuNames[i]).getOutput("actuation"),
                actuNames[i]);
    }
    model.addComponent(controlsRep);

    // Simulate!
    SimTK::State state = model.initSystem();
    state.setTime(time[0]);
    Manager manager(model);
    manager.getIntegrator().setAccuracy(1e-9);
    manager.initialize(state);
    state = manager.integrate(time[time.size() - 1]);

    // Export results from states reporter to a TimeSeries Table
    TimeSeriesTable states;
    states = statesRep->getStates().exportToTable(model);

    TimeSeriesTable controls;
    controls = controlsRep->getTable();

    // Create a MocoTrajectory to facilitate states trajectory comparison (with
    // dummy data for the multipliers, which we'll ignore).
    const auto& statesTimes = states.getIndependentColumn();
    SimTK::Vector timeVec((int)statesTimes.size(), statesTimes.data(), true);
    auto forwardSolution = MocoTrajectory(timeVec, states.getColumnLabels(),
            controls.getColumnLabels(), states.getColumnLabels(), {},
            states.getMatrix(), controls.getMatrix(), states.getMatrix(),
            SimTK::RowVector(0));

    // Compare controls between foward simulation and OCP solution. These
    // should match very closely, since the foward simulation controls are
    // created from splines of the OCP solution controls
    SimTK_TEST_EQ_TOL(solution.compareContinuousVariablesRMS(
                              forwardSolution, {{"controls", {}}}),
            0, 1e-9);

    // Compare states trajectory between forward simulation and OCP solution.
    // The states trajectory may not match as well as the controls.
    SimTK_TEST_EQ_TOL(solution.compareContinuousVariablesRMS(
                              forwardSolution, {{"states", {}}}),
            0, tol);

    return forwardSolution;
}

/// Direct collocation subtests.
/// ----------------------------

/// Solve an optimal control problem where a double pendulum must reach a
/// specified final configuration while subject to a constraint that its
/// end-effector must lie on a vertical line through the origin and minimize
/// control effort.
template <typename TestType>
void testDoublePendulumPointOnLine(
        bool enforce_constraint_derivatives, std::string dynamics_mode) {
    MocoStudy moco;
    moco.setName("double_pendulum_point_on_line");
    MocoProblem& mp = moco.updProblem();
    // Create double pendulum model and add the point-on-line constraint. The
    // constraint consists of a vertical line in the y-direction (defined in
    // ground) and the model end-effector point (the origin of body "b1").
    auto model = createDoublePendulumModel();
    const Body& b1 = model->getBodySet().get("b1");
    const Station& endeff = model->getComponent<Station>("endeff");

    PointOnLineConstraint* constraint =
            new PointOnLineConstraint(model->getGround(), Vec3(0, 1, 0),
                    Vec3(0), b1, endeff.get_location());
    model->addConstraint(constraint);
    model->finalizeConnections();
    mp.setModelCopy(*model);

    mp.setTimeBounds(0, 1);
    // Coordinate value state boundary conditions are consistent with the
    // point-on-line constraint.
    const double theta_i = 0.5;
    const double theta_f = SimTK::Pi / 2;
    mp.setStateInfo(
            "/jointset/j0/q0/value", {theta_i, theta_f}, theta_i, theta_f);
    mp.setStateInfo("/jointset/j0/q0/speed", {-50, 50});
    {
        double initial = SimTK::Pi - 2 * theta_i;
        double final = SimTK::Pi - 2 * theta_f;
        mp.setStateInfo(
                "/jointset/j1/q1/value", {final, initial}, initial, final);
    }
    mp.setStateInfo("/jointset/j1/q1/speed", {-50, 50});
    mp.setControlInfo("/tau0", {-100, 100});
    mp.setControlInfo("/tau1", {-100, 100});

    mp.addGoal<MocoControlGoal>();

    auto& ms = moco.initSolver<TestType>();
    ms.set_num_mesh_intervals(20);
    ms.set_verbosity(2);
    ms.set_optim_solver("ipopt");
    ms.set_optim_convergence_tolerance(1e-3);
    ms.set_transcription_scheme("hermite-simpson");
    ms.set_enforce_constraint_derivatives(enforce_constraint_derivatives);
    ms.set_minimize_lagrange_multipliers(true);
    ms.set_lagrange_multiplier_weight(10);
    ms.set_multibody_dynamics_mode(dynamics_mode);
    ms.setGuess("bounds");

    MocoSolution solution = moco.solve();
    solution.write("testConstraints_testDoublePendulumPointOnLine.sto");
    // moco.visualize(solution);

    model->initSystem();
    StatesTrajectory states = solution.exportToStatesTrajectory(mp);
    for (int i = 0; i < (int)states.getSize(); ++i) {
        const auto& s = states.get(i);
        model->realizePosition(s);
        const SimTK::Vec3& loc = endeff.getLocationInGround(s);

        // The end-effector should not have moved in the x- or z-directions.
        SimTK_TEST_EQ_TOL(loc[0], 0, 1e-2);
        SimTK_TEST_EQ_TOL(loc[2], 0, 1e-2);
    }

    // Run a forward simulation using the solution controls in prescribed
    // controllers for the model actuators and see if we get the correct states
    // trajectory back.
    runForwardSimulation(*model, solution, 2);
}

/// Solve an optimal control problem where a double pendulum must reach a
/// specified final configuration while subject to a constraint that couples
/// its two coordinates together via a linear relationship and minimizing
/// control effort.
template <typename SolverType>
void testDoublePendulumCoordinateCoupler(MocoSolution& solution,
        bool enforce_constraint_derivatives, std::string dynamics_mode) {
    std::cout.rdbuf(LogManager::cout.rdbuf());
    std::cerr.rdbuf(LogManager::cerr.rdbuf());
    MocoStudy moco;
    moco.setName("double_pendulum_coordinate_coupler");

    // Create double pendulum model and add the coordinate coupler constraint.
    auto model = createDoublePendulumModel();
    const Coordinate& q0 = model->getCoordinateSet().get("q0");
    const Coordinate& q1 = model->getCoordinateSet().get("q1");
    CoordinateCouplerConstraint* constraint = new CoordinateCouplerConstraint();
    Array<std::string> indepCoordNames;
    indepCoordNames.append("q0");
    constraint->setIndependentCoordinateNames(indepCoordNames);
    constraint->setDependentCoordinateName("q1");
    // Represented by the following equation,
    //      q1 = m*q0 + b
    // this linear function couples the two model coordinates such that given
    // the boundary conditions for q0 from testDoublePendulumPointOnLine, the
    // same boundary conditions for q1 should be achieved without imposing
    // bounds for this coordinate.
    const SimTK::Real m = -2;
    const SimTK::Real b = SimTK::Pi;
    LinearFunction linFunc(m, b);
    // Avoid CoordinateCoupler::setFunction(const Function&); it has a leak.
    constraint->setFunction(&linFunc);
    model->addConstraint(constraint);
    model->finalizeConnections();

    MocoProblem& mp = moco.updProblem();
    mp.setModelCopy(*model);
    mp.setTimeBounds(0, 1);
    // Boundary conditions are only enforced for the first coordinate, so we can
    // test that the second coordinate is properly coupled.
    mp.setStateInfo("/jointset/j0/q0/value", {-5, 5}, 0, SimTK::Pi / 2);
    mp.setStateInfo("/jointset/j0/q0/speed", {-10, 10}, 0, 0);
    mp.setStateInfo("/jointset/j1/q1/value", {-10, 10});
    mp.setStateInfo("/jointset/j1/q1/speed", {-5, 5}, 0, 0);
    mp.setControlInfo("/tau0", {-50, 50});
    mp.setControlInfo("/tau1", {-50, 50});
    mp.addGoal<MocoControlGoal>();

    auto& ms = moco.initSolver<SolverType>();
    ms.set_num_mesh_intervals(20);
    ms.set_verbosity(2);
    ms.set_optim_solver("ipopt");
    ms.set_optim_convergence_tolerance(1e-3);
    ms.set_transcription_scheme("hermite-simpson");
    ms.set_enforce_constraint_derivatives(enforce_constraint_derivatives);
    ms.set_minimize_lagrange_multipliers(true);
    ms.set_lagrange_multiplier_weight(10);
    ms.set_multibody_dynamics_mode(dynamics_mode);
    ms.setGuess("bounds");

    solution = moco.solve();
    solution.write("testConstraints_testDoublePendulumCoordinateCoupler.sto");
    // moco.visualize(solution);

    model->initSystem();
    StatesTrajectory states = solution.exportToStatesTrajectory(mp);
    for (int i = 0; i < (int)states.getSize(); ++i) {
        const auto& s = states.get(i);
        model->realizePosition(s);

        // The coordinates should be coupled according to the linear function
        // described above.
        SimTK_TEST_EQ_TOL(q1.getValue(s), m * q0.getValue(s) + b, 1e-2);
    }

    // Run a forward simulation using the solution controls in prescribed
    // controllers for the model actuators and see if we get the correct states
    // trajectory back.
    runForwardSimulation(*model, solution, 1e-1);
}

/// Solve an optimal control problem where a double pendulum must follow a
/// prescribed motion based on the previous test case (see
/// testDoublePendulumCoordinateCoupler).
template <typename SolverType>
void testDoublePendulumPrescribedMotion(MocoSolution& couplerSolution,
        bool enforce_constraint_derivatives, std::string dynamics_mode) {
    MocoStudy moco;
    moco.setName("double_pendulum_prescribed_motion");
    MocoProblem& mp = moco.updProblem();

    // Create double pendulum model.
    auto model = createDoublePendulumModel();
    // Create a spline set for the model states from the previous solution. We
    // need to call initSystem() and set the model here in order to convert the
    // solution from the previous problem to a StatesTrajectory.
    model->initSystem();
    mp.setModelCopy(*model);

    TimeSeriesTable statesTrajCoupler =
            couplerSolution.exportToStatesTrajectory(mp).exportToTable(*model);
    GCVSplineSet statesSpline(statesTrajCoupler);

    // Apply the prescribed motion constraints.
    Coordinate& q0 = model->updJointSet().get("j0").updCoordinate();
    q0.setPrescribedFunction(statesSpline.get("/jointset/j0/q0/value"));
    q0.setDefaultIsPrescribed(true);
    Coordinate& q1 = model->updJointSet().get("j1").updCoordinate();
    q1.setPrescribedFunction(statesSpline.get("/jointset/j1/q1/value"));
    q1.setDefaultIsPrescribed(true);
    // Set the model again after implementing the constraints.
    mp.setModelCopy(*model);

    mp.setTimeBounds(0, 1);
    // No bounds here, since the problem is already highly constrained by the
    // prescribed motion constraints on the coordinates.
    mp.setStateInfo("/jointset/j0/q0/value", {-10, 10});
    mp.setStateInfo("/jointset/j0/q0/speed", {-50, 50});
    mp.setStateInfo("/jointset/j1/q1/value", {-10, 10});
    mp.setStateInfo("/jointset/j1/q1/speed", {-50, 50});
    mp.setControlInfo("/tau0", {-25, 25});
    mp.setControlInfo("/tau1", {-25, 25});

    mp.addGoal<MocoControlGoal>();

    auto& ms = moco.initSolver<SolverType>();
    ms.set_num_mesh_intervals(20);
    ms.set_verbosity(2);
    ms.set_optim_solver("ipopt");
    ms.set_optim_convergence_tolerance(1e-3);
    ms.set_transcription_scheme("hermite-simpson");
    ms.set_enforce_constraint_derivatives(enforce_constraint_derivatives);
    ms.set_minimize_lagrange_multipliers(true);
    ms.set_lagrange_multiplier_weight(10);
    ms.set_multibody_dynamics_mode(dynamics_mode);

    // Set guess based on coupler solution trajectory.
    MocoTrajectory guess(ms.createGuess("bounds"));
    guess.setStatesTrajectory(statesTrajCoupler);
    ms.setGuess(guess);

    MocoSolution solution = moco.solve();
    solution.write("testConstraints_testDoublePendulumPrescribedMotion.sto");
    // moco.visualize(solution);

    // Create a TimeSeriesTable containing the splined state data from
    // testDoublePendulumCoordinateCoupler. Since this splined data could be
    // somewhat different from the coordinate coupler OCP solution, we use this
    // to create a direct comparison between the prescribed motion OCP solution
    // states and exactly what the PrescribedMotion constraints should be
    // enforcing.
    auto statesTraj = solution.exportToStatesTrajectory(mp);
    // Initialize data structures to use in the TimeSeriesTable
    // convenience constructor.
    std::vector<double> indVec((int)statesTraj.getSize());
    SimTK::Matrix depData(
            (int)statesTraj.getSize(), (int)solution.getStateNames().size());
    Vector timeVec(1);
    for (int i = 0; i < (int)statesTraj.getSize(); ++i) {
        const auto& s = statesTraj.get(i);
        const SimTK::Real& time = s.getTime();
        indVec[i] = time;
        timeVec.updElt(0, 0) = time;
        depData.set(i, 0,
                statesSpline.get("/jointset/j0/q0/value").calcValue(timeVec));
        depData.set(i, 1,
                statesSpline.get("/jointset/j1/q1/value").calcValue(timeVec));
        // The values for the speed states are created from the spline
        // derivative values.
        depData.set(i, 2,
                statesSpline.get("/jointset/j0/q0/value")
                        .calcDerivative({0}, timeVec));
        depData.set(i, 3,
                statesSpline.get("/jointset/j1/q1/value")
                        .calcDerivative({0}, timeVec));
    }
    TimeSeriesTable splineStateValues(
            indVec, depData, solution.getStateNames());

    // Create a MocoTrajectory containing the splined state values. The splined
    // state values are also set for the controls and adjuncts as dummy data.
    const auto& statesTimes = splineStateValues.getIndependentColumn();
    SimTK::Vector time((int)statesTimes.size(), statesTimes.data(), true);
    auto mocoIterSpline = MocoTrajectory(time, splineStateValues.getColumnLabels(),
            splineStateValues.getColumnLabels(),
            splineStateValues.getColumnLabels(), {},
            splineStateValues.getMatrix(), splineStateValues.getMatrix(),
            splineStateValues.getMatrix(), SimTK::RowVector(0));

    // Only compare the position-level values between the current solution
    // states and the states from the previous test (original and splined).
    // These should match well, since position-level values are enforced
    // directly via a path constraint in the current problem formulation (see
    // MocoTropterSolver for details).

    SimTK_TEST_EQ_TOL(solution.compareContinuousVariablesRMS(mocoIterSpline,
                              {{"states", {"/jointset/j0/q0/value",
                                                  "/jointset/j1/q1/value"}}}),
            0, 1e-3);
    SimTK_TEST_EQ_TOL(solution.compareContinuousVariablesRMS(couplerSolution,
                              {{"states", {"/jointset/j0/q0/value",
                                                  "/jointset/j1/q1/value"}}}),
            0, 1e-3);
    // Only compare the velocity-level values between the current solution
    // states and the states from the previous test (original and splined).
    // These won't match as well as the position-level values, since velocity-
    // level errors are not enforced in the current problem formulation.
    SimTK_TEST_EQ_TOL(solution.compareContinuousVariablesRMS(mocoIterSpline,
                              {{"states", {"/jointset/j0/q0/speed",
                                                  "/jointset/j1/q1/speed"}}}),
            0, 1e-1);
    SimTK_TEST_EQ_TOL(solution.compareContinuousVariablesRMS(couplerSolution,
                              {{"states", {"/jointset/j0/q0/speed",
                                                  "/jointset/j1/q1/speed"}}}),
            0, 1e-1);
    // Compare only the actuator controls. These match worse compared to the
    // velocity-level states. It is currently unclear to what extent this is
    // related to velocity-level states not matching well or the how the model
    // constraints are enforced in the current formulation.
    SimTK_TEST_EQ_TOL(solution.compareContinuousVariablesRMS(couplerSolution,
                              {{"controls", {"/tau0", "/tau1"}}}),
            0, 5);

    // Run a forward simulation using the solution controls in prescribed
    // controllers for the model actuators and see if we get the correct states
    // trajectory back.
    runForwardSimulation(*model, solution, 1e-1);
}

TEMPLATE_TEST_CASE("DoublePendulum with and without constraint derivatives",
        "[explicit]", MocoTropterSolver, MocoCasADiSolver) {
    SECTION("DoublePendulum without constraint derivatives") {
        MocoSolution couplerSol;
        testDoublePendulumCoordinateCoupler<TestType>(
                couplerSol, false, "explicit");
        testDoublePendulumPrescribedMotion<TestType>(
                couplerSol, false, "explicit");
    }

    SECTION("DoublePendulum with constraint derivatives") {
        MocoSolution couplerSol;
        testDoublePendulumCoordinateCoupler<TestType>(
                couplerSol, true, "explicit");
        testDoublePendulumPrescribedMotion<TestType>(
                couplerSol, true, "explicit");
    }
}

TEST_CASE("DoublePendulum with and without constraint derivatives",
        "[implicit]") {
    SECTION("DoublePendulum without constraint derivatives") {
        MocoSolution couplerSol;
        testDoublePendulumCoordinateCoupler<MocoCasADiSolver>(
                couplerSol, false, "implicit");
        testDoublePendulumPrescribedMotion<MocoCasADiSolver>(
                couplerSol, false, "implicit");
    }

    SECTION("DoublePendulum with constraint derivatives") {
        MocoSolution couplerSol;
        testDoublePendulumCoordinateCoupler<MocoCasADiSolver>(
                couplerSol, true, "implicit");
        testDoublePendulumPrescribedMotion<MocoCasADiSolver>(
                couplerSol, true, "implicit");
    }
}

TEMPLATE_TEST_CASE("DoublePendulumPointOnLine without constraint derivatives",
        "[explicit]", MocoTropterSolver, MocoCasADiSolver) {
    testDoublePendulumPointOnLine<TestType>(false, "explicit");
}

TEMPLATE_TEST_CASE("DoublePendulumPointOnLine with constraint derivatives",
        "[explicit]", MocoTropterSolver, MocoCasADiSolver) {
    testDoublePendulumPointOnLine<TestType>(true, "explicit");
}

TEST_CASE("DoublePendulumPointOnLine without constraint derivatives",
        "[implicit]") {
    testDoublePendulumPointOnLine<MocoCasADiSolver>(false, "implicit");
}

TEST_CASE(
        "DoublePendulumPointOnLine with constraint derivatives", "[implicit]") {
    testDoublePendulumPointOnLine<MocoCasADiSolver>(true, "implicit");
}

class EqualControlConstraint : public MocoPathConstraint {
    OpenSim_DECLARE_CONCRETE_OBJECT(EqualControlConstraint, MocoPathConstraint);

protected:
    void initializeOnModelImpl(
            const Model& model, const MocoProblemInfo&) const override {
        // Make sure the model generates a state object with the two controls we
        // expect, no more and no less.
        const auto state = model.getWorkingState();
        model.realizeVelocity(state);
        OPENSIM_THROW_IF(model.getControls(state).size() != 2, Exception,
                "State has incorrect number of controls (two expected).");

        // There is only constraint equation: match the two model controls.
        setNumEquations(1);
    }
    void calcPathConstraintErrorsImpl(
            const SimTK::State& state, SimTK::Vector& errors) const override {
        getModel().realizeVelocity(state);

        const auto& controls = getModel().getControls(state);
        // In the problem below, the actuators are bilateral and act in
        // opposite directions, so we use addition to create the residual here.
        errors[0] = controls[1] + controls[0];
    }
};

/// Solve an optimal control problem where a double pendulum must reach a
/// specified final configuration while subject to a constraint that its
/// actuators must produce an equal control trajectory.
TEMPLATE_TEST_CASE(
        "DoublePendulumEqualControl", "", MocoTropterSolver, MocoCasADiSolver) {
    std::cout.rdbuf(LogManager::cout.rdbuf());
    std::cerr.rdbuf(LogManager::cerr.rdbuf());
    OpenSim::Object::registerType(EqualControlConstraint());
    MocoStudy moco;
    moco.setName("double_pendulum_equal_control");
    MocoProblem& mp = moco.updProblem();
    auto model = createDoublePendulumModel();
    model->finalizeConnections();
    mp.setModelCopy(*model);

    auto* equalControlConstraint =
            mp.addPathConstraint<EqualControlConstraint>();
    MocoConstraintInfo cInfo;
    cInfo.setBounds(std::vector<MocoBounds>(1, {0, 0}));
    equalControlConstraint->setConstraintInfo(cInfo);

    mp.setTimeBounds(0, 1);
    // Coordinate value state boundary conditions are consistent with the
    // point-on-line constraint and should require the model to "unfold" itself.
    mp.setStateInfo("/jointset/j0/q0/value", {-10, 10}, 0, SimTK::Pi / 2);
    mp.setStateInfo("/jointset/j0/q0/speed", {-50, 50});
    mp.setStateInfo("/jointset/j1/q1/value", {-10, 10}, SimTK::Pi, 0);
    mp.setStateInfo("/jointset/j1/q1/speed", {-50, 50});
    mp.setControlInfo("/tau0", {-50, 50});
    mp.setControlInfo("/tau1", {-50, 50});

    mp.addGoal<MocoControlGoal>();

    auto& ms = moco.initSolver<TestType>();
    ms.set_num_mesh_intervals(25);
    ms.set_verbosity(2);
    ms.set_optim_solver("ipopt");
    ms.set_optim_convergence_tolerance(1e-3);
    ms.setGuess("bounds");

    MocoSolution solution = moco.solve();
    solution.write("testConstraints_testDoublePendulumEqualControl.sto");
    // moco.visualize(solution);

    const auto& control_tau0 = solution.getControl("/tau0");
    const auto& control_tau1 = solution.getControl("/tau1");
    const auto& control_res = control_tau1.abs() - control_tau0.abs();
    SimTK_TEST_EQ_TOL(control_res.normRMS(), 0, 1e-6);

    // Run a forward simulation using the solution controls in prescribed
    // controllers for the model actuators and see if we get the correct states
    // trajectory back.
    // TODO why does the forward solution match so poorly here?
    MocoTrajectory forwardSolution = runForwardSimulation(*model, solution, 2);
    // moco.visualize(forwardSolution);

    // Test de/serialization.
    // ======================
    std::string setup_fname =
            "testConstraints_testDoublePendulumEqualControl.omoco";
    moco.print(setup_fname);
    MocoSolution solutionDeserialized;
    MocoStudy mocoDeserialize(setup_fname);
    solutionDeserialized = mocoDeserialize.solve();
    SimTK_TEST(solution.isNumericallyEqual(solutionDeserialized));
}

// This problem is a point mass welded to ground, with gravity. We are
// solving for the mass that allows the point mass to obey the constraint
// of staying in place. This checks that the parameters are applied to both
// ModelBase and ModelDisabledConstraints.
TEMPLATE_TEST_CASE(
        "Parameters are set properly for Base and DisabledConstraints", "",
        MocoTropterSolver /*, too damn slow: MocoCasADiSolver*/) {
    std::cout.rdbuf(LogManager::cout.rdbuf());
    std::cerr.rdbuf(LogManager::cerr.rdbuf());
    Model model;
    auto* body = new Body("b", 0.7, SimTK::Vec3(0), SimTK::Inertia(1));
    model.addBody(body);

    auto* joint = new FreeJoint("j", model.getGround(), *body);
    model.addJoint(joint);

    auto* constraint = new WeldConstraint("weld", model.getGround(),
            SimTK::Transform(), *body, SimTK::Transform());
    model.addConstraint(constraint);
    model.finalizeConnections();

    MocoStudy moco;
    auto& problem = moco.updProblem();
    problem.setModelCopy(model);
    problem.setTimeBounds(0, 1);
    problem.addParameter("mass", "/bodyset/b", "mass", MocoBounds(0.5, 1.5));
    auto& solver = moco.initSolver<TestType>();
    solver.set_num_mesh_intervals(10);
    MocoSolution solution = moco.solve();
    CHECK(solution.getParameter("mass") == Approx(1.0).epsilon(1e-3));
}

class MocoJointReactionComponentGoal : public MocoGoal {
    OpenSim_DECLARE_CONCRETE_OBJECT(MocoJointReactionComponentGoal, MocoGoal);

public:
    void initializeOnModelImpl(const Model&) const override {
        setNumIntegralsAndOutputs(1, 1);
    }
    void calcIntegrandImpl(
            const SimTK::State& state, double& integrand) const override {
        getModel().realizeAcceleration(state);
        const auto& joint = getModel().getComponent<Joint>("jointset/j1");
        // Minus sign since we are maximizing.
        integrand = -joint.calcReactionOnChildExpressedInGround(state)[0][0];
    }
    void calcGoalImpl(
            const GoalInput& input, SimTK::Vector& cost) const override {
        cost[0] = input.integral;
    }
};

template <typename TestType>
void testDoublePendulumPointOnLineJointReaction(
        bool enforce_constraint_derivatives, std::string dynamics_mode) {
    MocoStudy moco;
    moco.setName("double_pendulum_point_on_line");
    MocoProblem& mp = moco.updProblem();
    // Create double pendulum model and add the point-on-line constraint. The
    // constraint consists of a vertical line in the y-direction (defined in
    // ground) and the model end-effector point (the origin of body "b1").
    // TODO: Choose a function with acceleration to ensure that accelerations
    // are propagated successfully.
    const auto pi = SimTK::Pi;
    auto model = createDoublePendulumModel();
    model->updCoordinateSet().get("q0").setPrescribedFunction(
            Constant(0.25 * pi));
    model->updCoordinateSet().get("q0").setDefaultIsPrescribed(true);
    model->updCoordinateSet().get("q1").setPrescribedFunction(
            Constant(0.5 * pi));
    model->updCoordinateSet().get("q1").setDefaultIsPrescribed(true);

    const Station& endeff = model->getComponent<Station>("endeff");
    auto* actuator = new PointActuator("b1");
    actuator->setName("push");
    actuator->set_point(endeff.get_location());
    actuator->set_point_is_global(false);
    actuator->set_direction(Vec3(0, 0, -1));
    actuator->set_force_is_global(true);
    model->addComponent(actuator);

    model->finalizeConnections();
    mp.setModelCopy(*model);

    mp.setTimeBounds(0, 1);
    mp.setStateInfo("/jointset/j0/q0/value", {-0.6 * pi, 0.6 * pi});
    mp.setStateInfo("/jointset/j0/q0/speed", {-10, 10});
    mp.setStateInfo("/jointset/j1/q1/value", {0, pi});
    mp.setStateInfo("/jointset/j1/q1/speed", {-10, 10});
    mp.setControlInfo("/tau0", {-20, 20});
    mp.setControlInfo("/tau1", {-20, 20});
    mp.setControlInfo("/push", {-20, 20});

    // This cost tries to *maximize* joint j1's reaction torque in the
    // x-direction, which should cause the actuator "push" to hit its upper
    // bound.
    mp.addGoal<MocoJointReactionComponentGoal>();

    auto& ms = moco.initSolver<TestType>();
    int N = 5;
    ms.set_num_mesh_intervals(N);
    ms.set_verbosity(2);
    ms.set_optim_solver("ipopt");
    ms.set_optim_convergence_tolerance(1e-6);
    ms.set_transcription_scheme("hermite-simpson");
    ms.set_enforce_constraint_derivatives(enforce_constraint_derivatives);
    ms.set_minimize_lagrange_multipliers(true);
    ms.set_lagrange_multiplier_weight(10);
    ms.set_multibody_dynamics_mode(dynamics_mode);
    ms.setGuess("bounds");

    MocoSolution solution = moco.solve().unseal();
    solution.write(
            "testConstraints_testDoublePendulumPointOnLineJointReaction.sto");

    // Check that the actuator "push" is hitting its upper bound.
    CHECK(solution.getControl("/push")[0] == Approx(20).epsilon(1e-4));
    // Check that j1's x-direction reaction torque (the only objective term)
    // is the proper value.
    CHECK(solution.getObjective() == Approx(-1. / sqrt(2) * 20).epsilon(1e-2));
}

TEMPLATE_TEST_CASE(
        "DoublePendulumPointOnLineJointReaction with constraint derivatives",
        "[explicit]", MocoTropterSolver, MocoCasADiSolver) {
    testDoublePendulumPointOnLineJointReaction<TestType>(true, "explicit");
}

TEMPLATE_TEST_CASE("DoublePendulumPointOnLineJointReaction implicit with "
                   "constraint derivatives",
        "[implicit]", MocoCasADiSolver) {
    testDoublePendulumPointOnLineJointReaction<TestType>(true, "implicit");
}

TEST_CASE("Multipliers are correct", "") {
    std::cout.rdbuf(LogManager::cout.rdbuf());
    std::cerr.rdbuf(LogManager::cerr.rdbuf());
    SECTION("Body welded to ground") {
        auto dynamics_mode =
                GENERATE(as<std::string>{}, "implicit", "explicit");

        Model model;
        const double mass = 1.3169;
        auto* body = new Body("body", mass, SimTK::Vec3(0), SimTK::Inertia(1));
        model.addBody(body);

        auto* joint = new FreeJoint("joint", model.getGround(), *body);
        model.addJoint(joint);

        auto* constr = new WeldConstraint("constraint", model.getGround(),
                SimTK::Transform(), *body, SimTK::Transform());
        model.addConstraint(constr);
        model.finalizeConnections();

        MocoStudy moco;
        auto& problem = moco.updProblem();
        problem.setModelCopy(model);

        problem.setTimeBounds(0, 0.5);

        auto& solver = moco.initCasADiSolver();
        solver.set_num_mesh_intervals(5);
<<<<<<< HEAD
        solver.set_dynamics_mode(dynamics_mode);
=======
        solver.set_multibody_dynamics_mode(dynamics_mode);
>>>>>>> 25da4825
        solver.set_transcription_scheme("hermite-simpson");
        solver.set_enforce_constraint_derivatives(true);

        MocoSolution solution = moco.solve();

        // Constraints 0 through 5 are the locks for the 6 DOFs.
        const auto MX = solution.getMultiplier("lambda_cid6_p0");
        SimTK::Vector zero(MX);
        zero.setToZero();
        OpenSim_CHECK_MATRIX_TOL(MX, zero, 1e-5);
        const auto MY = solution.getMultiplier("lambda_cid6_p1");
        OpenSim_CHECK_MATRIX_TOL(MY, zero, 1e-5);
        const auto MZ = solution.getMultiplier("lambda_cid6_p2");
        OpenSim_CHECK_MATRIX_TOL(MZ, zero, 1e-5);
        const auto FX = solution.getMultiplier("lambda_cid6_p3");
        OpenSim_CHECK_MATRIX_TOL(FX, zero, 1e-5);
        const auto FY = solution.getMultiplier("lambda_cid6_p4");
        SimTK::Vector g(zero.size(), model.get_gravity()[1]);
        OpenSim_CHECK_MATRIX_TOL(FY, mass * g, 1e-5);
        const auto FZ = solution.getMultiplier("lambda_cid6_p5");
        OpenSim_CHECK_MATRIX_TOL(FZ, zero, 1e-5);
    }

    // This problem is a point mass constrained to the line 0 = x - y.
    // constraint Jacobian G is [1, -1].
    //      m xdd + G(0) * lambda = Fx  -> m xdd + lambda = Fx
    //      m ydd + G(1) * lambda = Fy  -> m ydd - lambda = Fy
    // Since xdd = ydd, we have:
    //      lambda = 0.5 * (Fx - Fy).
    // This test ensures that the multiplier has the correct value.
    SECTION("Planar point mass with CoordinateCouplerConstraint") {

        auto dynamics_mode =
                GENERATE(as<std::string>{}, "implicit", "explicit");

        Model model = ModelFactory::createPlanarPointMass();
        model.set_gravity(Vec3(0));
        CoordinateCouplerConstraint* constraint =
                new CoordinateCouplerConstraint();
        Array<std::string> names;
        names.append("tx");
        constraint->setIndependentCoordinateNames(names);
        constraint->setDependentCoordinateName("ty");
        LinearFunction func(1.0, 0.0);
        constraint->setFunction(func);
        model.addConstraint(constraint);

        model.finalizeConnections();

        MocoStudy moco;
        auto& problem = moco.updProblem();
        problem.setModelCopy(model);

        problem.setTimeBounds(0, 1);
        problem.setStateInfo("/jointset/tx/tx/value", {-5, 5}, 0, 3);
        problem.setStateInfo("/jointset/tx/tx/speed", {-5, 5}, 0, 0);
        problem.setControlInfo("/forceset/force_x", 0.5);

        problem.addGoal<MocoControlGoal>();

        auto& solver = moco.initCasADiSolver();
        solver.set_num_mesh_intervals(10);
<<<<<<< HEAD
        solver.set_dynamics_mode(dynamics_mode);
=======
        solver.set_multibody_dynamics_mode(dynamics_mode);
>>>>>>> 25da4825
        solver.set_transcription_scheme("hermite-simpson");
        solver.set_enforce_constraint_derivatives(true);
        MocoSolution solution = moco.solve();
        const auto Fx = solution.getControl("/forceset/force_x");
        const auto Fy = solution.getControl("/forceset/force_y");
        const auto lambda = solution.getMultiplier("lambda_cid2_p0");

        OpenSim_CHECK_MATRIX_TOL(lambda, 0.5 * (Fx - Fy), 1e-5);
    }
}

// Ensure that we correctly handle the combination of prescribed kinematics
// (PositionMotion) and kinematic constraints. This test is similar to the one
// above except that we prescribe motions for tx and ty.
TEST_CASE("Prescribed kinematics with kinematic constraints", "") {
    std::cout.rdbuf(LogManager::cout.rdbuf());
    std::cerr.rdbuf(LogManager::cerr.rdbuf());
    Model model = ModelFactory::createPlanarPointMass();
    model.set_gravity(Vec3(0));
    CoordinateCouplerConstraint* constraint = new CoordinateCouplerConstraint();
    Array<std::string> names;
    names.append("tx");
    constraint->setIndependentCoordinateNames(names);
    constraint->setDependentCoordinateName("ty");
    LinearFunction func(1.0, 0.0);
    constraint->setFunction(func);
    model.addConstraint(constraint);

    auto* posmot = new PositionMotion();
    Sine function = Sine(1.0, 1.0, 0, 1.0);
    posmot->setPositionForCoordinate(model.getCoordinateSet().get(0), function);
    posmot->setPositionForCoordinate(model.getCoordinateSet().get(1), function);
    model.addComponent(posmot);

    model.finalizeConnections();

    MocoStudy moco;
    auto& problem = moco.updProblem();
    problem.setModelCopy(model);

    problem.setTimeBounds(0, 3);
    problem.setControlInfo("/forceset/force_x", 0.5);

    problem.addGoal<MocoControlGoal>();

    auto& solver = moco.initCasADiSolver();
    solver.set_num_mesh_intervals(10);
<<<<<<< HEAD
    solver.set_dynamics_mode("implicit");
=======
    solver.set_multibody_dynamics_mode("implicit");
>>>>>>> 25da4825
    solver.set_interpolate_control_midpoints(false);
    MocoSolution solution = moco.solve();
    const auto Fx = solution.getControl("/forceset/force_x");
    const auto Fy = solution.getControl("/forceset/force_y");
    const auto lambda = solution.getMultiplier("lambda_cid2_p0");

    OpenSim_CHECK_MATRIX_TOL(lambda, 0.5 * (Fx - Fy), 1e-5);
}

TEMPLATE_TEST_CASE(
        "MocoControlBoundConstraint", "", MocoTropterSolver, MocoCasADiSolver) {
    SECTION("Lower bound only") {
        MocoStudy moco;
        auto& problem = moco.updProblem();
        problem.setModelCopy(ModelFactory::createPendulum());
        problem.setTimeBounds(0, 1);
        problem.setStateInfo("/jointset/j0/q0/value", {-10, 10}, 0);
        problem.setStateInfo("/jointset/j0/q0/speed", {-10, 10}, 0);
        problem.setControlInfo("/tau0", {-5, 5});
        problem.addGoal<MocoControlGoal>();
        auto* constr = problem.addPathConstraint<MocoControlBoundConstraint>();
        const double lowerBound = 0.1318;
        constr->addControlPath("/tau0");
        constr->setLowerBound(Constant(lowerBound));

        moco.initSolver<TestType>();
        MocoSolution solution = moco.solve();
        SimTK::Vector expected(solution.getNumTimes());
        expected = lowerBound;
        OpenSim_CHECK_MATRIX_ABSTOL(
                solution.getControlsTrajectory(), expected, 1e-6);
    }

    SECTION("Upper bound only") {
        MocoStudy moco;
        auto& problem = moco.updProblem();
        problem.setModelCopy(ModelFactory::createPendulum());
        problem.setTimeBounds(0, {0.1, 10});
        problem.setStateInfo("/jointset/j0/q0/value", {0, 1}, 0, 0.53);
        problem.setStateInfo("/jointset/j0/q0/speed", {-10, 10}, 0, 0);
        problem.setControlInfo("/tau0", {-20, 20});
        problem.addGoal<MocoFinalTimeGoal>();
        auto* constr = problem.addPathConstraint<MocoControlBoundConstraint>();
        constr->addControlPath("/tau0");
        const double upperBound = 11.236;
        constr->setUpperBound(Constant(upperBound));

        moco.initSolver<TestType>();
        MocoSolution solution = moco.solve();
        SimTK::Vector expected(solution.getNumTimes());
        expected = upperBound;
        CHECK(SimTK::max(solution.getControlsTrajectory())[0] ==
                Approx(upperBound).margin(1e-6));
        CHECK(SimTK::min(solution.getControlsTrajectory())[0] ==
                Approx(-20).margin(1e-6));
    }

    SECTION("Upper and lower bounds are the same") {
        MocoStudy moco;
        auto& problem = moco.updProblem();
        problem.setModelCopy(ModelFactory::createPendulum());
        problem.setTimeBounds(0, 1);
        problem.setStateInfo("/jointset/j0/q0/value", {-10, 10}, 0);
        problem.setStateInfo("/jointset/j0/q0/speed", {-10, 10}, 0);
        problem.setControlInfo("/tau0", {-5, 5});
        problem.addGoal<MocoControlGoal>();
        PiecewiseLinearFunction violateLower;
        violateLower.addPoint(0, 0);
        violateLower.addPoint(0.2, 0.5316);
        violateLower.addPoint(0.7, -0.3137);
        violateLower.addPoint(1, .0319);
        auto* constr = problem.addPathConstraint<MocoControlBoundConstraint>();
        constr->addControlPath("/tau0");
        constr->setLowerBound(violateLower);
        constr->setEqualityWithLower(true);
        moco.initSolver<TestType>();
        MocoSolution solution = moco.solve();
        SimTK::Vector expectedV(solution.getNumTimes());
        for (int itime = 0; itime < expectedV.size(); ++itime) {
            SimTK::Vector arg(1);
            arg[0] = solution.getTime()[itime];
            expectedV[itime] = violateLower.calcValue(arg);
        }
        MocoTrajectory expected = solution;
        expected.setControl("/tau0", expectedV);

        CHECK(solution.compareContinuousVariablesRMS(
                      expected, {{"controls", {}}}) < 1e-3);
    }

    SECTION("Time range of bounds function is too small.") {
        MocoStudy moco;
        auto& problem = moco.updProblem();
        problem.setModelCopy(ModelFactory::createPendulum());
        problem.setTimeBounds({-31, 0}, {1, 50});
        problem.addGoal<MocoControlGoal>();
        GCVSpline violateLower;
        violateLower.setDegree(5);
        violateLower.addPoint(-30.9999, 0);
        violateLower.addPoint(0, 0);
        violateLower.addPoint(0.5, 0);
        violateLower.addPoint(0.7, 0);
        violateLower.addPoint(0.8, 0);
        violateLower.addPoint(0.9, 0);
        violateLower.addPoint(50, 0.319);
        auto* constr = problem.addPathConstraint<MocoControlBoundConstraint>();
        constr->addControlPath("/tau0");
        constr->setLowerBound(violateLower);
        CHECK_THROWS_WITH(moco.solve(),
                Contains("must be less than or equal to the minimum"));
        constr->clearLowerBound();
        GCVSpline violateUpper;
        violateUpper.setDegree(5);
        violateUpper.addPoint(-31, 0);
        violateUpper.addPoint(0, 0);
        violateUpper.addPoint(0.5, 0);
        violateUpper.addPoint(0.7, 0);
        violateUpper.addPoint(0.8, 0);
        violateUpper.addPoint(0.9, 0);
        violateUpper.addPoint(49.99999, .0319);
        constr->setUpperBound(violateUpper);
        CHECK_THROWS_WITH(moco.solve(),
                Contains("must be greater than or equal to the maximum"));
    }

    SECTION("Can omit both bounds.") {
        MocoStudy moco;
        auto& problem = moco.updProblem();
        problem.setModelCopy(ModelFactory::createPendulum());
        problem.setTimeBounds(0, 1);
        problem.setStateInfo("/jointset/j0/q0/value", {-10, 10}, 0);
        problem.setStateInfo("/jointset/j0/q0/speed", {-10, 10}, 0);
        problem.setControlInfo("/tau0", {-5, 5});
        problem.addGoal<MocoControlGoal>();
        auto* constr = problem.addPathConstraint<MocoControlBoundConstraint>();
        moco.solve();
        constr->addControlPath("/tau0");
        moco.solve();
    }
}<|MERGE_RESOLUTION|>--- conflicted
+++ resolved
@@ -1156,11 +1156,7 @@
 
         auto& solver = moco.initCasADiSolver();
         solver.set_num_mesh_intervals(5);
-<<<<<<< HEAD
-        solver.set_dynamics_mode(dynamics_mode);
-=======
         solver.set_multibody_dynamics_mode(dynamics_mode);
->>>>>>> 25da4825
         solver.set_transcription_scheme("hermite-simpson");
         solver.set_enforce_constraint_derivatives(true);
 
@@ -1223,11 +1219,7 @@
 
         auto& solver = moco.initCasADiSolver();
         solver.set_num_mesh_intervals(10);
-<<<<<<< HEAD
-        solver.set_dynamics_mode(dynamics_mode);
-=======
         solver.set_multibody_dynamics_mode(dynamics_mode);
->>>>>>> 25da4825
         solver.set_transcription_scheme("hermite-simpson");
         solver.set_enforce_constraint_derivatives(true);
         MocoSolution solution = moco.solve();
@@ -1275,11 +1267,7 @@
 
     auto& solver = moco.initCasADiSolver();
     solver.set_num_mesh_intervals(10);
-<<<<<<< HEAD
-    solver.set_dynamics_mode("implicit");
-=======
     solver.set_multibody_dynamics_mode("implicit");
->>>>>>> 25da4825
     solver.set_interpolate_control_midpoints(false);
     MocoSolution solution = moco.solve();
     const auto Fx = solution.getControl("/forceset/force_x");
