--- conflicted
+++ resolved
@@ -339,12 +339,8 @@
     ms.set_minimize_lagrange_multipliers(false);
     ms.set_lagrange_multiplier_weight(10);
     ms.set_optim_hessian_approximation(opt.hessian_approximation);
-<<<<<<< HEAD
-    //ms.set_finite_difference_scheme("forward");
-=======
     ms.set_optim_finite_difference_scheme("forward");
->>>>>>> 84014f43
-
+  
     // Create guess.
     // -------------
     ms.setGuess(opt.previousSolution);
