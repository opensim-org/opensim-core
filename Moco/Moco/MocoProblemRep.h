--- conflicted
+++ resolved
@@ -122,15 +122,11 @@
     MocoFinalBounds getTimeFinalBounds() const;
     /// Get information for state variables. See MocoPhase::setStateInfo().
     const MocoVariableInfo& getStateInfo(const std::string& name) const;
-<<<<<<< HEAD
-    /// Get information for actuator controls. See MocoPhase::setControlInfo().
-=======
     /// Get information for actuator controls.
     /// If the control is associated with a non-scalar actuator (i.e. uses
     /// multiple control variables), then the control name will be the actuator
     /// path appended by the control index (e.g. "/actuator_0");
     /// See MocoPhase::setControlInfo().
->>>>>>> 2d3e7d32
     const MocoVariableInfo& getControlInfo(const std::string& name) const;
     const MocoParameter& getParameter(const std::string& name) const;
     /// Get a MocoPathConstraint from this MocoPhase. Note: this does not
