#ifndef MOCO_MOCOCASOCPROBLEM_H
#define MOCO_MOCOCASOCPROBLEM_H
/* -------------------------------------------------------------------------- *
 * OpenSim Moco: MocoCasOCProblem.h                                           *
 * -------------------------------------------------------------------------- *
 * Copyright (c) 2018 Stanford University and the Authors                     *
 *                                                                            *
 * Author(s): Christopher Dembia                                              *
 *                                                                            *
 * Licensed under the Apache License, Version 2.0 (the "License"); you may    *
 * not use this file except in compliance with the License. You may obtain a  *
 * copy of the License at http://www.apache.org/licenses/LICENSE-2.0          *
 *                                                                            *
 * Unless required by applicable law or agreed to in writing, software        *
 * distributed under the License is distributed on an "AS IS" BASIS,          *
 * WITHOUT WARRANTIES OR CONDITIONS OF ANY KIND, either express or implied.   *
 * See the License for the specific language governing permissions and        *
 * limitations under the License.                                             *
 * -------------------------------------------------------------------------- */

#include "../Components/AccelerationMotion.h"
#include "../Components/DiscreteForces.h"
#include "../MocoBounds.h"
#include "../MocoProblemRep.h"
#include "CasOCProblem.h"
#include "MocoCasADiSolver.h"

namespace OpenSim {

using VectorDM = std::vector<casadi::DM>;

inline CasOC::Bounds convertBounds(const MocoBounds& mb) {
    return {mb.getLower(), mb.getUpper()};
}
inline CasOC::Bounds convertBounds(const MocoInitialBounds& mb) {
    return {mb.getLower(), mb.getUpper()};
}
inline CasOC::Bounds convertBounds(const MocoFinalBounds& mb) {
    return {mb.getLower(), mb.getUpper()};
}

/// This converts a SimTK::Matrix to a casadi::DM matrix, transposing the
/// data in the process.
inline casadi::DM convertToCasADiDMTranspose(const SimTK::Matrix& simtkMatrix) {
    casadi::DM out(simtkMatrix.ncol(), simtkMatrix.nrow());
    for (int irow = 0; irow < simtkMatrix.nrow(); ++irow) {
        for (int icol = 0; icol < simtkMatrix.ncol(); ++icol) {
            out(icol, irow) = simtkMatrix(irow, icol);
        }
    }
    return out;
}

template <typename T>
casadi::DM convertToCasADiDMTemplate(const T& simtk) {
    casadi::DM out(casadi::Sparsity::dense(simtk.size(), 1));
    std::copy_n(simtk.getContiguousScalarData(), simtk.size(), out.ptr());
    return out;
}
/// This converts a SimTK::RowVector to a casadi::DM column vector.
inline casadi::DM convertToCasADiDMTranspose(const SimTK::RowVector& simtkRV) {
    return convertToCasADiDMTemplate(simtkRV);
}
/// This converts a SimTK::Vector to a casadi::DM column vector.
inline casadi::DM convertToCasADiDM(const SimTK::Vector& simtkVec) {
    return convertToCasADiDMTemplate(simtkVec);
}

/// This resamples the iterate to obtain values that lie on the mesh.
inline CasOC::Iterate convertToCasOCIterate(const MocoIterate& mocoIt) {
    CasOC::Iterate casIt;
    CasOC::VariablesDM& casVars = casIt.variables;
    using CasOC::Var;
    casVars[Var::initial_time] = mocoIt.getInitialTime();
    casVars[Var::final_time] = mocoIt.getFinalTime();
    casVars[Var::states] =
            convertToCasADiDMTranspose(mocoIt.getStatesTrajectory());
    casVars[Var::controls] =
            convertToCasADiDMTranspose(mocoIt.getControlsTrajectory());
    casVars[Var::multipliers] =
            convertToCasADiDMTranspose(mocoIt.getMultipliersTrajectory());
    if (!mocoIt.getSlackNames().empty()) {
        casVars[Var::slacks] =
                convertToCasADiDMTranspose(mocoIt.getSlacksTrajectory());
    }
    if (!mocoIt.getDerivativeNames().empty()) {
        casVars[Var::derivatives] =
                convertToCasADiDMTranspose(mocoIt.getDerivativesTrajectory());
    }
    casVars[Var::parameters] =
            convertToCasADiDMTranspose(mocoIt.getParameters());
    casIt.times = convertToCasADiDMTranspose(mocoIt.getTime());
    casIt.state_names = mocoIt.getStateNames();
    casIt.control_names = mocoIt.getControlNames();
    casIt.multiplier_names = mocoIt.getMultiplierNames();
    casIt.slack_names = mocoIt.getSlackNames();
    casIt.derivative_names = mocoIt.getDerivativeNames();
    casIt.parameter_names = mocoIt.getParameterNames();
    return casIt;
}

template <typename VectorType = SimTK::Vector>
VectorType convertToSimTKVector(const casadi::DM& casVector) {
    OPENSIM_THROW_IF(casVector.columns() != 1 && casVector.rows() != 1,
            Exception,
            format("casVector should be 1-dimensional, but has size %i x "
                   "%i.",
                    casVector.rows(), casVector.columns()));
    VectorType simtkVector((int)casVector.numel());
    for (int i = 0; i < casVector.numel(); ++i) {
        simtkVector[i] = double(casVector(i));
    }
    return simtkVector;
}

/// This converts a casadi::DM matrix to a
/// SimTK::Matrix, transposing the data in the process.
inline SimTK::Matrix convertToSimTKMatrix(const casadi::DM& casMatrix) {
    SimTK::Matrix simtkMatrix((int)casMatrix.columns(), (int)casMatrix.rows());
    for (int irow = 0; irow < casMatrix.rows(); ++irow) {
        for (int icol = 0; icol < casMatrix.columns(); ++icol) {
            simtkMatrix(icol, irow) = double(casMatrix(irow, icol));
        }
    }
    return simtkMatrix;
}

template <typename TOut = MocoIterate>
TOut convertToMocoIterate(const CasOC::Iterate& casIt) {
    SimTK::Matrix simtkStates;
    const auto& casVars = casIt.variables;
    using CasOC::Var;
    if (!casIt.state_names.empty()) {
        simtkStates = convertToSimTKMatrix(casVars.at(Var::states));
    }
    SimTK::Matrix simtkControls;
    if (!casIt.control_names.empty()) {
        simtkControls = convertToSimTKMatrix(casVars.at(Var::controls));
    }
    SimTK::Matrix simtkMultipliers;
    if (!casIt.multiplier_names.empty()) {
        const auto multsValue = casVars.at(Var::multipliers);
        simtkMultipliers = convertToSimTKMatrix(multsValue);
    }
    SimTK::Matrix simtkSlacks;
    if (!casIt.slack_names.empty()) {
        const auto slacksValue = casVars.at(Var::slacks);
        simtkSlacks = convertToSimTKMatrix(slacksValue);
    }
    SimTK::Matrix simtkDerivatives;
    auto derivativeNames = casIt.derivative_names;
    if (casVars.count(Var::derivatives) &&
            casVars.at(Var::derivatives).numel()) {
        const auto derivsValue = casVars.at(Var::derivatives);
        simtkDerivatives = convertToSimTKMatrix(derivsValue);
    } else {
        derivativeNames.clear();
    }
    SimTK::RowVector simtkParameters;
    if (!casIt.parameter_names.empty()) {
        const auto paramsValue = casVars.at(Var::parameters);
        simtkParameters = convertToSimTKVector<SimTK::RowVector>(paramsValue);
    }
    SimTK::Vector simtkTimes = convertToSimTKVector(casIt.times);

    TOut mocoIterate(simtkTimes, casIt.state_names, casIt.control_names,
            casIt.multiplier_names, derivativeNames, casIt.parameter_names,
            simtkStates, simtkControls, simtkMultipliers, simtkDerivatives,
            simtkParameters);

    // Append slack variables. MocoIterate requires the slack variables to be
    // the same length as its time vector, but it will not be if the
    // CasOC::Iterate was generated from a CasOC::Transcription object.
    // Therefore, slack variables are interpolated as necessary.
    if (!casIt.slack_names.empty()) {
        int simtkSlacksLength = simtkSlacks.nrow();
        SimTK::Vector slackTime = createVectorLinspace(simtkSlacksLength,
                simtkTimes[0], simtkTimes[simtkTimes.size() - 1]);
        for (int i = 0; i < (int)casIt.slack_names.size(); ++i) {
            if (simtkSlacksLength != simtkTimes.size()) {
                mocoIterate.appendSlack(casIt.slack_names[i],
                        interpolate(slackTime, simtkSlacks.col(i), simtkTimes));
            } else {
                mocoIterate.appendSlack(
                        casIt.slack_names[i], simtkSlacks.col(i));
            }
        }
    }
    return mocoIterate;
}

class MocoCasOCProblem : public CasOC::Problem {
public:
    MocoCasOCProblem(const MocoCasADiSolver& mocoCasADiSolver,
            const MocoProblemRep& mocoProblemRep,
            std::unique_ptr<ThreadsafeJar<const MocoProblemRep>> jar,
            std::string dynamicsMode);

    int getJarSize() const { return (int)m_jar->size(); }

private:
    void calcIntegralCostIntegrand(
            const ContinuousInput& input, double& integrand) const override {
        auto mocoProblemRep = m_jar->take();
        applyInput(input.time, input.states, input.controls, input.multipliers,
                input.derivatives, input.parameters, mocoProblemRep);

        auto& simtkStateDisabledConstraints =
                mocoProblemRep->updStateDisabledConstraints();

        // Compute the integrand for all MocoCosts.
        // TODO: Create separate functions for each cost term.
        integrand =
                mocoProblemRep->calcIntegralCost(simtkStateDisabledConstraints);

        m_jar->leave(std::move(mocoProblemRep));
    }

    void calcEndpointCost(
            const EndpointInput& input, double& cost) const override {
        auto mocoProblemRep = m_jar->take();

        applyInput(input.final_time, input.final_states, input.final_controls,
                input.final_multipliers, input.final_derivatives,
                input.parameters, mocoProblemRep);

        auto& simtkStateDisabledConstraints =
                mocoProblemRep->updStateDisabledConstraints();

        // Compute the endpoint cost for all MocoCosts.
        cost = mocoProblemRep->calcEndpointCost(simtkStateDisabledConstraints);

        m_jar->leave(std::move(mocoProblemRep));
    }

    void calcMultibodySystemExplicit(const ContinuousInput& input,
            bool calcKCErrors,
            MultibodySystemExplicitOutput& output) const override {
        auto mocoProblemRep = m_jar->take();

        const auto& modelBase = mocoProblemRep->getModelBase();
        auto& simtkStateBase = mocoProblemRep->updStateBase();

        const auto& modelDisabledConstraints =
                mocoProblemRep->getModelDisabledConstraints();
        auto& simtkStateDisabledConstraints =
                mocoProblemRep->updStateDisabledConstraints();

        applyInput(input.time, input.states, input.controls, input.multipliers,
                input.derivatives, input.parameters, mocoProblemRep);

        // Compute the accelerations.
        modelDisabledConstraints.realizeAcceleration(
                simtkStateDisabledConstraints);

        // Compute kinematic constraint errors if they exist.
        if (getNumMultipliers() && calcKCErrors) {
            calcKinematicConstraintErrors(modelBase, simtkStateBase,
                    simtkStateDisabledConstraints,
                    output.kinematic_constraint_errors);
        }

        // Copy state derivative values to output.
        const auto& udot = simtkStateDisabledConstraints.getUDot();
        const auto& zdot = simtkStateDisabledConstraints.getZDot();
        std::copy_n(udot.getContiguousScalarData(), udot.size(),
                output.multibody_derivatives.ptr());
        std::copy_n(zdot.getContiguousScalarData(), zdot.size(),
                output.auxiliary_derivatives.ptr());

        m_jar->leave(std::move(mocoProblemRep));
    }
    void calcMultibodySystemImplicit(const ContinuousInput& input,
            bool calcKCErrors,
            MultibodySystemImplicitOutput& output) const override {
        auto mocoProblemRep = m_jar->take();

        // Original model and its associated state. These are used to calculate
        // kinematic constraint forces and errors.
        const auto& modelBase = mocoProblemRep->getModelBase();
        auto& simtkStateBase = mocoProblemRep->updStateBase();

        // Model with disabled constriants and its associated state. These are
        // used to compute the accelerations.
        const auto& modelDisabledConstraints =
                mocoProblemRep->getModelDisabledConstraints();
        auto& simtkStateDisabledConstraints =
                mocoProblemRep->updStateDisabledConstraints();

        applyInput(input.time, input.states, input.controls, input.multipliers,
                input.derivatives, input.parameters, mocoProblemRep);

        modelDisabledConstraints.realizeAcceleration(
                simtkStateDisabledConstraints);

        // Compute kinematic constraint errors if they exist.
        // TODO: Do not enforce kinematic constraints if prescribedKinematics,
        // but must make sure the prescribedKinematics already obey the
        // constraints. This is simple at the q and u level (using assemble()),
        // but what do we do for the acceleration level?
        if (getNumMultipliers() && calcKCErrors) {
            calcKinematicConstraintErrors(modelBase, simtkStateBase,
                    simtkStateDisabledConstraints,
                    output.kinematic_constraint_errors);
        }

        const SimTK::SimbodyMatterSubsystem& matterDisabledConstraints =
                modelDisabledConstraints.getMatterSubsystem();
        SimTK::Vector simtkResidual((int)output.multibody_residuals.rows(),
                output.multibody_residuals.ptr(), true);
        matterDisabledConstraints.findMotionForces(
                simtkStateDisabledConstraints, simtkResidual);

        // Copy auxiliary dynamics to output.
        const auto& zdot = simtkStateDisabledConstraints.getZDot();
        std::copy_n(zdot.getContiguousScalarData(), zdot.size(),
                output.auxiliary_derivatives.ptr());

        m_jar->leave(std::move(mocoProblemRep));
    }
    void calcVelocityCorrection(const double& time,
            const casadi::DM& multibody_states, const casadi::DM& slacks,
            const casadi::DM& parameters,
            casadi::DM& velocity_correction) const override {
        auto mocoProblemRep = m_jar->take();

        const auto& modelBase = mocoProblemRep->getModelBase();
        auto& simtkStateBase = mocoProblemRep->updStateBase();

        // Update the model and state.
        applyParametersToModelProperties(parameters, *mocoProblemRep);
        convertToSimTKState(time, multibody_states, modelBase, simtkStateBase);
        modelBase.realizeVelocity(simtkStateBase);

        // Apply velocity correction to qdot if at a mesh interval midpoint.
        // This correction modifies the dynamics to enable a projection of
        // the model coordinates back onto the constraint manifold whenever
        // they deviate.
        // Posa, Kuindersma, Tedrake, 2016. "Optimization and stabilization
        // of trajectories for constrained dynamical systems"
        // Note: Only supported for the Hermite-Simpson transcription
        // scheme.
        const SimTK::SimbodyMatterSubsystem& matterBase =
                modelBase.getMatterSubsystem();

        SimTK::Vector gamma(getNumSlacks(), slacks.ptr(), true);
        SimTK::Vector qdotCorr((int)velocity_correction.rows(),
                velocity_correction.ptr(), true);
        matterBase.multiplyByGTranspose(simtkStateBase, gamma, qdotCorr);

        m_jar->leave(std::move(mocoProblemRep));
    }
    void calcPathConstraint(int constraintIndex, const ContinuousInput& input,
            casadi::DM& path_constraint) const override {
        auto mocoProblemRep = m_jar->take();
        applyInput(input.time, input.states, input.controls, input.multipliers,
                input.derivatives, input.parameters, mocoProblemRep);
        auto& simtkStateDisabledConstraints =
                mocoProblemRep->updStateDisabledConstraints();

        // Compute path constraint errors.
        const auto& mocoPathCon =
                mocoProblemRep->getPathConstraintByIndex(constraintIndex);
        SimTK::Vector errors(
                (int)path_constraint.rows(), path_constraint.ptr(), true);
        mocoPathCon.calcPathConstraintErrors(
                simtkStateDisabledConstraints, errors);

        m_jar->leave(std::move(mocoProblemRep));
    }
    void intermediateCallback(const CasOC::Iterate& iterate) const override {
        std::string filename = format("MocoCasADiSolver_%s_iterate%06i.sto",
                m_formattedTimeString, iterate.iteration);
        convertToMocoIterate(iterate).write(filename);
    }

private:
    /// Apply parameters to properties in the models returned by
    /// `mocoProblemRep.getModelBase()` and
    /// `mocoProblemRep.getModelDisabledConstraints()`.
<<<<<<< HEAD
    void applyParametersToModelProperties(const casadi::DM& parameters,
=======
    inline void applyParametersToModelProperties(const casadi::DM& parameters,
>>>>>>> d23ed861
            const MocoProblemRep& mocoProblemRep) const {
        if (parameters.numel()) {
            SimTK::Vector simtkParams(
                    (int)parameters.size1(), parameters.ptr(), true);
<<<<<<< HEAD
            mocoProblemRep.applyParametersToModelProperties(simtkParams, m_paramsRequireInitSystem);
=======
            mocoProblemRep.applyParametersToModelProperties(
                    simtkParams, m_paramsRequireInitSystem);
>>>>>>> d23ed861
        }
    }
    /// Copy values from `states` into `simtkState.updY()`, accounting for empty
    /// slots in Simbody's Y vector.
    /// It's fine for the size of `states` to be less than the size of Y; only
    /// the first states.size1() values are copied.
<<<<<<< HEAD
    void convertToSimTKState(const double& time, const casadi::DM& states,
            const Model& model, SimTK::State& simtkState) const {
=======
    inline void convertToSimTKState(const double& time,
            const casadi::DM& states, SimTK::State& simtkState) const {
>>>>>>> d23ed861
        simtkState.setTime(time);
        // Assign the generalized coordinates. We know we have NU generalized
        // speeds because we do not yet support quaternions.
        for (int isv = 0; isv < getNumCoordinates(); ++isv) {
            simtkState.updQ()[m_yIndexMap.at(isv)] = *(states.ptr() + isv);
        }
        std::copy_n(states.ptr() + getNumCoordinates(), getNumSpeeds(),
                simtkState.updY().updContiguousScalarData() +
                        simtkState.getNQ());
        std::copy_n(states.ptr() + getNumCoordinates() + getNumSpeeds(),
                getNumAuxiliaryStates(),
                simtkState.updY().updContiguousScalarData() +
                        simtkState.getNQ() + simtkState.getNU());
        model.getSystem().prescribe(simtkState);
    }

<<<<<<< HEAD
    void convertToSimTKState(const double& time, const casadi::DM& states,
            const casadi::DM& controls, const Model& model,
            SimTK::State& simtkState) const {
        convertToSimTKState(time, states, model, simtkState);
=======
    inline void convertToSimTKState(const double& time,
            const casadi::DM& states, const casadi::DM& controls,
            const Model& model, SimTK::State& simtkState) const {
        convertToSimTKState(time, states, simtkState);
>>>>>>> d23ed861
        auto& simtkControls = model.updControls(simtkState);
        for (int ic = 0; ic < getNumControls(); ++ic) {
           simtkControls[m_modelControlIndices[ic]] = *(controls.ptr() + ic);
        }
        model.realizeVelocity(simtkState);
        model.setControls(simtkState, simtkControls);
    }
    inline void applyInput(const double& time, const casadi::DM& states,
            const casadi::DM& controls, const casadi::DM& multipliers,
            const casadi::DM& derivatives, const casadi::DM& parameters,
            const std::unique_ptr<const MocoProblemRep>& mocoProblemRep) const {
        // Original model and its associated state. These are used to calculate
        // kinematic constraint forces and errors.
        const auto& modelBase = mocoProblemRep->getModelBase();
        auto& simtkStateBase = mocoProblemRep->updStateBase();

        // Model with disabled constraints and its associated state. These are
        // used to compute the accelerations.
        const auto& modelDisabledConstraints =
                mocoProblemRep->getModelDisabledConstraints();
        auto& simtkStateDisabledConstraints =
                mocoProblemRep->updStateDisabledConstraints();

        // Update the model and state.
        applyParametersToModelProperties(parameters, *mocoProblemRep);
<<<<<<< HEAD

        modelBase.getSystem().prescribe(simtkStateBase);
        modelDisabledConstraints.getSystem().prescribe(
                simtkStateDisabledConstraints);
=======
>>>>>>> d23ed861

        if (getNumDerivatives()) {
            auto& accel = mocoProblemRep->getAccelerationMotion();
            accel.setEnabled(simtkStateDisabledConstraints, true);
            SimTK::Vector udot(
                    (int)derivatives.rows(), derivatives.ptr(), true);
            accel.setUDot(simtkStateDisabledConstraints, udot);
        }

        convertToSimTKState(time, states, controls, modelBase, simtkStateBase);
        convertToSimTKState(time, states, controls, modelDisabledConstraints,
                simtkStateDisabledConstraints);
        // If enabled constraints exist in the model, compute constraint forces
        // based on Lagrange multipliers. This also updates the associated
        // discrete variables in the state.
        if (getNumMultipliers()) {
            calcKinematicConstraintForces(multipliers, simtkStateBase,
                    modelBase, mocoProblemRep->getConstraintForces(),
                    simtkStateDisabledConstraints);
        }
    }

    void calcKinematicConstraintForces(const casadi::DM& multipliers,
            const SimTK::State& stateBase, const Model& modelBase,
            const DiscreteForces& constraintForces,
            SimTK::State& stateDisabledConstraints) const {
        // Calculate the constraint forces using the original model and the
        // solver-provided Lagrange multipliers.
        modelBase.realizeVelocity(stateBase);
        const auto& matterBase = modelBase.getMatterSubsystem();
        SimTK::Vector simtkMultipliers(
                (int)multipliers.size1(), multipliers.ptr(), true);
        // Multipliers are negated so constraint forces can be used like
        // applied forces.
        matterBase.calcConstraintForcesFromMultipliers(stateBase,
                -simtkMultipliers, m_constraintBodyForces,
                m_constraintMobilityForces);

        // Apply the constraint forces on the model with disabled constraints.
        constraintForces.setAllForces(stateDisabledConstraints,
                m_constraintMobilityForces, m_constraintBodyForces);
    }

    void calcKinematicConstraintErrors(const Model& modelBase,
            const SimTK::State& stateBase,
            const SimTK::State& simtkStateDisabledConstraints,
            casadi::DM& kinematic_constraint_errors) const {

        // If all kinematics are prescribed, we assume that the prescribed
        // kinematics obey any kinematic constraints. Therefore, the kinematic
        // constraints would be redundant, and we need not enforce them.
        if (isPrescribedKinematics()) return;

        // The total number of scalar holonomic, non-holonomic, and acceleration
        // constraint equations enabled in the model. This does not count
        // equations for derivatives of holonomic and non-holonomic constraints.
        const int total_mp = getNumHolonomicConstraintEquations();
        const int total_mv = getNumNonHolonomicConstraintEquations();
        const int total_ma = getNumAccelerationConstraintEquations();

        // Position-level errors.
        const auto& qerr = stateBase.getQErr();

        if (getEnforceConstraintDerivatives() || total_ma) {
            // Calculuate udoterr. We cannot use State::getUDotErr()
            // because that uses Simbody's multiplilers and UDot,
            // whereas we have our own multipliers and UDot. Here, we use
            // the udot computed from the model with disabled constraints
            // since we cannot use (nor do we have available) udot computed
            // from the original model.
            const auto& matter = modelBase.getMatterSubsystem();
            matter.calcConstraintAccelerationErrors(stateBase,
                    simtkStateDisabledConstraints.getUDot(), m_pvaerr);
        } else {
            m_pvaerr = SimTK::NaN;
        }

        const auto& uerr = stateBase.getUErr();
        int uerrOffset;
        int uerrSize;
        const auto& udoterr = m_pvaerr;
        int udoterrOffset;
        int udoterrSize;
        // TODO These offsets and sizes could be computed once.
        if (getEnforceConstraintDerivatives()) {
            // Velocity-level errors.
            uerrOffset = 0;
            uerrSize = uerr.size();
            // Acceleration-level errors.
            udoterrOffset = 0;
            udoterrSize = udoterr.size();
        } else {
            // Velocity-level errors. Skip derivatives of position-level
            // constraint equations.
            uerrOffset = total_mp;
            uerrSize = total_mv;
            // Acceleration-level errors. Skip derivatives of velocity-
            // and position-level constraint equations.
            udoterrOffset = total_mp + total_mv;
            udoterrSize = total_ma;
        }

        // This way of copying the data avoids a threadsafety issue in
        // CasADi related to cached Sparsity objects.
        std::copy_n(qerr.getContiguousScalarData(), qerr.size(),
                kinematic_constraint_errors.ptr());
        std::copy_n(uerr.getContiguousScalarData() + uerrOffset, uerrSize,
                kinematic_constraint_errors.ptr() + qerr.size());
        std::copy_n(udoterr.getContiguousScalarData() + udoterrOffset,
                udoterrSize,
                kinematic_constraint_errors.ptr() + qerr.size() + uerrSize);
    }

    std::unique_ptr<ThreadsafeJar<const MocoProblemRep>> m_jar;
    bool m_paramsRequireInitSystem = true;
    std::string m_formattedTimeString;
    std::unordered_map<int, int> m_yIndexMap;
    std::vector<int> m_modelControlIndices;
    // Local memory to hold constraint forces.
    static thread_local SimTK::Vector_<SimTK::SpatialVec>
            m_constraintBodyForces;
    static thread_local SimTK::Vector m_constraintMobilityForces;
    // This is the output argument of
    // SimbodyMatterSubsystem::calcConstraintAccelerationErrors(), and includes
    // the acceleration-level holonomic, non-holonomic constraint errors and the
    // acceleration-only constraint errors.
    static thread_local SimTK::Vector m_pvaerr;
};

} // namespace OpenSim

#endif // MOCO_MOCOCASOCPROBLEM_H<|MERGE_RESOLUTION|>--- conflicted
+++ resolved
@@ -378,34 +378,21 @@
     /// Apply parameters to properties in the models returned by
     /// `mocoProblemRep.getModelBase()` and
     /// `mocoProblemRep.getModelDisabledConstraints()`.
-<<<<<<< HEAD
     void applyParametersToModelProperties(const casadi::DM& parameters,
-=======
-    inline void applyParametersToModelProperties(const casadi::DM& parameters,
->>>>>>> d23ed861
             const MocoProblemRep& mocoProblemRep) const {
         if (parameters.numel()) {
             SimTK::Vector simtkParams(
                     (int)parameters.size1(), parameters.ptr(), true);
-<<<<<<< HEAD
-            mocoProblemRep.applyParametersToModelProperties(simtkParams, m_paramsRequireInitSystem);
-=======
             mocoProblemRep.applyParametersToModelProperties(
                     simtkParams, m_paramsRequireInitSystem);
->>>>>>> d23ed861
         }
     }
     /// Copy values from `states` into `simtkState.updY()`, accounting for empty
     /// slots in Simbody's Y vector.
     /// It's fine for the size of `states` to be less than the size of Y; only
     /// the first states.size1() values are copied.
-<<<<<<< HEAD
     void convertToSimTKState(const double& time, const casadi::DM& states,
             const Model& model, SimTK::State& simtkState) const {
-=======
-    inline void convertToSimTKState(const double& time,
-            const casadi::DM& states, SimTK::State& simtkState) const {
->>>>>>> d23ed861
         simtkState.setTime(time);
         // Assign the generalized coordinates. We know we have NU generalized
         // speeds because we do not yet support quaternions.
@@ -422,17 +409,10 @@
         model.getSystem().prescribe(simtkState);
     }
 
-<<<<<<< HEAD
     void convertToSimTKState(const double& time, const casadi::DM& states,
             const casadi::DM& controls, const Model& model,
             SimTK::State& simtkState) const {
         convertToSimTKState(time, states, model, simtkState);
-=======
-    inline void convertToSimTKState(const double& time,
-            const casadi::DM& states, const casadi::DM& controls,
-            const Model& model, SimTK::State& simtkState) const {
-        convertToSimTKState(time, states, simtkState);
->>>>>>> d23ed861
         auto& simtkControls = model.updControls(simtkState);
         for (int ic = 0; ic < getNumControls(); ++ic) {
            simtkControls[m_modelControlIndices[ic]] = *(controls.ptr() + ic);
@@ -440,7 +420,7 @@
         model.realizeVelocity(simtkState);
         model.setControls(simtkState, simtkControls);
     }
-    inline void applyInput(const double& time, const casadi::DM& states,
+    void applyInput(const double& time, const casadi::DM& states,
             const casadi::DM& controls, const casadi::DM& multipliers,
             const casadi::DM& derivatives, const casadi::DM& parameters,
             const std::unique_ptr<const MocoProblemRep>& mocoProblemRep) const {
@@ -458,13 +438,9 @@
 
         // Update the model and state.
         applyParametersToModelProperties(parameters, *mocoProblemRep);
-<<<<<<< HEAD
-
         modelBase.getSystem().prescribe(simtkStateBase);
         modelDisabledConstraints.getSystem().prescribe(
                 simtkStateDisabledConstraints);
-=======
->>>>>>> d23ed861
 
         if (getNumDerivatives()) {
             auto& accel = mocoProblemRep->getAccelerationMotion();
