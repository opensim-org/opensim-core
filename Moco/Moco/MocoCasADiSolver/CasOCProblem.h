#ifndef MOCO_CASOCPROBLEM_H
#define MOCO_CASOCPROBLEM_H
/* -------------------------------------------------------------------------- *
 * OpenSim Moco: CasOCProblem.h                                               *
 * -------------------------------------------------------------------------- *
 * Copyright (c) 2018 Stanford University and the Authors                     *
 *                                                                            *
 * Author(s): Christopher Dembia                                              *
 *                                                                            *
 * Licensed under the Apache License, Version 2.0 (the "License"); you may    *
 * not use this file except in compliance with the License. You may obtain a  *
 * copy of the License at http://www.apache.org/licenses/LICENSE-2.0          *
 *                                                                            *
 * Unless required by applicable law or agreed to in writing, software        *
 * distributed under the License is distributed on an "AS IS" BASIS,          *
 * WITHOUT WARRANTIES OR CONDITIONS OF ANY KIND, either express or implied.   *
 * See the License for the specific language governing permissions and        *
 * limitations under the License.                                             *
 * -------------------------------------------------------------------------- */

#include "../MocoUtilities.h"
#include "CasOCFunction.h"
#include <casadi/casadi.hpp>
#include <string>
#include <unordered_map>

namespace OpenSim {
class MocoCasADiSolver;
} // namespace OpenSim

/// CasOC is a namespace containing classes for solving multibody optimal
/// control problems with CasADi. CasOC is not designed to solve generic optimal
/// control problems. For example, CasOC does not require the user to provide a
/// system of first-order differential equations.
///
/// CasOC does not conceptually depend on OpenSim or Moco, though CasOC may use
/// OpenSim/Moco utilities (e.g., exception handling).
/// CasADi Optimal Control.
namespace CasOC {

struct Bounds {
    Bounds() = default;
    Bounds(double lower, double upper) : lower(lower), upper(upper) {}
    double lower = std::numeric_limits<double>::quiet_NaN();
    double upper = std::numeric_limits<double>::quiet_NaN();
    bool isSet() const { return !std::isnan(lower) && !std::isnan(upper); }
};

/// This enum is used to categorize a state variable as a generalized
/// coordinate, as a generalized speed, or as an auxiliary state variable (e.g.,
/// muscle activity).
enum class StateType { Coordinate, Speed, Auxiliary };
enum class KinematicLevel { Position, Velocity, Acceleration };
struct StateInfo {
    std::string name;
    StateType type;
    Bounds bounds;
    Bounds initialBounds;
    Bounds finalBounds;
};
struct ControlInfo {
    std::string name;
    Bounds bounds;
    Bounds initialBounds;
    Bounds finalBounds;
};
struct MultiplierInfo {
    std::string name;
    Bounds bounds;
    Bounds initialBounds;
    Bounds finalBounds;
    KinematicLevel level;
};
struct SlackInfo {
    std::string name;
    Bounds bounds;
};
struct ParameterInfo {
    std::string name;
    Bounds bounds;
};

/// The number outputs in the function must match the size of
/// lowerBounds and upperBounds.
struct PathConstraintInfo {
    std::string name;
    int size() const { return (int)lowerBounds.numel(); }
    casadi::DM lowerBounds;
    casadi::DM upperBounds;
    std::unique_ptr<PathConstraint> function;
};

class Solver;
class TrapezoidalSolver;

class Problem {
public:
    virtual ~Problem() = default;

    struct ContinuousInput {
        const double& time;
        const casadi::DM& states;
        const casadi::DM& controls;
        const casadi::DM& multipliers;
        const casadi::DM& derivatives;
        const casadi::DM& parameters;
    };
    struct EndpointInput {
        const double& final_time;
        const casadi::DM& final_states;
        const casadi::DM& final_controls;
        const casadi::DM& final_multipliers;
        const casadi::DM& final_derivatives;
        const casadi::DM& parameters;
    };
    struct MultibodySystemExplicitOutput {
        casadi::DM& multibody_derivatives;
        casadi::DM& auxiliary_derivatives;
        casadi::DM& kinematic_constraint_errors;
    };
    struct MultibodySystemImplicitOutput {
        casadi::DM& multibody_residuals;
        casadi::DM& auxiliary_derivatives;
        casadi::DM& kinematic_constraint_errors;
    };

protected:
    /// @name Interface for the user building the problem.
    /// Call the add/set functions in the constructor for your problem.
    /// @{
    void setTimeBounds(Bounds initial, Bounds final) {
        m_timeInitialBounds = std::move(initial);
        m_timeFinalBounds = std::move(final);
    }
    /// Add a differential state. The MultibodySystem function must provide
    /// differential equations for Speed and Auxiliary states. Currently, CasOC
    /// internally handles the differential equations for the generalized
    /// coordinates. The state variables must be added in the order Coordinate,
    /// Speed, Auxiliary.
    // TODO: Create separate addDegreeOfFreedom() and addAuxiliaryState()?
    void addState(std::string name, StateType type, Bounds bounds,
            Bounds initialBounds, Bounds finalBounds) {
        clipEndpointBounds(bounds, initialBounds);
        clipEndpointBounds(bounds, finalBounds);
        m_stateInfos.push_back({std::move(name), type, std::move(bounds),
                std::move(initialBounds), std::move(finalBounds)});
        if (type == StateType::Coordinate)
            ++m_numCoordinates;
        else if (type == StateType::Speed)
            ++m_numSpeeds;
        else if (type == StateType::Auxiliary)
            ++m_numAuxiliaryStates;
    }
    /// Add an algebraic variable/"state" to the problem.
    void addControl(std::string name, Bounds bounds, Bounds initialBounds,
            Bounds finalBounds) {
        clipEndpointBounds(bounds, initialBounds);
        clipEndpointBounds(bounds, finalBounds);
        m_controlInfos.push_back({std::move(name), std::move(bounds),
                std::move(initialBounds), std::move(finalBounds)});
    }
    void addKinematicConstraint(std::string multName, Bounds multbounds,
            Bounds multInitialBounds, Bounds multFinalBounds,
            KinematicLevel kinLevel) {
        clipEndpointBounds(multbounds, multInitialBounds);
        clipEndpointBounds(multbounds, multFinalBounds);
        m_multiplierInfos.push_back({std::move(multName), std::move(multbounds),
                std::move(multInitialBounds), std::move(multFinalBounds),
                kinLevel});

        if (kinLevel == KinematicLevel::Position)
            ++m_numHolonomicConstraintEquations;
        else if (kinLevel == KinematicLevel::Velocity)
            ++m_numNonHolonomicConstraintEquations;
        else if (kinLevel == KinematicLevel::Acceleration)
            ++m_numAccelerationConstraintEquations;
    }
    /// Add a slack velocity correction variable to the problem associated with
    /// a kinematic constraint in the model.
    void addSlack(std::string name, Bounds bounds) {
        m_slackInfos.push_back({std::move(name), std::move(bounds)});
    }
    /// Set if all kinematics are prescribed. In this case, do not add state
    /// variables for coordinates or speeds. The number of multibody dynamics
    /// equations is equal to the number of speeds in the original system. But
    /// if kinematics are prescribed, you must provide the number of multibody
    /// dynamics equations directly. This is because no speed state variables
    /// are added and CasOCProblem can't obtain the number of multibody
    /// equations by counting the number of speed state variables.
    void setPrescribedKinematics(bool tf, int numMultibodyDynamicsEquations) {
        m_prescribedKinematics = tf;
        m_numMultibodyDynamicsEquationsIfPrescribedKinematics =
                numMultibodyDynamicsEquations;
    }
    /// Set whether not constraint derivatives are to be enforced.
    void setEnforceConstraintDerivatives(bool tf) {
        m_enforceConstraintDerivatives = tf;
    }
    /// Set the bounds for *all* kinematic constraints in the problem.
    void setKinematicConstraintBounds(Bounds bounds) {
        m_kinematicConstraintBounds = std::move(bounds);
    }
    /// Add a constant (time-invariant) variable to the optimization problem.
    void addParameter(std::string name, Bounds bounds) {
        m_paramInfos.push_back({std::move(name), std::move(bounds)});
    }
    /// The size of bounds must match the number of outputs in the function.
    /// Use variadic template arguments to pass arguments to the constructor of
    /// FunctionType.
    void addPathConstraint(std::string name, std::vector<Bounds> bounds) {
        casadi::DM lower(bounds.size(), 1);
        casadi::DM upper(bounds.size(), 1);
        for (int ibound = 0; ibound < (int)bounds.size(); ++ibound) {
            lower(ibound, 0) = bounds[ibound].lower;
            upper(ibound, 0) = bounds[ibound].upper;
        }
        m_pathInfos.push_back({std::move(name), std::move(lower),
                std::move(upper), OpenSim::make_unique<PathConstraint>()});
    }
    void setDynamicsMode(std::string dynamicsMode) {
        OPENSIM_THROW_IF(
                dynamicsMode != "explicit" && dynamicsMode != "implicit",
                OpenSim::Exception, "Invalid dynamics mode.");
        m_dynamicsMode = std::move(dynamicsMode);
    }

public:
    virtual void calcIntegralCostIntegrand(
            const ContinuousInput&, double& integrand) const {
        integrand = 0;
    }
    virtual void calcEndpointCost(const EndpointInput&, double& cost) const {
        cost = 0;
    }
    /// Kinematic constraint errors should be ordered as so:
    /// - position-level constraints
    /// - first derivative of position-level constraints
    /// - velocity-level constraints
    /// - second derivative of position-level constraints
    /// - first derivative of velocity-level constraints
    /// - acceleration-level constraints
    virtual void calcMultibodySystemExplicit(const ContinuousInput& input,
            bool calcKCErrors, MultibodySystemExplicitOutput& output) const = 0;
    virtual void calcMultibodySystemImplicit(const ContinuousInput& input,
            bool calcKCErrors, MultibodySystemImplicitOutput& output) const = 0;
    virtual void calcVelocityCorrection(const double& time,
            const casadi::DM& multibody_states, const casadi::DM& slacks,
            const casadi::DM& parameters,
            casadi::DM& velocity_correction) const = 0;

    virtual void calcPathConstraint(int /*constraintIndex*/,
            const ContinuousInput& /*input*/,
            casadi::DM& /*path_constraint*/) const {}
<<<<<<< HEAD
=======

    virtual std::vector<std::string> createKinematicConstraintEquationNamesImpl() const;
>>>>>>> 05cd8a47

    virtual void intermediateCallback(const CasOC::Iterate&) const {}
    /// @}

public:
    /// Create an iterate with the variable names populated according to the
    /// variables added to this problem.
    template <typename IterateType = Iterate>
    IterateType createIterate() const {
        IterateType it;
        for (const auto& info : m_stateInfos)
            it.state_names.push_back(info.name);
        for (const auto& info : m_controlInfos)
            it.control_names.push_back(info.name);
        for (const auto& info : m_multiplierInfos)
            it.multiplier_names.push_back(info.name);
        for (const auto& info : m_slackInfos)
            it.slack_names.push_back(info.name);
        // We do not know whether this problem will be solved using implicit
        // or explicit dynamics mode, so we populate the derivative_names
        // always.
        for (const auto& info : m_stateInfos) {
            if (info.type == StateType::Speed) {
                auto name = info.name;
                auto leafpos = name.find("speed");
                OPENSIM_THROW_IF(leafpos == std::string::npos,
                        OpenSim::Exception, "Internal error.");
                name.replace(leafpos, name.size(), "accel");
                it.derivative_names.push_back(name);
            }
        }
        for (const auto& info : m_paramInfos)
            it.parameter_names.push_back(info.name);
        return it;
    }

    void initialize(const std::string& finiteDiffScheme,
            std::shared_ptr<const std::vector<VariablesDM>>
                    pointsForSparsityDetection) const {
        auto* mutThis = const_cast<Problem*>(this);

        {
            int index = 0;
            for (const auto& pathInfo : mutThis->m_pathInfos) {
                pathInfo.function->constructFunction(this,
                        "path_constraint_" + pathInfo.name, index,
                        (int)pathInfo.lowerBounds.size1(), finiteDiffScheme,
                        pointsForSparsityDetection);
                ++index;
            }
        }
        mutThis->m_integralCostFunc =
                OpenSim::make_unique<IntegralCostIntegrand>();
        mutThis->m_integralCostFunc->constructFunction(this,
                "integral_cost_integrand", finiteDiffScheme,
                pointsForSparsityDetection);

        mutThis->m_endpointCostFunc = OpenSim::make_unique<EndpointCost>();
        mutThis->m_endpointCostFunc->constructFunction(this, "endpoint_cost",
                finiteDiffScheme, pointsForSparsityDetection);

        if (m_dynamicsMode == "implicit") {
            // Construct a full implicit multibody system (i.e. including
            // kinematic constraints).
            mutThis->m_implicitMultibodyFunc =
                    OpenSim::make_unique<MultibodySystemImplicit<true>>();
            mutThis->m_implicitMultibodyFunc->constructFunction(this,
                    "implicit_multibody_system", finiteDiffScheme,
                    pointsForSparsityDetection);

            // Construct an implicit multibody system ignoring kinematic
            // constraints.
            mutThis->m_implicitMultibodyFuncIgnoringConstraints =
                    OpenSim::make_unique<MultibodySystemImplicit<false>>();
            mutThis->m_implicitMultibodyFuncIgnoringConstraints
                    ->constructFunction(this,
                            "implicit_multibody_system_ignoring_constraints",
                            finiteDiffScheme, pointsForSparsityDetection);
        } else {
            mutThis->m_multibodyFunc =
                    OpenSim::make_unique<MultibodySystemExplicit<true>>();
            mutThis->m_multibodyFunc->constructFunction(this,
                    "explicit_multibody_system", finiteDiffScheme,
                    pointsForSparsityDetection);

            mutThis->m_multibodyFuncIgnoringConstraints =
                    OpenSim::make_unique<MultibodySystemExplicit<false>>();
            mutThis->m_multibodyFuncIgnoringConstraints->constructFunction(this,
                    "multibody_system_ignoring_constraints", finiteDiffScheme,
                    pointsForSparsityDetection);
        }

        if (m_enforceConstraintDerivatives) {
            mutThis->m_velocityCorrectionFunc =
                    OpenSim::make_unique<VelocityCorrection>();
            mutThis->m_velocityCorrectionFunc->constructFunction(this,
                    "velocity_correction", finiteDiffScheme,
                    pointsForSparsityDetection);
        }
    }

    /// @name Interface for CasOC::Transcription.
    /// @{
    // TODO: Skip over empty slots for quaternions.
    int getNumStates() const { return (int)m_stateInfos.size(); }
    int getNumControls() const { return (int)m_controlInfos.size(); }
    int getNumParameters() const { return (int)m_paramInfos.size(); }
    int getNumMultipliers() const { return (int)m_multiplierInfos.size(); }
    std::string getDynamicsMode() const { return m_dynamicsMode; }
    int getNumDerivatives() const {
        if (m_dynamicsMode == "implicit") {
            return getNumSpeeds();
        } else {
            return 0;
        }
    }
    int getNumSlacks() const { return (int)m_slackInfos.size(); }
    /// This is the number of generalized coordinates, which may be greater
    /// than the number of generalized speeds.
    int getNumCoordinates() const { return m_numCoordinates; }
    int getNumSpeeds() const { return m_numSpeeds; }
    int getNumAuxiliaryStates() const { return m_numAuxiliaryStates; }
    bool isPrescribedKinematics() const { return m_prescribedKinematics; }
    /// If the coordinates are prescribed, then the number of multibody dynamics
    /// equations is not the same as the number of speeds.
    int getNumMultibodyDynamicsEquations() const {
        if (m_prescribedKinematics) {
            return m_numMultibodyDynamicsEquationsIfPrescribedKinematics;
        }
        return getNumSpeeds();
    }
    int getNumKinematicConstraintEquations() const {
        // If all kinematics are prescribed, we assume that the prescribed
        // kinematics obey any kinematic constraints. Therefore, the kinematic
        // constraints would be redundant, and we need not enforce them.
        if (m_prescribedKinematics) return 0;
        if (m_enforceConstraintDerivatives) {
            return 3 * m_numHolonomicConstraintEquations +
                   2 * m_numNonHolonomicConstraintEquations +
                   m_numAccelerationConstraintEquations;
        }
        return m_numHolonomicConstraintEquations +
               m_numNonHolonomicConstraintEquations +
               m_numAccelerationConstraintEquations;
    }
    /// Create a vector of names for scalar kinematic constraint equations.
    /// The length of the vector is getNumKinematicConstraintEquations().
<<<<<<< HEAD
    std::vector<std::string> createKinematicConstraintNames() const {
        std::vector<std::string> names;
        if (!m_enforceConstraintDerivatives) {
            for (const auto& info : getMultiplierInfos()) {
                names.push_back(info.name);
            }
            return names;
        }

        for (const auto& info : getMultiplierInfos()) {
            if (info.level == KinematicLevel::Position) {
                names.push_back(info.name + "_p");
            }
        }

        for (const auto& info : getMultiplierInfos()) {
            if (info.level == KinematicLevel::Position) {
                names.push_back(info.name + "_dp");
            }
        }
        for (const auto& info : getMultiplierInfos()) {
            if (info.level == KinematicLevel::Velocity) {
                names.push_back(info.name + "_v");
            }
        }

        for (const auto& info : getMultiplierInfos()) {
            if (info.level == KinematicLevel::Position) {
                names.push_back(info.name + "_ddp");
            }
        }
        for (const auto& info : getMultiplierInfos()) {
            if (info.level == KinematicLevel::Velocity) {
                names.push_back(info.name + "_dv");
            }
        }
        for (const auto& info : getMultiplierInfos()) {
            if (info.level == KinematicLevel::Acceleration) {
                names.push_back(info.name + "_a");
            }
        }

=======
    /// `includeDerivatives` determines if names for derivatives of
    /// position-level and velocity-level constraints should be included.
    std::vector<std::string> createKinematicConstraintEquationNames() const {
        std::vector<std::string> names =
                createKinematicConstraintEquationNamesImpl();
>>>>>>> 05cd8a47
        OPENSIM_THROW_IF(
                (int)names.size() != getNumKinematicConstraintEquations(),
                OpenSim::Exception, "Internal error.");
        return names;
    }
    int getNumHolonomicConstraintEquations() const {
        return m_numHolonomicConstraintEquations;
    }
    int getNumNonHolonomicConstraintEquations() const {
        return m_numNonHolonomicConstraintEquations;
    }
    int getNumAccelerationConstraintEquations() const {
        return m_numAccelerationConstraintEquations;
    }
    bool getEnforceConstraintDerivatives() const {
        return m_enforceConstraintDerivatives;
    }
    const Bounds& getKinematicConstraintBounds() const {
        return m_kinematicConstraintBounds;
    }
    const Bounds& getTimeInitialBounds() const { return m_timeInitialBounds; }
    const Bounds& getTimeFinalBounds() const { return m_timeFinalBounds; }
    const std::vector<StateInfo>& getStateInfos() const { return m_stateInfos; }
    const std::vector<ControlInfo>& getControlInfos() const {
        return m_controlInfos;
    }
    const std::vector<MultiplierInfo>& getMultiplierInfos() const {
        return m_multiplierInfos;
    }
    const std::vector<SlackInfo>& getSlackInfos() const { return m_slackInfos; }
    const std::vector<ParameterInfo>& getParameterInfos() const {
        return m_paramInfos;
    }
    const std::vector<PathConstraintInfo>& getPathConstraintInfos() const {
        return m_pathInfos;
    }
    const casadi::Function& getIntegralCostIntegrand() const {
        return *m_integralCostFunc;
    }
    const casadi::Function& getEndpointCost() const {
        return *m_endpointCostFunc;
    }
    /// Get a function to the full multibody system (i.e. including kinematic
    /// constraints errors).
    const casadi::Function& getMultibodySystem() const {
        return *m_multibodyFunc;
    }
    /// Get a function to the multibody system that does *not* compute kinematic
    /// constraint errors (if they exist). This may be necessary for computing
    /// state derivatives at grid points where we do not want to enforce
    /// kinematic constraint errors.
    const casadi::Function& getMultibodySystemIgnoringConstraints() const {
        return *m_multibodyFuncIgnoringConstraints;
    }
    /// Get a function to compute the velocity correction to qdot when enforcing
    /// kinematic constraints and their derivatives. We require a separate
    /// function for this since we don't actually compute qdot within the
    /// multibody system.
    const casadi::Function& getVelocityCorrection() const {
        return *m_velocityCorrectionFunc;
    }
    const casadi::Function& getImplicitMultibodySystem() const {
        return *m_implicitMultibodyFunc;
    }
    const casadi::Function&
    getImplicitMultibodySystemIgnoringConstraints() const {
        return *m_implicitMultibodyFuncIgnoringConstraints;
    }
    /// @}

private:
    /// Clip endpoint to be as strict as b.
    void clipEndpointBounds(const Bounds& b, Bounds& endpoint) {
        endpoint.lower = std::max(b.lower, endpoint.lower);
        endpoint.upper = std::min(b.upper, endpoint.upper);
    }

    Bounds m_timeInitialBounds;
    Bounds m_timeFinalBounds;
    std::vector<StateInfo> m_stateInfos;
    int m_numCoordinates = 0;
    int m_numSpeeds = 0;
    int m_numAuxiliaryStates = 0;
    int m_numHolonomicConstraintEquations = 0;
    int m_numNonHolonomicConstraintEquations = 0;
    int m_numAccelerationConstraintEquations = 0;
    bool m_enforceConstraintDerivatives = false;
    std::string m_dynamicsMode = "explicit";
    bool m_prescribedKinematics = false;
    int m_numMultibodyDynamicsEquationsIfPrescribedKinematics = 0;
    Bounds m_kinematicConstraintBounds;
    std::vector<ControlInfo> m_controlInfos;
    std::vector<MultiplierInfo> m_multiplierInfos;
    std::vector<SlackInfo> m_slackInfos;
    std::vector<PathConstraintInfo> m_pathInfos;
    std::vector<ParameterInfo> m_paramInfos;
    std::unique_ptr<IntegralCostIntegrand> m_integralCostFunc;
    std::unique_ptr<EndpointCost> m_endpointCostFunc;
    std::unique_ptr<MultibodySystemExplicit<true>> m_multibodyFunc;
    std::unique_ptr<MultibodySystemExplicit<false>>
            m_multibodyFuncIgnoringConstraints;
    std::unique_ptr<MultibodySystemImplicit<true>> m_implicitMultibodyFunc;
    std::unique_ptr<MultibodySystemImplicit<false>>
            m_implicitMultibodyFuncIgnoringConstraints;
    std::unique_ptr<VelocityCorrection> m_velocityCorrectionFunc;
};

} // namespace CasOC

#endif // MOCO_CASOCPROBLEM_H<|MERGE_RESOLUTION|>--- conflicted
+++ resolved
@@ -251,11 +251,8 @@
     virtual void calcPathConstraint(int /*constraintIndex*/,
             const ContinuousInput& /*input*/,
             casadi::DM& /*path_constraint*/) const {}
-<<<<<<< HEAD
-=======
 
     virtual std::vector<std::string> createKinematicConstraintEquationNamesImpl() const;
->>>>>>> 05cd8a47
 
     virtual void intermediateCallback(const CasOC::Iterate&) const {}
     /// @}
@@ -403,56 +400,11 @@
     }
     /// Create a vector of names for scalar kinematic constraint equations.
     /// The length of the vector is getNumKinematicConstraintEquations().
-<<<<<<< HEAD
-    std::vector<std::string> createKinematicConstraintNames() const {
-        std::vector<std::string> names;
-        if (!m_enforceConstraintDerivatives) {
-            for (const auto& info : getMultiplierInfos()) {
-                names.push_back(info.name);
-            }
-            return names;
-        }
-
-        for (const auto& info : getMultiplierInfos()) {
-            if (info.level == KinematicLevel::Position) {
-                names.push_back(info.name + "_p");
-            }
-        }
-
-        for (const auto& info : getMultiplierInfos()) {
-            if (info.level == KinematicLevel::Position) {
-                names.push_back(info.name + "_dp");
-            }
-        }
-        for (const auto& info : getMultiplierInfos()) {
-            if (info.level == KinematicLevel::Velocity) {
-                names.push_back(info.name + "_v");
-            }
-        }
-
-        for (const auto& info : getMultiplierInfos()) {
-            if (info.level == KinematicLevel::Position) {
-                names.push_back(info.name + "_ddp");
-            }
-        }
-        for (const auto& info : getMultiplierInfos()) {
-            if (info.level == KinematicLevel::Velocity) {
-                names.push_back(info.name + "_dv");
-            }
-        }
-        for (const auto& info : getMultiplierInfos()) {
-            if (info.level == KinematicLevel::Acceleration) {
-                names.push_back(info.name + "_a");
-            }
-        }
-
-=======
     /// `includeDerivatives` determines if names for derivatives of
     /// position-level and velocity-level constraints should be included.
     std::vector<std::string> createKinematicConstraintEquationNames() const {
         std::vector<std::string> names =
                 createKinematicConstraintEquationNamesImpl();
->>>>>>> 05cd8a47
         OPENSIM_THROW_IF(
                 (int)names.size() != getNumKinematicConstraintEquations(),
                 OpenSim::Exception, "Internal error.");
