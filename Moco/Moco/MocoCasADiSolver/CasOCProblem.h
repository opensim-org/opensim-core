#ifndef MOCO_CASOCPROBLEM_H
#define MOCO_CASOCPROBLEM_H
/* -------------------------------------------------------------------------- *
 * OpenSim Moco: CasOCProblem.h                                               *
 * -------------------------------------------------------------------------- *
 * Copyright (c) 2018 Stanford University and the Authors                     *
 *                                                                            *
 * Author(s): Christopher Dembia                                              *
 *                                                                            *
 * Licensed under the Apache License, Version 2.0 (the "License"); you may    *
 * not use this file except in compliance with the License. You may obtain a  *
 * copy of the License at http://www.apache.org/licenses/LICENSE-2.0          *
 *                                                                            *
 * Unless required by applicable law or agreed to in writing, software        *
 * distributed under the License is distributed on an "AS IS" BASIS,          *
 * WITHOUT WARRANTIES OR CONDITIONS OF ANY KIND, either express or implied.   *
 * See the License for the specific language governing permissions and        *
 * limitations under the License.                                             *
 * -------------------------------------------------------------------------- */

#include "../MocoUtilities.h"
#include "CasOCFunction.h"
#include <casadi/casadi.hpp>
#include <string>
#include <unordered_map>

namespace OpenSim {
class MocoCasADiSolver;
} // namespace OpenSim

/// CasOC is a namespace containing classes for solving multibody optimal
/// control problems with CasADi. CasOC is not designed to solve generic optimal
/// control problems. For example, CasOC does not require the user to provide a
/// system of first-order differential equations.
///
/// CasOC does not conceptually depend on OpenSim or Moco, though CasOC may use
/// OpenSim/Moco utilities (e.g., exception handling).
/// CasADi Optimal Control.
namespace CasOC {

struct Bounds {
    Bounds() = default;
    Bounds(double lower, double upper) : lower(lower), upper(upper) {}
    double lower = std::numeric_limits<double>::quiet_NaN();
    double upper = std::numeric_limits<double>::quiet_NaN();
    bool isSet() const { return !std::isnan(lower) && !std::isnan(upper); }
};

/// This enum is used to categorize a state variable as a generalized
/// coordinate, as a generalized speed, or as an auxiliary state variable (e.g.,
/// muscle activity).
enum class StateType { Coordinate, Speed, Auxiliary };
enum class KinematicLevel { Position, Velocity, Acceleration };
struct StateInfo {
    std::string name;
    StateType type;
    Bounds bounds;
    Bounds initialBounds;
    Bounds finalBounds;
};
struct ControlInfo {
    std::string name;
    Bounds bounds;
    Bounds initialBounds;
    Bounds finalBounds;
};
struct MultiplierInfo {
    std::string name;
    Bounds bounds;
    Bounds initialBounds;
    Bounds finalBounds;
};
struct SlackInfo {
    std::string name;
    Bounds bounds;
};
struct ParameterInfo {
    std::string name;
    Bounds bounds;
};

/// The number outputs in the function must match the size of
/// lowerBounds and upperBounds.
struct PathConstraintInfo {
    std::string name;
    casadi::DM lowerBounds;
    casadi::DM upperBounds;
    std::unique_ptr<PathConstraint> function;
};

class Solver;
class TrapezoidalSolver;

class Problem {
public:
    virtual ~Problem() = default;

    struct ContinuousInput {
        const double& time;
        const casadi::DM& states;
        const casadi::DM& controls;
        const casadi::DM& multipliers;
        const casadi::DM& derivatives;
        const casadi::DM& parameters;
    };
    struct EndpointInput {
        const double& final_time;
        const casadi::DM& final_states;
        const casadi::DM& final_controls;
        const casadi::DM& final_multipliers;
        const casadi::DM& final_derivatives;
        const casadi::DM& parameters;
    };
    struct MultibodySystemExplicitOutput {
        casadi::DM& multibody_derivatives;
        casadi::DM& auxiliary_derivatives;
        casadi::DM& kinematic_constraint_errors;
    };
    struct MultibodySystemImplicitOutput {
        casadi::DM& multibody_residuals;
        casadi::DM& auxiliary_derivatives;
        casadi::DM& kinematic_constraint_errors;
    };

protected:
    /// @name Interface for the user building the problem.
    /// Call the add/set functions in the constructor for your problem.
    /// @{
    void setTimeBounds(Bounds initial, Bounds final) {
        m_timeInitialBounds = std::move(initial);
        m_timeFinalBounds = std::move(final);
    }
    /// Add a differential state. The MultibodySystem function must provide
    /// differential equations for Speed and Auxiliary states. Currently, CasOC
    /// internally handles the differential equations for the generalized
    /// coordinates. The state variables must be added in the order Coordinate,
    /// Speed, Auxiliary.
    // TODO: Create separate addDegreeOfFreedom() and addAuxiliaryState()?
    void addState(std::string name, StateType type, Bounds bounds,
            Bounds initialBounds, Bounds finalBounds) {
        clipEndpointBounds(bounds, initialBounds);
        clipEndpointBounds(bounds, finalBounds);
        m_stateInfos.push_back({std::move(name), type, std::move(bounds),
                std::move(initialBounds), std::move(finalBounds)});
        if (type == StateType::Coordinate)
            ++m_numCoordinates;
        else if (type == StateType::Speed)
            ++m_numSpeeds;
        else if (type == StateType::Auxiliary)
            ++m_numAuxiliaryStates;
    }
    /// Add an algebraic variable/"state" to the problem.
    void addControl(std::string name, Bounds bounds, Bounds initialBounds,
            Bounds finalBounds) {
        clipEndpointBounds(bounds, initialBounds);
        clipEndpointBounds(bounds, finalBounds);
        m_controlInfos.push_back({std::move(name), std::move(bounds),
                std::move(initialBounds), std::move(finalBounds)});
    }
    void addKinematicConstraint(std::string multName, Bounds multbounds,
            Bounds multInitialBounds, Bounds multFinalBounds,
            KinematicLevel kinLevel) {
        clipEndpointBounds(multbounds, multInitialBounds);
        clipEndpointBounds(multbounds, multFinalBounds);
        m_multiplierInfos.push_back({std::move(multName), std::move(multbounds),
                std::move(multInitialBounds), std::move(multFinalBounds)});

        if (kinLevel == KinematicLevel::Position)
            ++m_numHolonomicConstraintEquations;
        else if (kinLevel == KinematicLevel::Velocity)
            ++m_numNonHolonomicConstraintEquations;
        else if (kinLevel == KinematicLevel::Acceleration)
            ++m_numAccelerationConstraintEquations;
    }
    /// Add a slack velocity correction variable to the problem associated with
    /// a kinematic constraint in the model.
    void addSlack(std::string name, Bounds bounds) {
        m_slackInfos.push_back({std::move(name), std::move(bounds)});
    }
    void setPrescribedKinematics(bool tf, int numMultibodyDynamicsEquations) {
        m_prescribedKinematics = tf;
        m_numMultibodyDynamicsEquationsIfPrescribedKinematics =
                numMultibodyDynamicsEquations;
    }
    /// Set whether not constraint derivatives are to be enforced.
    void setEnforceConstraintDerivatives(bool tf) {
        m_enforceConstraintDerivatives = tf;
    }
    /// Set the bounds for *all* kinematic constraints in the problem.
    void setKinematicConstraintBounds(Bounds bounds) {
        m_kinematicConstraintBounds = std::move(bounds);
    }
    /// Add a constant (time-invariant) variable to the optimization problem.
    void addParameter(std::string name, Bounds bounds) {
        m_paramInfos.push_back({std::move(name), std::move(bounds)});
    }
    /// The size of bounds must match the number of outputs in the function.
    /// Use variadic template arguments to pass arguments to the constructor of
    /// FunctionType.
    void addPathConstraint(std::string name, std::vector<Bounds> bounds) {
        casadi::DM lower(bounds.size(), 1);
        casadi::DM upper(bounds.size(), 1);
        for (int ibound = 0; ibound < (int)bounds.size(); ++ibound) {
            lower(ibound, 0) = bounds[ibound].lower;
            upper(ibound, 0) = bounds[ibound].upper;
        }
        m_pathInfos.push_back({std::move(name), std::move(lower),
                std::move(upper), OpenSim::make_unique<PathConstraint>()});
    }
    void setDynamicsMode(std::string dynamicsMode) {
        OPENSIM_THROW_IF(
                dynamicsMode != "explicit" && dynamicsMode != "implicit",
                OpenSim::Exception, "Invalid dynamics mode.");
        m_dynamicsMode = std::move(dynamicsMode);
    }

public:
    virtual void calcIntegralCostIntegrand(
            const ContinuousInput& input, double& integrand) const {
        integrand = 0;
    }
    virtual void calcEndpointCost(
            const EndpointInput& final, double& cost) const {
        cost = 0;
    }
    virtual void calcMultibodySystemExplicit(const ContinuousInput& input,
            bool calcKCErrors, MultibodySystemExplicitOutput& output) const = 0;
    virtual void calcMultibodySystemImplicit(const ContinuousInput& input,
            bool calcKCErrors, MultibodySystemImplicitOutput& output) const = 0;
    virtual void calcVelocityCorrection(const double& time,
            const casadi::DM& multibody_states, const casadi::DM& slacks,
            const casadi::DM& parameters,
            casadi::DM& velocity_correction) const = 0;

    virtual void calcPathConstraint(int constraintIndex,
            const ContinuousInput& input, casadi::DM& path_constraint) const {}

    /// @}

public:
    /// Create an iterate with the variable names populated according to the
    /// variables added to this problem.
    template <typename IterateType = Iterate>
    IterateType createIterate() const {
        IterateType it;
        for (const auto& info : m_stateInfos)
            it.state_names.push_back(info.name);
        for (const auto& info : m_controlInfos)
            it.control_names.push_back(info.name);
        for (const auto& info : m_multiplierInfos)
            it.multiplier_names.push_back(info.name);
        for (const auto& info : m_slackInfos)
            it.slack_names.push_back(info.name);
        // We do not know whether this problem will be solved using implicit
        // or explicit dynamics mode, so we populate the derivative_names
        // always.
        for (const auto& info : m_stateInfos) {
            if (info.type == StateType::Speed) {
                auto name = info.name;
                auto leafpos = name.find("speed");
                OPENSIM_THROW_IF(leafpos == std::string::npos,
                        OpenSim::Exception, "Internal error.");
                name.replace(leafpos, name.size(), "accel");
                it.derivative_names.push_back(name);
            }
        }
        for (const auto& info : m_paramInfos)
            it.parameter_names.push_back(info.name);
        return it;
    }

    void constructFunctions(const std::string& finiteDiffScheme,
            std::shared_ptr<const std::vector<VariablesDM>>
                    pointsForSparsityDetection) const {
        auto* mutThis = const_cast<Problem*>(this);

        {
            int index = 0;
            for (const auto& pathInfo : mutThis->m_pathInfos) {
                pathInfo.function->constructFunction(this,
                        "path_constraint_" + pathInfo.name, index,
                        (int)pathInfo.lowerBounds.size1(), finiteDiffScheme,
                        pointsForSparsityDetection);
                ++index;
            }
        }
        mutThis->m_integralCostFunc =
                OpenSim::make_unique<IntegralCostIntegrand>();
        mutThis->m_integralCostFunc->constructFunction(this,
                "integral_cost_integrand", finiteDiffScheme,
                pointsForSparsityDetection);

        mutThis->m_endpointCostFunc = OpenSim::make_unique<EndpointCost>();
        mutThis->m_endpointCostFunc->constructFunction(this, "endpoint_cost",
                finiteDiffScheme, pointsForSparsityDetection);

        if (m_dynamicsMode == "implicit") {
            // Construct a full implicit multibody system (i.e. including
            // kinematic constraints).
            mutThis->m_implicitMultibodyFunc =
                    OpenSim::make_unique<MultibodySystemImplicit<true>>();
            mutThis->m_implicitMultibodyFunc->constructFunction(this,
                    "implicit_multibody_system", finiteDiffScheme,
                    pointsForSparsityDetection);

            // Construct an implicit multibody system ignoring kinematic
            // constraints.
            mutThis->m_implicitMultibodyFuncIgnoringConstraints =
                    OpenSim::make_unique<MultibodySystemImplicit<false>>();
            mutThis->m_implicitMultibodyFuncIgnoringConstraints
                    ->constructFunction(this,
                            "implicit_multibody_system_ignoring_constraints",
                            finiteDiffScheme, pointsForSparsityDetection);
        } else {
            mutThis->m_multibodyFunc =
                    OpenSim::make_unique<MultibodySystemExplicit<true>>();
            mutThis->m_multibodyFunc->constructFunction(this,
                    "explicit_multibody_system", finiteDiffScheme,
                    pointsForSparsityDetection);

            mutThis->m_multibodyFuncIgnoringConstraints =
                    OpenSim::make_unique<MultibodySystemExplicit<false>>();
            mutThis->m_multibodyFuncIgnoringConstraints->constructFunction(this,
                    "multibody_system_ignoring_constraints", finiteDiffScheme,
                    pointsForSparsityDetection);
        }

        if (m_enforceConstraintDerivatives) {
            mutThis->m_velocityCorrectionFunc =
                    OpenSim::make_unique<VelocityCorrection>();
            mutThis->m_velocityCorrectionFunc->constructFunction(this,
                    "velocity_correction", finiteDiffScheme,
                    pointsForSparsityDetection);
        }
    }

    /// @name Interface for CasOC::Transcription.
    /// @{
    // TODO: Skip over empty slots for quaternions.
    int getNumStates() const { return (int)m_stateInfos.size(); }
    int getNumControls() const { return (int)m_controlInfos.size(); }
    int getNumParameters() const { return (int)m_paramInfos.size(); }
    int getNumMultipliers() const { return (int)m_multiplierInfos.size(); }
    std::string getDynamicsMode() const { return m_dynamicsMode; }
    int getNumDerivatives() const {
        if (m_dynamicsMode == "implicit") {
            return getNumSpeeds();
        } else {
            return 0;
        }
    }
    int getNumSlacks() const { return (int)m_slackInfos.size(); }
    /// This is the number of generalized coordinates, which may be greater
    /// than the number of generalized speeds.
    int getNumCoordinates() const { return m_numCoordinates; }
    int getNumSpeeds() const { return m_numSpeeds; }
    int getNumAuxiliaryStates() const { return m_numAuxiliaryStates; }
    /// If the coordinates are prescribed, then the number of multibody dynamics
    /// equations is not the same as the number of speeds.
    int getNumMultibodyDynamicsEquations() const {
        if (m_prescribedKinematics) {
            return m_numMultibodyDynamicsEquationsIfPrescribedKinematics;
        }
        return getNumSpeeds();
    }
    int getNumKinematicConstraintEquations() const {
        if (m_enforceConstraintDerivatives) {
            return 3 * m_numHolonomicConstraintEquations +
                   2 * m_numNonHolonomicConstraintEquations +
                   m_numAccelerationConstraintEquations;
        } else {
            return m_numHolonomicConstraintEquations +
                   m_numNonHolonomicConstraintEquations +
                   m_numAccelerationConstraintEquations;
        }
    }
    int getNumHolonomicConstraintEquations() const {
        return m_numHolonomicConstraintEquations;
    }
    int getNumNonHolonomicConstraintEquations() const {
        return m_numNonHolonomicConstraintEquations;
    }
    int getNumAccelerationConstraintEquations() const {
        return m_numAccelerationConstraintEquations;
    }
    bool getEnforceConstraintDerivatives() const {
        return m_enforceConstraintDerivatives;
    }
    const Bounds& getKinematicConstraintBounds() const {
        return m_kinematicConstraintBounds;
    }
    const Bounds& getTimeInitialBounds() const { return m_timeInitialBounds; }
    const Bounds& getTimeFinalBounds() const { return m_timeFinalBounds; }
    const std::vector<StateInfo>& getStateInfos() const { return m_stateInfos; }
    const std::vector<ControlInfo>& getControlInfos() const {
        return m_controlInfos;
    }
    const std::vector<MultiplierInfo>& getMultiplierInfos() const {
        return m_multiplierInfos;
    }
    const std::vector<SlackInfo>& getSlackInfos() const { return m_slackInfos; }
    const std::vector<ParameterInfo>& getParameterInfos() const {
        return m_paramInfos;
    }
    const std::vector<PathConstraintInfo>& getPathConstraintInfos() const {
        return m_pathInfos;
    }
    const casadi::Function& getIntegralCostIntegrand() const {
        return *m_integralCostFunc;
    }
    const casadi::Function& getEndpointCost() const {
        return *m_endpointCostFunc;
    }
    /// Get a function to the full multibody system (i.e. including kinematic
    /// constraints errors).
    const casadi::Function& getMultibodySystem() const {
        return *m_multibodyFunc;
    }
    /// Get a function to the multibody system that does *not* compute kinematic
    /// constraint errors (if they exist). This may be necessary for computing
    /// state derivatives at grid points where we do not want to enforce
    /// kinematic constraint errors.
    const casadi::Function& getMultibodySystemIgnoringConstraints() const {
        return *m_multibodyFuncIgnoringConstraints;
    }
    /// Get a function to compute the velocity correction to qdot when enforcing
    /// kinematic constraints and their derivatives. We require a separate
    /// function for this since we don't actually compute qdot within the
    /// multibody system.
    const casadi::Function& getVelocityCorrection() const {
        return *m_velocityCorrectionFunc;
    }
    const casadi::Function& getImplicitMultibodySystem() const {
        return *m_implicitMultibodyFunc;
    }
    const casadi::Function&
    getImplicitMultibodySystemIgnoringConstraints() const {
        return *m_implicitMultibodyFuncIgnoringConstraints;
    }
    /// @}

private:
    /// Clip endpoint to be as strict as b.
    void clipEndpointBounds(const Bounds& b, Bounds& endpoint) {
        endpoint.lower = std::max(b.lower, endpoint.lower);
        endpoint.upper = std::min(b.upper, endpoint.upper);
    }

    Bounds m_timeInitialBounds;
    Bounds m_timeFinalBounds;
    std::vector<StateInfo> m_stateInfos;
    int m_numCoordinates = 0;
    int m_numSpeeds = 0;
    int m_numAuxiliaryStates = 0;
    int m_numHolonomicConstraintEquations = 0;
    int m_numNonHolonomicConstraintEquations = 0;
    int m_numAccelerationConstraintEquations = 0;
    bool m_enforceConstraintDerivatives = false;
<<<<<<< HEAD
    bool m_prescribedKinematics = false;
    int m_numMultibodyDynamicsEquationsIfPrescribedKinematics = 0;
=======
    std::string m_dynamicsMode = "explicit";
>>>>>>> 09c03b47
    Bounds m_kinematicConstraintBounds;
    std::vector<ControlInfo> m_controlInfos;
    std::vector<MultiplierInfo> m_multiplierInfos;
    std::vector<SlackInfo> m_slackInfos;
    std::vector<PathConstraintInfo> m_pathInfos;
    std::vector<ParameterInfo> m_paramInfos;
    std::unique_ptr<IntegralCostIntegrand> m_integralCostFunc;
    std::unique_ptr<EndpointCost> m_endpointCostFunc;
    std::unique_ptr<MultibodySystemExplicit<true>> m_multibodyFunc;
    std::unique_ptr<MultibodySystemExplicit<false>>
            m_multibodyFuncIgnoringConstraints;
    std::unique_ptr<MultibodySystemImplicit<true>> m_implicitMultibodyFunc;
    std::unique_ptr<MultibodySystemImplicit<false>>
            m_implicitMultibodyFuncIgnoringConstraints;
    std::unique_ptr<VelocityCorrection> m_velocityCorrectionFunc;
};

} // namespace CasOC

#endif // MOCO_CASOCPROBLEM_H<|MERGE_RESOLUTION|>--- conflicted
+++ resolved
@@ -456,12 +456,9 @@
     int m_numNonHolonomicConstraintEquations = 0;
     int m_numAccelerationConstraintEquations = 0;
     bool m_enforceConstraintDerivatives = false;
-<<<<<<< HEAD
+    std::string m_dynamicsMode = "explicit";
     bool m_prescribedKinematics = false;
     int m_numMultibodyDynamicsEquationsIfPrescribedKinematics = 0;
-=======
-    std::string m_dynamicsMode = "explicit";
->>>>>>> 09c03b47
     Bounds m_kinematicConstraintBounds;
     std::vector<ControlInfo> m_controlInfos;
     std::vector<MultiplierInfo> m_multiplierInfos;
