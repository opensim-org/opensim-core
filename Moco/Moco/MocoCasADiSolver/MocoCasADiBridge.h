#ifndef MOCO_MOCOCASADIBRIDGE_H
#define MOCO_MOCOCASADIBRIDGE_H
/* -------------------------------------------------------------------------- *
 * OpenSim Moco: MocoCasADiBridge.h                                           *
 * -------------------------------------------------------------------------- *
 * Copyright (c) 2018 Stanford University and the Authors                     *
 *                                                                            *
 * Author(s): Christopher Dembia                                              *
 *                                                                            *
 * Licensed under the Apache License, Version 2.0 (the "License"); you may    *
 * not use this file except in compliance with the License. You may obtain a  *
 * copy of the License at http://www.apache.org/licenses/LICENSE-2.0          *
 *                                                                            *
 * Unless required by applicable law or agreed to in writing, software        *
 * distributed under the License is distributed on an "AS IS" BASIS,          *
 * WITHOUT WARRANTIES OR CONDITIONS OF ANY KIND, either express or implied.   *
 * See the License for the specific language governing permissions and        *
 * limitations under the License.                                             *
 * -------------------------------------------------------------------------- */

#include "../Components/PrescribedAcceleration.h"
#include "../MocoBounds.h"
#include "../MocoProblemRep.h"
#include "CasOCProblem.h"
#include "MocoCasADiSolver.h"

namespace OpenSim {

using VectorDM = std::vector<casadi::DM>;

inline CasOC::Bounds convertBounds(const MocoBounds& mb) {
    return {mb.getLower(), mb.getUpper()};
}
inline CasOC::Bounds convertBounds(const MocoInitialBounds& mb) {
    return {mb.getLower(), mb.getUpper()};
}
inline CasOC::Bounds convertBounds(const MocoFinalBounds& mb) {
    return {mb.getLower(), mb.getUpper()};
}

/// This converts a SimTK::Matrix to a casadi::DM matrix, transposing the
/// data in the process.
inline casadi::DM convertToCasADiDMTranspose(const SimTK::Matrix& simtkMatrix) {
    casadi::DM out(simtkMatrix.ncol(), simtkMatrix.nrow());
    for (int irow = 0; irow < simtkMatrix.nrow(); ++irow) {
        for (int icol = 0; icol < simtkMatrix.ncol(); ++icol) {
            out(icol, irow) = simtkMatrix(irow, icol);
        }
    }
    return out;
}

template <typename T>
casadi::DM convertToCasADiDMTemplate(const T& simtk) {
    casadi::DM out(casadi::Sparsity::dense(simtk.size(), 1));
    std::copy_n(simtk.getContiguousScalarData(), simtk.size(), out.ptr());
    return out;
}
/// This converts a SimTK::RowVector to a casadi::DM column vector.
inline casadi::DM convertToCasADiDMTranspose(const SimTK::RowVector& simtkRV) {
    return convertToCasADiDMTemplate(simtkRV);
}
/// This converts a SimTK::Vector to a casadi::DM column vector.
inline casadi::DM convertToCasADiDM(const SimTK::Vector& simtkVec) {
    return convertToCasADiDMTemplate(simtkVec);
}

/// This resamples the iterate to obtain values that lie on the mesh.
inline CasOC::Iterate convertToCasOCIterate(const MocoIterate& mocoIt) {
    CasOC::Iterate casIt;
    CasOC::VariablesDM& casVars = casIt.variables;
    using CasOC::Var;
    casVars[Var::initial_time] = mocoIt.getInitialTime();
    casVars[Var::final_time] = mocoIt.getFinalTime();
    casVars[Var::states] =
            convertToCasADiDMTranspose(mocoIt.getStatesTrajectory());
    casVars[Var::controls] =
            convertToCasADiDMTranspose(mocoIt.getControlsTrajectory());
    casVars[Var::multipliers] =
            convertToCasADiDMTranspose(mocoIt.getMultipliersTrajectory());
    if (!mocoIt.getSlackNames().empty()) {
        casVars[Var::slacks] =
                convertToCasADiDMTranspose(mocoIt.getSlacksTrajectory());
    }
    if (!mocoIt.getDerivativeNames().empty()) {
        casVars[Var::derivatives] =
                convertToCasADiDMTranspose(mocoIt.getDerivativesTrajectory());
    }
    casVars[Var::parameters] =
            convertToCasADiDMTranspose(mocoIt.getParameters());
    casIt.times = convertToCasADiDMTranspose(mocoIt.getTime());
    casIt.state_names = mocoIt.getStateNames();
    casIt.control_names = mocoIt.getControlNames();
    casIt.multiplier_names = mocoIt.getMultiplierNames();
    casIt.slack_names = mocoIt.getSlackNames();
    casIt.derivative_names = mocoIt.getDerivativeNames();
    casIt.parameter_names = mocoIt.getParameterNames();
    return casIt;
}

template <typename VectorType = SimTK::Vector>
VectorType convertToSimTKVector(const casadi::DM& casVector) {
    OPENSIM_THROW_IF(casVector.columns() != 1 && casVector.rows() != 1,
            Exception,
            format("casVector should be 1-dimensional, but has size %i x "
                   "%i.",
                    casVector.rows(), casVector.columns()));
    VectorType simtkVector((int)casVector.numel());
    for (int i = 0; i < casVector.numel(); ++i) {
        simtkVector[i] = double(casVector(i));
    }
    return simtkVector;
}

/// This converts a casadi::DM matrix to a
/// SimTK::Matrix, transposing the data in the process.
inline SimTK::Matrix convertToSimTKMatrix(const casadi::DM& casMatrix) {
    SimTK::Matrix simtkMatrix((int)casMatrix.columns(), (int)casMatrix.rows());
    for (int irow = 0; irow < casMatrix.rows(); ++irow) {
        for (int icol = 0; icol < casMatrix.columns(); ++icol) {
            simtkMatrix(icol, irow) = double(casMatrix(irow, icol));
        }
    }
    return simtkMatrix;
}

template <typename TOut = MocoIterate>
TOut convertToMocoIterate(const CasOC::Iterate& casIt) {
    SimTK::Matrix simtkStates;
    const auto& casVars = casIt.variables;
    using CasOC::Var;
    if (!casIt.state_names.empty()) {
        simtkStates = convertToSimTKMatrix(casVars.at(Var::states));
    }
    SimTK::Matrix simtkControls;
    if (!casIt.control_names.empty()) {
        simtkControls = convertToSimTKMatrix(casVars.at(Var::controls));
    }
    SimTK::Matrix simtkMultipliers;
    if (!casIt.multiplier_names.empty()) {
        const auto multsValue = casVars.at(Var::multipliers);
        simtkMultipliers = convertToSimTKMatrix(multsValue);
    }
    SimTK::Matrix simtkSlacks;
    if (!casIt.slack_names.empty()) {
        const auto slacksValue = casVars.at(Var::slacks);
        simtkSlacks = convertToSimTKMatrix(slacksValue);
    }
    SimTK::Matrix simtkDerivatives;
    auto derivativeNames = casIt.derivative_names;
    if (casVars.count(Var::derivatives)) {
        const auto derivsValue = casVars.at(Var::derivatives);
        simtkDerivatives = convertToSimTKMatrix(derivsValue);
    } else {
        derivativeNames.clear();
    }
    SimTK::RowVector simtkParameters;
    if (!casIt.parameter_names.empty()) {
        const auto paramsValue = casVars.at(Var::parameters);
        simtkParameters = convertToSimTKVector<SimTK::RowVector>(paramsValue);
    }
    SimTK::Vector simtkTimes = convertToSimTKVector(casIt.times);

    TOut mocoIterate(simtkTimes, casIt.state_names, casIt.control_names,
            casIt.multiplier_names, derivativeNames, casIt.parameter_names,
            simtkStates, simtkControls, simtkMultipliers, simtkDerivatives,
            simtkParameters);

    // Append slack variables. MocoIterate requires the slack variables to be
    // the same length as its time vector, but it will not be if the
    // CasOC::Iterate was generated from a CasOC::Transcription object.
    // Therefore, slack variables are interpolated as necessary.
    if (!casIt.slack_names.empty()) {
        int simtkSlacksLength = simtkSlacks.nrow();
        SimTK::Vector slackTime = createVectorLinspace(simtkSlacksLength,
                simtkTimes[0], simtkTimes[simtkTimes.size() - 1]);
        for (int i = 0; i < (int)casIt.slack_names.size(); ++i) {
            if (simtkSlacksLength != simtkTimes.size()) {
                mocoIterate.appendSlack(casIt.slack_names[i],
                        interpolate(slackTime, simtkSlacks.col(i), simtkTimes));
            } else {
                mocoIterate.appendSlack(
                        casIt.slack_names[i], simtkSlacks.col(i));
            }
        }
    }
    return mocoIterate;
}

/// Apply parameters to properties in the models returned by 
/// `mocoProblemRep.getModelBase()` and 
/// `mocoProblemRep.getModelDisabledConstraints()`.
inline void applyParametersToModelProperties(
        const SimTK::Vector& parameters, const MocoProblemRep& mocoProblemRep) {
    if (parameters.size()) {
        mocoProblemRep.applyParametersToModelProperties(parameters, true);
    }
}

/// Copy values from `states` into `simtkState.updY()`, accounting for empty
/// slots in Simbody's Y vector.
/// It's fine for the size of `states` to be less than the size of Y; only the
/// first states.size1() values are copied.
inline void convertToSimTKState(const double& time, const casadi::DM& states,
        const Model& model, const std::unordered_map<int, int>& yIndexMap,
        SimTK::State& simtkState, bool setControlsToNaN = true) {
    simtkState.setTime(time);
    for (int isv = 0; isv < states.size1(); ++isv) {
        simtkState.updY()[yIndexMap.at(isv)] = *(states.ptr() + isv);
    }
    if (setControlsToNaN) model.updControls(simtkState).setToNaN();
}

inline void convertToSimTKState(const double& time, const casadi::DM& states,
        const casadi::DM& controls, const Model& model,
        const std::unordered_map<int, int>& yIndexMap,
        SimTK::State& simtkState) {
    convertToSimTKState(time, states, model, yIndexMap, simtkState, false);
    auto& simtkControls = model.updControls(simtkState);
    std::copy_n(controls.ptr(), simtkControls.size(),
            simtkControls.updContiguousScalarData());
    model.realizeVelocity(simtkState);
    model.setControls(simtkState, simtkControls);
}

inline void calcKinematicConstraintForces(const casadi::DM& multipliers,
        const SimTK::State& stateBase, const Model& modelBase, 
        const Model& modelDisabledConstraints, 
        const std::string& constraintForcesPath, 
        SimTK::State& stateDisabledConstraints) {
    // Calculate the constraint forces using the original model and the 
    // solver-provided Lagrange multipliers.
    modelBase.realizeVelocity(stateBase);
    const auto& matterBase = modelBase.getMatterSubsystem();
    SimTK::Vector simtkMultipliers((int)multipliers.size1(), multipliers.ptr(), 
        true);
    // TODO: handle this memory allocation better.
    SimTK::Vector_<SimTK::SpatialVec> constraintBodyForces;
    SimTK::Vector constraintMobilityForces;
    // Multipliers are negated so constraint forces can be used like
    // applied forces.
    matterBase.calcConstraintForcesFromMultipliers(stateBase, 
        -simtkMultipliers, constraintBodyForces, constraintMobilityForces);

    // Apply the constraint forces on the model with disabled constraints.
    const auto& constraintForces = 
        modelDisabledConstraints.getComponent<DiscreteForces>(
            constraintForcesPath);
    constraintForces.setAllForces(stateDisabledConstraints,
        constraintMobilityForces, constraintBodyForces);
}

inline void calcKinematicConstraintErrors(const Model& modelBase,
        const SimTK::State& stateBase, const SimTK::Vector& udot,
        const CasOC::Problem* casProblem, 
        const bool& enforceConstraintDerivatives, VectorDM& out) {
    // The total number of scalar holonomic, non-holonomic, and acceleration
    // constraint equations enabled in the model. This does not count
    // equations for derivatives of holonomic and non-holonomic constraints.
    const int total_mp = casProblem->getNumHolonomicConstraintEquations();
    const int total_mv = casProblem->getNumNonHolonomicConstraintEquations();
    const int total_ma = casProblem->getNumAccelerationConstraintEquations();

    // Position-level errors.
    const auto& qerr = stateBase.getQErr();

    SimTK::Vector pvaerr; // TODO: handle this memory allocation better.
    if (enforceConstraintDerivatives || total_ma) {
        // Calculuate udoterr. We cannot use State::getUDotErr()
        // because that uses Simbody's multiplilers and UDot,
        // whereas we have our own multipliers and UDot. Here, we use
        // the udot computed from the model with disabled constraints
        // since we cannot use (nor do we have availabe) udot computed
        // from the original model. 
        const auto& matter = modelBase.getMatterSubsystem();
        matter.calcConstraintAccelerationErrors(
            stateBase, udot, pvaerr);
    }
    else {
        pvaerr = SimTK::NaN;
    }

    const auto& uerr = stateBase.getUErr();
    int uerrOffset;
    int uerrSize;
    const auto& udoterr = pvaerr;
    int udoterrOffset;
    int udoterrSize;
    if (enforceConstraintDerivatives) {
        // Velocity-level errors.
        uerrOffset = 0;
        uerrSize = uerr.size();
        // Acceleration-level errors.
        udoterrOffset = 0;
        udoterrSize = udoterr.size();
    } else {
        // Velocity-level errors. Skip derivatives of position-level
        // constraint equations.
        uerrOffset = total_mp;
        uerrSize = total_mv;
        // Acceleration-level errors. Skip derivatives of velocity-
        // and position-level constraint equations.
        udoterrOffset = total_mp + total_mv;
        udoterrSize = total_ma;
    }

    // This way of copying the data avoids a threadsafety issue in
    // CasADi related to cached Sparsity objects.
    casadi::DM out_kinematic_constraint_errors =
        casadi::DM(casadi::Sparsity::dense(
            qerr.size() + uerrSize + udoterrSize, 1));
    std::copy_n(qerr.getContiguousScalarData(), qerr.size(),
        out_kinematic_constraint_errors.ptr());
    std::copy_n(uerr.getContiguousScalarData() + uerrOffset,
        uerrSize,
        out_kinematic_constraint_errors.ptr() + qerr.size());
    std::copy_n(udoterr.getContiguousScalarData() + udoterrOffset,
        udoterrSize,
        out_kinematic_constraint_errors.ptr() + qerr.size() +
        uerrSize);

    out.push_back(out_kinematic_constraint_errors);
}

class MocoCasADiPathConstraint : public CasOC::PathConstraint {
public:
    MocoCasADiPathConstraint(ThreadsafeJar<const MocoProblemRep>& jar,
            std::unordered_map<int, int> yIndexMap,
            const std::string& mocoPathConName)
            : m_jar(jar), m_yIndexMap(std::move(yIndexMap)),
              m_mocoPathConName(mocoPathConName) {}

    VectorDM eval(const VectorDM& args) const override {
        const double& time = args.at(0).scalar();
        const casadi::DM& states = args.at(1);
        const casadi::DM& controls = args.at(2);
        const casadi::DM& parameters = args.at(3);
        auto mocoProblemRep = m_jar.take();

        // Model with disabled constriants and its associated state. This model
        // is passed to MocoPathConstraints, so we must use it here.
        // TODO: deal with constness better.
        auto& modelDisabledConstraints = const_cast<Model&>(
                mocoProblemRep->getModelDisabledConstraints());
        auto& simTKStateDisabledConstraints =
                modelDisabledConstraints.updWorkingState();

        // Update the model and state.
        // TODO: This applies parameters to both models, rename for clarity.
        applyParametersToModelProperties(
                SimTK::Vector((int)parameters.size1(), parameters.ptr(), true),
                *mocoProblemRep);
        // TODO: Don't necessarily need to realize to Velocity.
        convertToSimTKState(time, states, controls, modelDisabledConstraints, 
            m_yIndexMap, simTKStateDisabledConstraints);

        // Compute path constraint errors.
        // TODO avoid this lookup-by-name.
        const auto& mocoPathCon =
            mocoProblemRep->getPathConstraint(m_mocoPathConName);
        m_errors.resize(m_numEquations);
        mocoPathCon.calcPathConstraintErrors(simTKStateDisabledConstraints, 
            m_errors);

        m_jar.leave(std::move(mocoProblemRep));
        return {convertToCasADiDM(m_errors)};
    }

private:
    ThreadsafeJar<const MocoProblemRep>& m_jar;
    std::unordered_map<int, int> m_yIndexMap;
    std::string m_mocoPathConName;
    static thread_local SimTK::Vector m_errors;
};

class MocoCasADiIntegralCostIntegrand : public CasOC::IntegralCostIntegrand {
public:
    MocoCasADiIntegralCostIntegrand(ThreadsafeJar<const MocoProblemRep>& jar,
            std::unordered_map<int, int> yIndexMap)
            : m_jar(jar), m_yIndexMap(std::move(yIndexMap)) {}
    VectorDM eval(const VectorDM& args) const override {
        const double& time = args.at(0).scalar();
        const casadi::DM& states = args.at(1);
        const casadi::DM& controls = args.at(2);
        const casadi::DM& parameters = args.at(3);
        auto mocoProblemRep = m_jar.take();

        // Model with disabled constriants and its associated state. This model
        // is passed to MocoCost terms, so we must use it here.
        // TODO: deal with constness better.
        auto& modelDisabledConstraints = const_cast<Model&>(
                mocoProblemRep->getModelDisabledConstraints());
        auto& simTKStateDisabledConstraints =
                modelDisabledConstraints.updWorkingState();

        // Update the model and state.
        // TODO: This applies parameters to both models, rename for clarity.
        applyParametersToModelProperties(
                SimTK::Vector((int)parameters.size1(), parameters.ptr(), true),
                *mocoProblemRep);
        convertToSimTKState(time, states, controls, modelDisabledConstraints, 
                m_yIndexMap, simTKStateDisabledConstraints);

        // Compute the integrand for all MocoCosts.
        // TODO: Create separate functions for each cost term.
        casadi::DM output(1, 1);
        output(0, 0) = mocoProblemRep->calcIntegralCost(
                simTKStateDisabledConstraints);

        m_jar.leave(std::move(mocoProblemRep));
        // TODO: Check if implicit mode and realizing to Acceleration.
        return {output};
    }

private:
    ThreadsafeJar<const MocoProblemRep>& m_jar;
    std::unordered_map<int, int> m_yIndexMap;
};

class MocoCasADiEndpointCost : public CasOC::EndpointCost {
public:
    MocoCasADiEndpointCost(ThreadsafeJar<const MocoProblemRep>& jar,
            std::unordered_map<int, int> yIndexMap)
            : m_jar(jar), m_yIndexMap(std::move(yIndexMap)) {}
    VectorDM eval(const VectorDM& args) const override {
        const double& time = args.at(0).scalar();
        const casadi::DM& states = args.at(1);
        const casadi::DM& parameters = args.at(2);
        auto mocoProblemRep = m_jar.take();

        // Model with disabled constriants and its associated state. This model
        // is passed to MocoCost terms, so we must use it here.
        // TODO: deal with constness better.
        auto& modelDisabledConstraints = const_cast<Model&>(
                mocoProblemRep->getModelDisabledConstraints());
        auto& simTKStateDisabledConstraints =
                modelDisabledConstraints.updWorkingState();

        // Update the model and state.
        // TODO: This applies parameters to both models, rename for clarity.
        applyParametersToModelProperties(
                SimTK::Vector((int)parameters.size1(), parameters.ptr(), true),
                *mocoProblemRep);
        convertToSimTKState(time, states, modelDisabledConstraints, m_yIndexMap, 
                simTKStateDisabledConstraints, true);

        // Compute the endpoint cost for all MocoCosts.
        casadi::DM output(1, 1);
        output(0, 0) = mocoProblemRep->calcEndpointCost(
                simTKStateDisabledConstraints);

        m_jar.leave(std::move(mocoProblemRep));
        return {output};
    }

private:
    ThreadsafeJar<const MocoProblemRep>& m_jar;
    std::unordered_map<int, int> m_yIndexMap;
};

template <bool CalcKCErrors>
class MocoCasADiMultibodySystem : public CasOC::MultibodySystem<CalcKCErrors> {
public:
    MocoCasADiMultibodySystem(ThreadsafeJar<const MocoProblemRep>& jar,
            const OpenSim::MocoCasADiSolver& solver,
            std::unordered_map<int, int> yIndexMap)
            : m_jar(jar), m_mocoCasADiSolver(solver),
              m_yIndexMap(std::move(yIndexMap)) {}

    VectorDM eval(const VectorDM& args) const override {
        const double& time = args.at(0).scalar();
        const casadi::DM& states = args.at(1);
        const casadi::DM& controls = args.at(2);
        const casadi::DM& multipliers = args.at(3);
        const casadi::DM& parameters = args.at(4);
        VectorDM out(2);
        auto mocoProblemRep = m_jar.take();

        // Original model and its associated state. These are used to calculate
        // kinematic constraint forces and errors.
        // TODO: deal with constness better.
        auto& modelBase = const_cast<Model&>(mocoProblemRep->getModelBase());
        auto& simtkStateBase = modelBase.updWorkingState();

        // Model with disabled constraints and its associated state. These are
        // used to compute the accelerations.
        auto& modelDisabledConstraints = const_cast<Model&>(
            mocoProblemRep->getModelDisabledConstraints());
        auto& simtkStateDisabledConstraints =
            modelDisabledConstraints.updWorkingState();

        // Update the model and state.
        applyParametersToModelProperties(
                SimTK::Vector((int)parameters.size1(), parameters.ptr(), true),
                *mocoProblemRep);
        convertToSimTKState(time, states, controls, modelBase, m_yIndexMap,
                simtkStateBase);
        convertToSimTKState(time, states, controls, modelDisabledConstraints, 
                m_yIndexMap, simtkStateDisabledConstraints);
        // If enabled constraints exist in the model, compute constraint forces
        // based on Lagrange multipliers. This also updates the associated 
        // discrete variables in the state.
        const int numMultipliers = this->m_casProblem->getNumMultipliers();
        if (numMultipliers && CalcKCErrors) {
            calcKinematicConstraintForces(multipliers, simtkStateBase, 
                modelBase, modelDisabledConstraints, 
                mocoProblemRep->getConstraintForcesPath(),
                simtkStateDisabledConstraints);
        }

        // Compute the accelerations.
        modelDisabledConstraints.realizeAcceleration(
            simtkStateDisabledConstraints);

        // Compute kinematic constraint errors if they exist.
        if (numMultipliers && CalcKCErrors) {
            calcKinematicConstraintErrors(modelBase, simtkStateBase,
                    simtkStateDisabledConstraints.getUDot(), this->m_casProblem,
                    m_mocoCasADiSolver.get_enforce_constraint_derivatives(), 
                    out);
        }

        // Copy state derivative values to output.
        out[0] = convertToCasADiDM(simtkStateDisabledConstraints.getUDot());
        out[1] = convertToCasADiDM(simtkStateDisabledConstraints.getZDot());

        // This path should never be reached during an optimization, but
        // CasADi will throw an error (likely while constructing the
        // expression graph) if this path doesn't provide the correct
        // size output.
        if (!numMultipliers && CalcKCErrors) {
            // Add an empty kinematic constraint error vector.
            out.emplace_back(0, 1);
        }

        m_jar.leave(std::move(mocoProblemRep));

        return out;
    }

private:
    ThreadsafeJar<const MocoProblemRep>& m_jar;
    const OpenSim::MocoCasADiSolver& m_mocoCasADiSolver;
    std::unordered_map<int, int> m_yIndexMap;
};

class MocoCasADiVelocityCorrection : public CasOC::VelocityCorrection {
public:
    MocoCasADiVelocityCorrection(ThreadsafeJar<const MocoProblemRep>& jar,
            std::unordered_map<int, int> yIndexMap)
            : m_jar(jar), m_yIndexMap(std::move(yIndexMap)) {}
    VectorDM eval(const VectorDM& args) const override {
        const double& time = args.at(0).scalar();
        const casadi::DM& multibody_states = args.at(1);
        const casadi::DM& slacks = args.at(2);
        const casadi::DM& parameters = args.at(3);
        auto mocoProblemRep = m_jar.take();

        // TODO: deal with constness better.
        auto& modelBase = const_cast<Model&>(mocoProblemRep->getModelBase());
        auto& simtkStateBase = modelBase.updWorkingState();

        // Update the model and state.
        applyParametersToModelProperties(
                SimTK::Vector((int)parameters.size1(), parameters.ptr(), true),
                *mocoProblemRep);
        convertToSimTKState(time, multibody_states, modelBase, m_yIndexMap, 
                simtkStateBase, false);
        modelBase.realizeVelocity(simtkStateBase);

        // Apply velocity correction to qdot if at a mesh interval midpoint.
        // This correction modifies the dynamics to enable a projection of
        // the model coordinates back onto the constraint manifold whenever
        // they deviate.
        // Posa, Kuindersma, Tedrake, 2016. "Optimization and stabilization
        // of trajectories for constrained dynamical systems"
        // Note: Only supported for the Hermite-Simpson transcription
        // scheme.
        const SimTK::SimbodyMatterSubsystem& matterBase =
                modelBase.getMatterSubsystem();

        SimTK::Vector gamma(
                this->m_casProblem->getNumSlacks(), slacks.ptr(), true);
        matterBase.multiplyByGTranspose(simtkStateBase, gamma, m_qdotCorr);
        m_jar.leave(std::move(mocoProblemRep));

        casadi::DM velocity_correction;
        velocity_correction = convertToCasADiDM(SimTK::Vector(
                m_qdotCorr.size(), m_qdotCorr.getContiguousScalarData(), true));

        return {velocity_correction};
    }

private:
    ThreadsafeJar<const MocoProblemRep>& m_jar;
    std::unordered_map<int, int> m_yIndexMap;
    static thread_local SimTK::Vector m_qdotCorr;
};

template <bool CalcKCErrors>
class MocoCasADiMultibodySystemImplicit
        : public CasOC::MultibodySystemImplicit<CalcKCErrors> {
public:
    MocoCasADiMultibodySystemImplicit(ThreadsafeJar<const MocoProblemRep>& jar,
            const OpenSim::MocoCasADiSolver& solver,
            std::unordered_map<int, int> yIndexMap)
            : m_jar(jar), m_mocoCasADiSolver(solver),
              m_yIndexMap(std::move(yIndexMap)) {}
    VectorDM eval(const VectorDM& args) const override {
        const double& time = args.at(0).scalar();
        const casadi::DM& states = args.at(1);
        const casadi::DM& controls = args.at(2);
        const casadi::DM& multipliers = args.at(3);
        const casadi::DM& derivatives = args.at(4);
        const casadi::DM& parameters = args.at(5);
        VectorDM out(2);
        auto mocoProblemRep = m_jar.take();

        // Original model and its associated state. These are used to calculate
        // kinematic constraint forces and errors.
        // TODO: deal with constness better.
<<<<<<< HEAD
        auto& model = const_cast<Model&>(mocoProblemRep->getModel());
        auto& simtkState = model.updWorkingState();
        auto& accel = static_cast<const PrescribedAcceleration&>(
                model.getMiscModelComponentSet().get("motion"));
        accel.setEnabled(simtkState, true);

        applyParametersToModel(
                SimTK::Vector(this->m_casProblem->getNumParameters(),
                        parameters.ptr(), true),
=======
        auto& modelBase = const_cast<Model&>(mocoProblemRep->getModelBase());
        auto& simtkStateBase = modelBase.updWorkingState();

        // Model with disabled constriants and its associated state. These are
        // used to compute the accelerations.
        auto& modelDisabledConstraints = const_cast<Model&>(
                mocoProblemRep->getModelDisabledConstraints());
        auto& simtkStateDisabledConstraints =
                modelDisabledConstraints.updWorkingState();

        // Update the model and state.
        applyParametersToModelProperties(
                SimTK::Vector((int)parameters.size1(), parameters.ptr(), true),
>>>>>>> 931b7d24
                *mocoProblemRep);
        convertToSimTKState(time, states, controls, modelBase, m_yIndexMap,
                simtkStateBase);
        convertToSimTKState(time, states, controls, modelDisabledConstraints,
                m_yIndexMap, simtkStateDisabledConstraints);
        // If enabled constraints exist in the model, compute constraint forces
        // based on Lagrange multipliers. This also updates the associated 
        // discrete variables in the state.
        const int numMultipliers = this->m_casProblem->getNumMultipliers();
        //if (numMultipliers && CalcKCErrors) {
        //    calcKinematicConstraintForces(multipliers, simtkState, modelBase,
        //        modelDisabledConstraints,
        //        mocoProblemRep->getConstraintForcesPath(),
        //        simtkStateDisabledConstraints)
        //}
        
        const SimTK::SimbodyMatterSubsystem& matterBase =
            modelBase.getMatterSubsystem();

        modelBase.realizeDynamics(simtkStateBase);

        const SimTK::MultibodySystem& multibodyBase = 
                modelBase.getMultibodySystem();
        const SimTK::Vector_<SimTK::SpatialVec>& appliedBodyForces =
                multibodyBase.getRigidBodyForces(
                    simtkStateBase, SimTK::Stage::Dynamics);
        const SimTK::Vector& appliedMobilityForces =
                multibodyBase.getMobilityForces(simtkStateBase, 
                    SimTK::Stage::Dynamics);

        SimTK::Vector udot((int)derivatives.size1(), derivatives.ptr(), true);
        SimTK::Vector simtkMultipliers(numMultipliers, multipliers.ptr(), true);

<<<<<<< HEAD
        accel.setUDot(simtkState, udot);

        const SimTK::SimbodyMatterSubsystem& matter =
                model.getMatterSubsystem();

        model.realizeDynamics(simtkState);

        const SimTK::MultibodySystem& multibody = model.getMultibodySystem();
        const SimTK::Vector_<SimTK::SpatialVec>& appliedBodyForces =
                multibody.getRigidBodyForces(
                        simtkState, SimTK::Stage::Dynamics);
        const SimTK::Vector& appliedMobilityForces =
                multibody.getMobilityForces(simtkState, SimTK::Stage::Dynamics);

        // If enabled constraints exist in the model, compute constraint forces
        // based on Lagrange multipliers.
        // The total number of scalar holonomic, non-holonomic, and acceleration
        // constraint equations enabled in the model. This does not count
        // equations for derivatives of holonomic and non-holonomic constraints.
        const int total_mp =
                this->m_casProblem->getNumHolonomicConstraintEquations();
        const int total_mv =
                this->m_casProblem->getNumNonHolonomicConstraintEquations();
        const int total_ma =
                this->m_casProblem->getNumAccelerationConstraintEquations();
        // This is the sum of m_total_m(p|v|a).
        const int numMultipliers = this->m_casProblem->getNumMultipliers();
        if (numMultipliers) {
            const auto& enforceConstraintDerivatives =
                    m_mocoCasADiSolver.get_enforce_constraint_derivatives();

            // Multipliers are negated so constraint forces can be used like
            // applied forces.
            SimTK::Vector simtkMultipliers(
                    numMultipliers, multipliers.ptr(), true);
            matter.calcConstraintForcesFromMultipliers(simtkState,
                    -simtkMultipliers, m_constraintBodyForces,
                    m_constraintMobilityForces);

            // Constraint errors.
            // TODO double-check that disabled constraints don't show up in
            // state
            if (CalcKCErrors) {
                // Position-level errors.
                const auto& qerr = simtkState.getQErr();

                if (enforceConstraintDerivatives || total_ma) {
                    // Calculuate udoterr. We cannot use State::getUDotErr()
                    // because that uses Simbody's multiplilers and UDot,
                    // whereas we have our own multipliers and UDot.
                    matter.calcConstraintAccelerationErrors(
                            simtkState, udot, m_pvaerr);
                } else {
                    m_pvaerr = SimTK::NaN;
                }

                const auto& uerr = simtkState.getUErr();
                int uerrOffset;
                int uerrSize;
                const auto& udoterr = m_pvaerr;
                int udoterrOffset;
                int udoterrSize;
                if (enforceConstraintDerivatives) {
                    // Velocity-level errors.
                    uerrOffset = 0;
                    uerrSize = uerr.size();
                    // Acceleration-level errors.
                    udoterrOffset = 0;
                    udoterrSize = m_pvaerr.size();
                } else {
                    // Velocity-level errors. Skip derivatives of position-level
                    // constraint equations.
                    uerrOffset = total_mp;
                    uerrSize = total_mv;
                    // Acceleration-level errors. Skip derivatives of velocity-
                    // and position-level constraint equations.
                    udoterrOffset = total_mp + total_mv;
                    udoterrSize = total_ma;
                }
                // This way of copying the data avoids a threadsafety issue in
                // CasADi related to cached Sparsity objects.
                casadi::DM out_kinematic_constraint_errors =
                        casadi::DM(casadi::Sparsity::dense(
                                qerr.size() + uerrSize + udoterrSize, 1));
                std::copy_n(qerr.getContiguousScalarData(), qerr.size(),
                        out_kinematic_constraint_errors.ptr());
                std::copy_n(uerr.getContiguousScalarData() + uerrOffset,
                        uerrSize,
                        out_kinematic_constraint_errors.ptr() + qerr.size());
                std::copy_n(udoterr.getContiguousScalarData() + udoterrOffset,
                        udoterrSize,
                        out_kinematic_constraint_errors.ptr() + qerr.size() +
                                uerrSize);

                out.push_back(out_kinematic_constraint_errors);
            }

            matter.calcResidualForceIgnoringConstraints(simtkState,
                    appliedMobilityForces + m_constraintMobilityForces,
                    appliedBodyForces + m_constraintBodyForces, udot,
                    m_residual);
            out[0] = convertToCasADiDM(m_residual);

        } else {
            // This path should never be reached during an optimization, but
            // CasADi will throw an error (likely while constructing the
            // expression graph) if this path doesn't provide the correct
            // size output.
            if (CalcKCErrors) {
                // Add an empty kinematic constraint error vector.
                out.emplace_back(0, 1);
            }
            // Set the constraint forces to zero if no constraints exist in the
            // model.
            m_constraintBodyForces.resize(appliedBodyForces.size());
            m_constraintMobilityForces.resize(appliedMobilityForces.size());
            m_constraintBodyForces.setToZero();
            m_constraintMobilityForces.setToZero();

            model.realizeAcceleration(simtkState);
            out[0] = casadi::DM(casadi::Sparsity::dense(udot.size(), 1));
            SimTK::Vector simtkResidual(udot.size(), out[0].ptr(), true);
            matter.findMotionForces(simtkState, simtkResidual);
        }

        // Calculate auxiliary dynamics.
=======
        matterBase.calcResidualForce(simtkStateBase, appliedMobilityForces,
                appliedBodyForces, udot, simtkMultipliers, m_residual);

        // Compute kinematic constraint errors if they exist.
        if (numMultipliers && CalcKCErrors) {
            calcKinematicConstraintErrors(modelBase, simtkStateBase, udot, 
                    this->m_casProblem,
                    m_mocoCasADiSolver.get_enforce_constraint_derivatives(), 
                    out);
        }

        // Copy residuals to output.
        out[0] = convertToCasADiDM(m_residual);
        // Copy auxiliary dynamics to output.
>>>>>>> 931b7d24
        // TODO: If auxiliary dynamics depend on udot, the wrong udot will be
        // used.
        if (simtkStateDisabledConstraints.getNZ()) {
            modelDisabledConstraints.realizeAcceleration(
                    simtkStateDisabledConstraints);
        }
        out[1] = convertToCasADiDM(simtkStateDisabledConstraints.getZDot());

        // This path should never be reached during an optimization, but
        // CasADi will throw an error (likely while constructing the
        // expression graph) if this path doesn't provide the correct
        // size output.
        if (!numMultipliers && CalcKCErrors) {
            // Add an empty kinematic constraint error vector.
            out.emplace_back(0, 1);
        }

        m_jar.leave(std::move(mocoProblemRep));

        return out;
    }

private:
    ThreadsafeJar<const MocoProblemRep>& m_jar;
    const OpenSim::MocoCasADiSolver& m_mocoCasADiSolver;
    std::unordered_map<int, int> m_yIndexMap;
    static thread_local SimTK::Vector m_residual;
};

} // namespace OpenSim

#endif // MOCO_MOCOCASADIBRIDGE_H<|MERGE_RESOLUTION|>--- conflicted
+++ resolved
@@ -18,7 +18,8 @@
  * limitations under the License.                                             *
  * -------------------------------------------------------------------------- */
 
-#include "../Components/PrescribedAcceleration.h"
+#include "../Components/AccelerationMotion.h"
+#include "../Components/DiscreteForces.h"
 #include "../MocoBounds.h"
 #include "../MocoProblemRep.h"
 #include "CasOCProblem.h"
@@ -187,8 +188,8 @@
     return mocoIterate;
 }
 
-/// Apply parameters to properties in the models returned by 
-/// `mocoProblemRep.getModelBase()` and 
+/// Apply parameters to properties in the models returned by
+/// `mocoProblemRep.getModelBase()` and
 /// `mocoProblemRep.getModelDisabledConstraints()`.
 inline void applyParametersToModelProperties(
         const SimTK::Vector& parameters, const MocoProblemRep& mocoProblemRep) {
@@ -224,35 +225,32 @@
 }
 
 inline void calcKinematicConstraintForces(const casadi::DM& multipliers,
-        const SimTK::State& stateBase, const Model& modelBase, 
-        const Model& modelDisabledConstraints, 
-        const std::string& constraintForcesPath, 
+        const SimTK::State& stateBase, const Model& modelBase,
+        const Model& modelDisabledConstraints,
+        const DiscreteForces& constraintForces,
         SimTK::State& stateDisabledConstraints) {
-    // Calculate the constraint forces using the original model and the 
+    // Calculate the constraint forces using the original model and the
     // solver-provided Lagrange multipliers.
     modelBase.realizeVelocity(stateBase);
     const auto& matterBase = modelBase.getMatterSubsystem();
-    SimTK::Vector simtkMultipliers((int)multipliers.size1(), multipliers.ptr(), 
-        true);
+    SimTK::Vector simtkMultipliers(
+            (int)multipliers.size1(), multipliers.ptr(), true);
     // TODO: handle this memory allocation better.
     SimTK::Vector_<SimTK::SpatialVec> constraintBodyForces;
     SimTK::Vector constraintMobilityForces;
     // Multipliers are negated so constraint forces can be used like
     // applied forces.
-    matterBase.calcConstraintForcesFromMultipliers(stateBase, 
-        -simtkMultipliers, constraintBodyForces, constraintMobilityForces);
+    matterBase.calcConstraintForcesFromMultipliers(stateBase, -simtkMultipliers,
+            constraintBodyForces, constraintMobilityForces);
 
     // Apply the constraint forces on the model with disabled constraints.
-    const auto& constraintForces = 
-        modelDisabledConstraints.getComponent<DiscreteForces>(
-            constraintForcesPath);
     constraintForces.setAllForces(stateDisabledConstraints,
-        constraintMobilityForces, constraintBodyForces);
+            constraintMobilityForces, constraintBodyForces);
 }
 
 inline void calcKinematicConstraintErrors(const Model& modelBase,
         const SimTK::State& stateBase, const SimTK::Vector& udot,
-        const CasOC::Problem* casProblem, 
+        const CasOC::Problem* casProblem,
         const bool& enforceConstraintDerivatives, VectorDM& out) {
     // The total number of scalar holonomic, non-holonomic, and acceleration
     // constraint equations enabled in the model. This does not count
@@ -269,14 +267,12 @@
         // Calculuate udoterr. We cannot use State::getUDotErr()
         // because that uses Simbody's multiplilers and UDot,
         // whereas we have our own multipliers and UDot. Here, we use
-        // the udot computed from the model with disabled constraints
+        // the udot computed from the base model (with enabled constraints)
         // since we cannot use (nor do we have availabe) udot computed
-        // from the original model. 
+        // from the original model.
         const auto& matter = modelBase.getMatterSubsystem();
-        matter.calcConstraintAccelerationErrors(
-            stateBase, udot, pvaerr);
-    }
-    else {
+        matter.calcConstraintAccelerationErrors(stateBase, udot, pvaerr);
+    } else {
         pvaerr = SimTK::NaN;
     }
 
@@ -306,18 +302,14 @@
 
     // This way of copying the data avoids a threadsafety issue in
     // CasADi related to cached Sparsity objects.
-    casadi::DM out_kinematic_constraint_errors =
-        casadi::DM(casadi::Sparsity::dense(
-            qerr.size() + uerrSize + udoterrSize, 1));
+    casadi::DM out_kinematic_constraint_errors = casadi::DM(
+            casadi::Sparsity::dense(qerr.size() + uerrSize + udoterrSize, 1));
     std::copy_n(qerr.getContiguousScalarData(), qerr.size(),
-        out_kinematic_constraint_errors.ptr());
-    std::copy_n(uerr.getContiguousScalarData() + uerrOffset,
-        uerrSize,
-        out_kinematic_constraint_errors.ptr() + qerr.size());
-    std::copy_n(udoterr.getContiguousScalarData() + udoterrOffset,
-        udoterrSize,
-        out_kinematic_constraint_errors.ptr() + qerr.size() +
-        uerrSize);
+            out_kinematic_constraint_errors.ptr());
+    std::copy_n(uerr.getContiguousScalarData() + uerrOffset, uerrSize,
+            out_kinematic_constraint_errors.ptr() + qerr.size());
+    std::copy_n(udoterr.getContiguousScalarData() + udoterrOffset, udoterrSize,
+            out_kinematic_constraint_errors.ptr() + qerr.size() + uerrSize);
 
     out.push_back(out_kinematic_constraint_errors);
 }
@@ -351,16 +343,16 @@
                 SimTK::Vector((int)parameters.size1(), parameters.ptr(), true),
                 *mocoProblemRep);
         // TODO: Don't necessarily need to realize to Velocity.
-        convertToSimTKState(time, states, controls, modelDisabledConstraints, 
-            m_yIndexMap, simTKStateDisabledConstraints);
+        convertToSimTKState(time, states, controls, modelDisabledConstraints,
+                m_yIndexMap, simTKStateDisabledConstraints);
 
         // Compute path constraint errors.
         // TODO avoid this lookup-by-name.
         const auto& mocoPathCon =
-            mocoProblemRep->getPathConstraint(m_mocoPathConName);
+                mocoProblemRep->getPathConstraint(m_mocoPathConName);
         m_errors.resize(m_numEquations);
-        mocoPathCon.calcPathConstraintErrors(simTKStateDisabledConstraints, 
-            m_errors);
+        mocoPathCon.calcPathConstraintErrors(
+                simTKStateDisabledConstraints, m_errors);
 
         m_jar.leave(std::move(mocoProblemRep));
         return {convertToCasADiDM(m_errors)};
@@ -398,14 +390,14 @@
         applyParametersToModelProperties(
                 SimTK::Vector((int)parameters.size1(), parameters.ptr(), true),
                 *mocoProblemRep);
-        convertToSimTKState(time, states, controls, modelDisabledConstraints, 
+        convertToSimTKState(time, states, controls, modelDisabledConstraints,
                 m_yIndexMap, simTKStateDisabledConstraints);
 
         // Compute the integrand for all MocoCosts.
         // TODO: Create separate functions for each cost term.
         casadi::DM output(1, 1);
-        output(0, 0) = mocoProblemRep->calcIntegralCost(
-                simTKStateDisabledConstraints);
+        output(0, 0) =
+                mocoProblemRep->calcIntegralCost(simTKStateDisabledConstraints);
 
         m_jar.leave(std::move(mocoProblemRep));
         // TODO: Check if implicit mode and realizing to Acceleration.
@@ -441,13 +433,13 @@
         applyParametersToModelProperties(
                 SimTK::Vector((int)parameters.size1(), parameters.ptr(), true),
                 *mocoProblemRep);
-        convertToSimTKState(time, states, modelDisabledConstraints, m_yIndexMap, 
+        convertToSimTKState(time, states, modelDisabledConstraints, m_yIndexMap,
                 simTKStateDisabledConstraints, true);
 
         // Compute the endpoint cost for all MocoCosts.
         casadi::DM output(1, 1);
-        output(0, 0) = mocoProblemRep->calcEndpointCost(
-                simTKStateDisabledConstraints);
+        output(0, 0) =
+                mocoProblemRep->calcEndpointCost(simTKStateDisabledConstraints);
 
         m_jar.leave(std::move(mocoProblemRep));
         return {output};
@@ -478,45 +470,44 @@
 
         // Original model and its associated state. These are used to calculate
         // kinematic constraint forces and errors.
-        // TODO: deal with constness better.
-        auto& modelBase = const_cast<Model&>(mocoProblemRep->getModelBase());
-        auto& simtkStateBase = modelBase.updWorkingState();
+        const auto& modelBase = mocoProblemRep->getModelBase();
+        auto& simtkStateBase = mocoProblemRep->updStateBase();
 
         // Model with disabled constraints and its associated state. These are
         // used to compute the accelerations.
-        auto& modelDisabledConstraints = const_cast<Model&>(
-            mocoProblemRep->getModelDisabledConstraints());
+        const auto& modelDisabledConstraints =
+                mocoProblemRep->getModelDisabledConstraints();
         auto& simtkStateDisabledConstraints =
-            modelDisabledConstraints.updWorkingState();
+                mocoProblemRep->updStateDisabledConstraints();
 
         // Update the model and state.
         applyParametersToModelProperties(
                 SimTK::Vector((int)parameters.size1(), parameters.ptr(), true),
                 *mocoProblemRep);
-        convertToSimTKState(time, states, controls, modelBase, m_yIndexMap,
-                simtkStateBase);
-        convertToSimTKState(time, states, controls, modelDisabledConstraints, 
+        convertToSimTKState(
+                time, states, controls, modelBase, m_yIndexMap, simtkStateBase);
+        convertToSimTKState(time, states, controls, modelDisabledConstraints,
                 m_yIndexMap, simtkStateDisabledConstraints);
         // If enabled constraints exist in the model, compute constraint forces
-        // based on Lagrange multipliers. This also updates the associated 
+        // based on Lagrange multipliers. This also updates the associated
         // discrete variables in the state.
         const int numMultipliers = this->m_casProblem->getNumMultipliers();
         if (numMultipliers && CalcKCErrors) {
-            calcKinematicConstraintForces(multipliers, simtkStateBase, 
-                modelBase, modelDisabledConstraints, 
-                mocoProblemRep->getConstraintForcesPath(),
-                simtkStateDisabledConstraints);
+            calcKinematicConstraintForces(multipliers, simtkStateBase,
+                    modelBase, modelDisabledConstraints,
+                    mocoProblemRep->getConstraintForces(),
+                    simtkStateDisabledConstraints);
         }
 
         // Compute the accelerations.
         modelDisabledConstraints.realizeAcceleration(
-            simtkStateDisabledConstraints);
+                simtkStateDisabledConstraints);
 
         // Compute kinematic constraint errors if they exist.
         if (numMultipliers && CalcKCErrors) {
             calcKinematicConstraintErrors(modelBase, simtkStateBase,
                     simtkStateDisabledConstraints.getUDot(), this->m_casProblem,
-                    m_mocoCasADiSolver.get_enforce_constraint_derivatives(), 
+                    m_mocoCasADiSolver.get_enforce_constraint_derivatives(),
                     out);
         }
 
@@ -556,15 +547,14 @@
         const casadi::DM& parameters = args.at(3);
         auto mocoProblemRep = m_jar.take();
 
-        // TODO: deal with constness better.
-        auto& modelBase = const_cast<Model&>(mocoProblemRep->getModelBase());
-        auto& simtkStateBase = modelBase.updWorkingState();
+        const auto& modelBase = mocoProblemRep->getModelBase();
+        auto& simtkStateBase = mocoProblemRep->updStateBase();
 
         // Update the model and state.
         applyParametersToModelProperties(
                 SimTK::Vector((int)parameters.size1(), parameters.ptr(), true),
                 *mocoProblemRep);
-        convertToSimTKState(time, multibody_states, modelBase, m_yIndexMap, 
+        convertToSimTKState(time, multibody_states, modelBase, m_yIndexMap,
                 simtkStateBase, false);
         modelBase.realizeVelocity(simtkStateBase);
 
@@ -619,213 +609,58 @@
         // Original model and its associated state. These are used to calculate
         // kinematic constraint forces and errors.
         // TODO: deal with constness better.
-<<<<<<< HEAD
-        auto& model = const_cast<Model&>(mocoProblemRep->getModel());
-        auto& simtkState = model.updWorkingState();
-        auto& accel = static_cast<const PrescribedAcceleration&>(
-                model.getMiscModelComponentSet().get("motion"));
-        accel.setEnabled(simtkState, true);
-
-        applyParametersToModel(
-                SimTK::Vector(this->m_casProblem->getNumParameters(),
-                        parameters.ptr(), true),
-=======
-        auto& modelBase = const_cast<Model&>(mocoProblemRep->getModelBase());
-        auto& simtkStateBase = modelBase.updWorkingState();
+        const auto& modelBase = mocoProblemRep->getModelBase();
+        auto& simtkStateBase = mocoProblemRep->updStateBase();
 
         // Model with disabled constriants and its associated state. These are
         // used to compute the accelerations.
-        auto& modelDisabledConstraints = const_cast<Model&>(
-                mocoProblemRep->getModelDisabledConstraints());
+        const auto& modelDisabledConstraints =
+                mocoProblemRep->getModelDisabledConstraints();
         auto& simtkStateDisabledConstraints =
-                modelDisabledConstraints.updWorkingState();
+                mocoProblemRep->updStateDisabledConstraints();
+        auto& accel = mocoProblemRep->getAccelerationMotion();
+        accel.setEnabled(simtkStateDisabledConstraints, true);
 
         // Update the model and state.
         applyParametersToModelProperties(
                 SimTK::Vector((int)parameters.size1(), parameters.ptr(), true),
->>>>>>> 931b7d24
                 *mocoProblemRep);
-        convertToSimTKState(time, states, controls, modelBase, m_yIndexMap,
-                simtkStateBase);
+        convertToSimTKState(
+                time, states, controls, modelBase, m_yIndexMap, simtkStateBase);
         convertToSimTKState(time, states, controls, modelDisabledConstraints,
                 m_yIndexMap, simtkStateDisabledConstraints);
         // If enabled constraints exist in the model, compute constraint forces
-        // based on Lagrange multipliers. This also updates the associated 
+        // based on Lagrange multipliers. This also updates the associated
         // discrete variables in the state.
         const int numMultipliers = this->m_casProblem->getNumMultipliers();
-        //if (numMultipliers && CalcKCErrors) {
-        //    calcKinematicConstraintForces(multipliers, simtkState, modelBase,
-        //        modelDisabledConstraints,
-        //        mocoProblemRep->getConstraintForcesPath(),
-        //        simtkStateDisabledConstraints)
-        //}
-        
-        const SimTK::SimbodyMatterSubsystem& matterBase =
-            modelBase.getMatterSubsystem();
-
-        modelBase.realizeDynamics(simtkStateBase);
-
-        const SimTK::MultibodySystem& multibodyBase = 
-                modelBase.getMultibodySystem();
-        const SimTK::Vector_<SimTK::SpatialVec>& appliedBodyForces =
-                multibodyBase.getRigidBodyForces(
-                    simtkStateBase, SimTK::Stage::Dynamics);
-        const SimTK::Vector& appliedMobilityForces =
-                multibodyBase.getMobilityForces(simtkStateBase, 
-                    SimTK::Stage::Dynamics);
+        if (numMultipliers && CalcKCErrors) {
+            calcKinematicConstraintForces(multipliers, simtkStateBase,
+                    modelBase, modelDisabledConstraints,
+                    mocoProblemRep->getConstraintForces(),
+                    simtkStateDisabledConstraints);
+        }
 
         SimTK::Vector udot((int)derivatives.size1(), derivatives.ptr(), true);
-        SimTK::Vector simtkMultipliers(numMultipliers, multipliers.ptr(), true);
-
-<<<<<<< HEAD
-        accel.setUDot(simtkState, udot);
-
-        const SimTK::SimbodyMatterSubsystem& matter =
-                model.getMatterSubsystem();
-
-        model.realizeDynamics(simtkState);
-
-        const SimTK::MultibodySystem& multibody = model.getMultibodySystem();
-        const SimTK::Vector_<SimTK::SpatialVec>& appliedBodyForces =
-                multibody.getRigidBodyForces(
-                        simtkState, SimTK::Stage::Dynamics);
-        const SimTK::Vector& appliedMobilityForces =
-                multibody.getMobilityForces(simtkState, SimTK::Stage::Dynamics);
-
-        // If enabled constraints exist in the model, compute constraint forces
-        // based on Lagrange multipliers.
-        // The total number of scalar holonomic, non-holonomic, and acceleration
-        // constraint equations enabled in the model. This does not count
-        // equations for derivatives of holonomic and non-holonomic constraints.
-        const int total_mp =
-                this->m_casProblem->getNumHolonomicConstraintEquations();
-        const int total_mv =
-                this->m_casProblem->getNumNonHolonomicConstraintEquations();
-        const int total_ma =
-                this->m_casProblem->getNumAccelerationConstraintEquations();
-        // This is the sum of m_total_m(p|v|a).
-        const int numMultipliers = this->m_casProblem->getNumMultipliers();
-        if (numMultipliers) {
-            const auto& enforceConstraintDerivatives =
-                    m_mocoCasADiSolver.get_enforce_constraint_derivatives();
-
-            // Multipliers are negated so constraint forces can be used like
-            // applied forces.
-            SimTK::Vector simtkMultipliers(
-                    numMultipliers, multipliers.ptr(), true);
-            matter.calcConstraintForcesFromMultipliers(simtkState,
-                    -simtkMultipliers, m_constraintBodyForces,
-                    m_constraintMobilityForces);
-
-            // Constraint errors.
-            // TODO double-check that disabled constraints don't show up in
-            // state
-            if (CalcKCErrors) {
-                // Position-level errors.
-                const auto& qerr = simtkState.getQErr();
-
-                if (enforceConstraintDerivatives || total_ma) {
-                    // Calculuate udoterr. We cannot use State::getUDotErr()
-                    // because that uses Simbody's multiplilers and UDot,
-                    // whereas we have our own multipliers and UDot.
-                    matter.calcConstraintAccelerationErrors(
-                            simtkState, udot, m_pvaerr);
-                } else {
-                    m_pvaerr = SimTK::NaN;
-                }
-
-                const auto& uerr = simtkState.getUErr();
-                int uerrOffset;
-                int uerrSize;
-                const auto& udoterr = m_pvaerr;
-                int udoterrOffset;
-                int udoterrSize;
-                if (enforceConstraintDerivatives) {
-                    // Velocity-level errors.
-                    uerrOffset = 0;
-                    uerrSize = uerr.size();
-                    // Acceleration-level errors.
-                    udoterrOffset = 0;
-                    udoterrSize = m_pvaerr.size();
-                } else {
-                    // Velocity-level errors. Skip derivatives of position-level
-                    // constraint equations.
-                    uerrOffset = total_mp;
-                    uerrSize = total_mv;
-                    // Acceleration-level errors. Skip derivatives of velocity-
-                    // and position-level constraint equations.
-                    udoterrOffset = total_mp + total_mv;
-                    udoterrSize = total_ma;
-                }
-                // This way of copying the data avoids a threadsafety issue in
-                // CasADi related to cached Sparsity objects.
-                casadi::DM out_kinematic_constraint_errors =
-                        casadi::DM(casadi::Sparsity::dense(
-                                qerr.size() + uerrSize + udoterrSize, 1));
-                std::copy_n(qerr.getContiguousScalarData(), qerr.size(),
-                        out_kinematic_constraint_errors.ptr());
-                std::copy_n(uerr.getContiguousScalarData() + uerrOffset,
-                        uerrSize,
-                        out_kinematic_constraint_errors.ptr() + qerr.size());
-                std::copy_n(udoterr.getContiguousScalarData() + udoterrOffset,
-                        udoterrSize,
-                        out_kinematic_constraint_errors.ptr() + qerr.size() +
-                                uerrSize);
-
-                out.push_back(out_kinematic_constraint_errors);
-            }
-
-            matter.calcResidualForceIgnoringConstraints(simtkState,
-                    appliedMobilityForces + m_constraintMobilityForces,
-                    appliedBodyForces + m_constraintBodyForces, udot,
-                    m_residual);
-            out[0] = convertToCasADiDM(m_residual);
-
-        } else {
-            // This path should never be reached during an optimization, but
-            // CasADi will throw an error (likely while constructing the
-            // expression graph) if this path doesn't provide the correct
-            // size output.
-            if (CalcKCErrors) {
-                // Add an empty kinematic constraint error vector.
-                out.emplace_back(0, 1);
-            }
-            // Set the constraint forces to zero if no constraints exist in the
-            // model.
-            m_constraintBodyForces.resize(appliedBodyForces.size());
-            m_constraintMobilityForces.resize(appliedMobilityForces.size());
-            m_constraintBodyForces.setToZero();
-            m_constraintMobilityForces.setToZero();
-
-            model.realizeAcceleration(simtkState);
-            out[0] = casadi::DM(casadi::Sparsity::dense(udot.size(), 1));
-            SimTK::Vector simtkResidual(udot.size(), out[0].ptr(), true);
-            matter.findMotionForces(simtkState, simtkResidual);
-        }
-
-        // Calculate auxiliary dynamics.
-=======
-        matterBase.calcResidualForce(simtkStateBase, appliedMobilityForces,
-                appliedBodyForces, udot, simtkMultipliers, m_residual);
+        accel.setUDot(simtkStateDisabledConstraints, udot);
 
         // Compute kinematic constraint errors if they exist.
         if (numMultipliers && CalcKCErrors) {
-            calcKinematicConstraintErrors(modelBase, simtkStateBase, udot, 
+            calcKinematicConstraintErrors(modelBase, simtkStateBase, udot,
                     this->m_casProblem,
-                    m_mocoCasADiSolver.get_enforce_constraint_derivatives(), 
+                    m_mocoCasADiSolver.get_enforce_constraint_derivatives(),
                     out);
         }
 
-        // Copy residuals to output.
-        out[0] = convertToCasADiDM(m_residual);
+        const SimTK::SimbodyMatterSubsystem& matterDisabledConstraints =
+                modelDisabledConstraints.getMatterSubsystem();
+        modelDisabledConstraints.realizeAcceleration(
+                simtkStateDisabledConstraints);
+        out[0] = casadi::DM(casadi::Sparsity::dense(udot.size(), 1));
+        SimTK::Vector simtkResidual(udot.size(), out[0].ptr(), true);
+        matterDisabledConstraints.findMotionForces(
+                simtkStateDisabledConstraints, simtkResidual);
+
         // Copy auxiliary dynamics to output.
->>>>>>> 931b7d24
-        // TODO: If auxiliary dynamics depend on udot, the wrong udot will be
-        // used.
-        if (simtkStateDisabledConstraints.getNZ()) {
-            modelDisabledConstraints.realizeAcceleration(
-                    simtkStateDisabledConstraints);
-        }
         out[1] = convertToCasADiDM(simtkStateDisabledConstraints.getZDot());
 
         // This path should never be reached during an optimization, but
