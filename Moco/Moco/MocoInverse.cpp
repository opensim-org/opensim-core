--- conflicted
+++ resolved
@@ -21,13 +21,9 @@
 #include "Components/ModelFactory.h"
 #include "Components/PositionMotion.h"
 #include "MocoCasADiSolver/MocoCasADiSolver.h"
-<<<<<<< HEAD
 #include "MocoGoal/MocoControlGoal.h"
 #include "MocoGoal/MocoInitialActivationGoal.h"
-=======
-#include "MocoCost/MocoControlCost.h"
 #include "MocoCost/MocoSumSquaredStateCost.h"
->>>>>>> 53960321
 #include "MocoProblem.h"
 #include "MocoStudy.h"
 #include "MocoUtilities.h"
@@ -99,17 +95,14 @@
     problem.setTimeBounds(timeInfo.initial, timeInfo.final);
 
     // TODO: Allow users to specify costs flexibly.
-<<<<<<< HEAD
     problem.addGoal<MocoControlGoal>("excitation_effort");
 
     // Prevent "free" activation at the beginning of the motion.
     problem.addGoal<MocoInitialActivationGoal>("initial_activation");
-=======
-    problem.addCost<MocoControlCost>("excitation_effort");
+
     if (get_minimize_sum_squared_states()) {
-        problem.addCost<MocoSumSquaredStateCost>("activation_effort");
+        problem.addGoal<MocoSumSquaredStateCost>("activation_effort");
     }
->>>>>>> 53960321
 
     // Configure the MocoSolver.
     // -------------------------
