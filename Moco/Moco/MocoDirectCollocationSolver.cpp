/* -------------------------------------------------------------------------- *
 * OpenSim Moco: MocoDirectCollocationSolver.cpp                              *
 * -------------------------------------------------------------------------- *
 * Copyright (c) 2019 Stanford University and the Authors                     *
 *                                                                            *
 * Author(s): Christopher Dembia                                              *
 *                                                                            *
 * Licensed under the Apache License, Version 2.0 (the "License"); you may    *
 * not use this file except in compliance with the License. You may obtain a  *
 * copy of the License at http://www.apache.org/licenses/LICENSE-2.0          *
 *                                                                            *
 * Unless required by applicable law or agreed to in writing, software        *
 * distributed under the License is distributed on an "AS IS" BASIS,          *
 * WITHOUT WARRANTIES OR CONDITIONS OF ANY KIND, either express or implied.   *
 * See the License for the specific language governing permissions and        *
 * limitations under the License.                                             *
 * -------------------------------------------------------------------------- */

#include "MocoDirectCollocationSolver.h"

using namespace OpenSim;

void MocoDirectCollocationSolver::constructProperties() {
    constructProperty_num_mesh_points(100);
    constructProperty_mesh();
    constructProperty_verbosity(2);
    constructProperty_transcription_scheme("hermite-simpson");
    constructProperty_enforce_constraint_derivatives(true);
    constructProperty_dynamics_mode("explicit");
    constructProperty_optim_solver("ipopt");
    constructProperty_optim_max_iterations(-1);
    constructProperty_optim_convergence_tolerance(-1);
    constructProperty_optim_constraint_tolerance(-1);
    constructProperty_optim_hessian_approximation("limited-memory");
    constructProperty_optim_ipopt_print_level(-1);
    constructProperty_guess_file("");
    constructProperty_velocity_correction_bounds({-0.1, 0.1});
    constructProperty_minimize_lagrange_multipliers(false);
    constructProperty_lagrange_multiplier_weight(1.0);
<<<<<<< HEAD

    // This is empty to allow user input error checking.
    constructProperty_enforce_constraint_derivatives();
}

void MocoDirectCollocationSolver::setMesh(const std::vector<double>& mesh) {
    for(int i = 0; i < (int) mesh.size(); ++i) {
        this->set_mesh(i, mesh[i]);
    }

=======
>>>>>>> ab905a2b
}<|MERGE_RESOLUTION|>--- conflicted
+++ resolved
@@ -37,10 +37,6 @@
     constructProperty_velocity_correction_bounds({-0.1, 0.1});
     constructProperty_minimize_lagrange_multipliers(false);
     constructProperty_lagrange_multiplier_weight(1.0);
-<<<<<<< HEAD
-
-    // This is empty to allow user input error checking.
-    constructProperty_enforce_constraint_derivatives();
 }
 
 void MocoDirectCollocationSolver::setMesh(const std::vector<double>& mesh) {
@@ -48,6 +44,4 @@
         this->set_mesh(i, mesh[i]);
     }
 
-=======
->>>>>>> ab905a2b
 }