#ifndef MOCO_MOCOUTILITIES_H
#define MOCO_MOCOUTILITIES_H
/* -------------------------------------------------------------------------- *
 * OpenSim Moco: MocoUtilities.h                                              *
 * -------------------------------------------------------------------------- *
 * Copyright (c) 2017 Stanford University and the Authors                     *
 *                                                                            *
 * Author(s): Christopher Dembia                                              *
 *                                                                            *
 * Licensed under the Apache License, Version 2.0 (the "License"); you may    *
 * not use this file except in compliance with the License. You may obtain a  *
 * copy of the License at http://www.apache.org/licenses/LICENSE-2.0          *
 *                                                                            *
 * Unless required by applicable law or agreed to in writing, software        *
 * distributed under the License is distributed on an "AS IS" BASIS,          *
 * WITHOUT WARRANTIES OR CONDITIONS OF ANY KIND, either express or implied.   *
 * See the License for the specific language governing permissions and        *
 * limitations under the License.                                             *
 * -------------------------------------------------------------------------- */

#include "MocoTrajectory.h"
#include "osimMocoDLL.h"
#include <Common/Reporter.h>
#include <Simulation/Model/Model.h>
#include <Simulation/StatesTrajectory.h>
#include <regex>
#include <set>
#include <stack>

#include <OpenSim/Common/GCVSplineSet.h>
#include <OpenSim/Common/PiecewiseLinearFunction.h>
#include <OpenSim/Common/Storage.h>

namespace OpenSim {

class StatesTrajectory;
class Model;
class MocoTrajectory;
class MocoProblem;

/// Since Moco does not require C++14 (which contains std::make_unique()),
/// here is an implementation of make_unique().
template <typename T, typename... Args>
std::unique_ptr<T> make_unique(Args&&... args) {
    return std::unique_ptr<T>(new T(std::forward<Args>(args)...));
}

/// Get a string with the current date and time formatted using the ISO standard
/// extended datetime format (%Y-%m-%dT%X))
OSIMMOCO_API std::string getFormattedDateTime();

/// Determine if `string` starts with the substring `start`.
/// https://stackoverflow.com/questions/874134/find-if-string-ends-with-another-string-in-c
inline bool startsWith(const std::string& string, const std::string& start) {
    if (string.length() >= start.length()) {
        return string.compare(0, start.length(), start) == 0;
    }
    return false;
}

/// Determine if `string` ends with the substring `ending`.
/// https://stackoverflow.com/questions/874134/find-if-string-ends-with-another-string-in-c
inline bool endsWith(const std::string& string, const std::string& ending) {
    if (string.length() >= ending.length()) {
        return string.compare(string.length() - ending.length(),
                       ending.length(), ending) == 0;
    }
    return false;
}

/// @name Filling in a string with variables.
/// @{

#ifndef SWIG
/// Return type for make_printable()
template <typename T>
struct make_printable_return {
    typedef T type;
};
/// Convert to types that can be printed with sprintf() (vsnprintf()).
/// The generic template does not alter the type.
template <typename T>
inline typename make_printable_return<T>::type make_printable(const T& x) {
    return x;
}

/// Specialization for std::string.
template <>
struct make_printable_return<std::string> {
    typedef const char* type;
};
/// Specialization for std::string.
template <>
inline typename make_printable_return<std::string>::type make_printable(
        const std::string& x) {
    return x.c_str();
}

/// Format a char array using (C interface; mainly for internal use).
OSIMMOCO_API std::string format_c(const char*, ...);

/// Format a string in the style of sprintf. For example, the code
/// `format("%s %d and %d yields %d", "adding", 2, 2, 4)` will produce
/// "adding 2 and 2 yields 4".
template <typename... Types>
std::string format(const std::string& formatString, Types... args) {
    return format_c(formatString.c_str(), make_printable(args)...);
}

/// Print a formatted string to std::cout. A newline is not included, but the
/// stream is flushed.
template <typename... Types>
void printMessage(const std::string& formatString, Types... args) {
    std::cout << format(formatString, args...);
    std::cout.flush();
}

#endif // SWIG

/// @}

/// This class stores the formatting of a stream and restores that format
/// when the StreamFormat is destructed.
class StreamFormat {
public:
    StreamFormat(std::ostream& stream) : m_stream(stream) {
        m_format.copyfmt(stream);
    }
<<<<<<< HEAD
    ~StreamFormat() {
        m_stream.copyfmt(m_format);
    }
private:
    std::ostream& m_stream;
    std::ios m_format {nullptr};
=======
    ~StreamFormat() { m_stream.copyfmt(m_format); }

private:
    std::ostream& m_stream;
    std::ios m_format{nullptr};
>>>>>>> 05cd8a47
}; // StreamFormat

/// Create a SimTK::Vector with the provided length whose elements are
/// linearly spaced between start and end.
OSIMMOCO_API
SimTK::Vector createVectorLinspace(int length, double start, double end);

#ifndef SWIG
/// Create a SimTK::Vector using modern C++ syntax.
OSIMMOCO_API
SimTK::Vector createVector(std::initializer_list<SimTK::Real> elements);
#endif

/// Linearly interpolate y(x) at new values of x. The optional 'ignoreNaNs'
/// argument will ignore any NaN values contained in the input vectors and
/// create the interpolant from the non-NaN values only. Note that this option
/// does not necessarily prevent NaN values from being returned in 'newX', which
/// will have NaN for any values of newX outside of the range of x.
OSIMMOCO_API
SimTK::Vector interpolate(const SimTK::Vector& x, const SimTK::Vector& y,
        const SimTK::Vector& newX, const bool ignoreNaNs = false);

#ifndef SWIG
template <typename FunctionType>
std::unique_ptr<FunctionSet> createFunctionSet(const TimeSeriesTable& table) {
    auto set = make_unique<FunctionSet>();
    const auto& time = table.getIndependentColumn();
    const auto numRows = (int)table.getNumRows();
    for (int icol = 0; icol < (int)table.getNumColumns(); ++icol) {
        const double* y =
                table.getDependentColumnAtIndex(icol).getContiguousScalarData();
        set->adoptAndAppend(new FunctionType(numRows, time.data(), y));
    }
    return set;
}

template <>
inline std::unique_ptr<FunctionSet> createFunctionSet<GCVSpline>(
        const TimeSeriesTable& table) {
    const auto& time = table.getIndependentColumn();
    return std::unique_ptr<GCVSplineSet>(new GCVSplineSet(table,
            std::vector<std::string>{}, std::min((int)time.size() - 1, 5)));
}
#endif // SWIG

/// Resample (interpolate) the table at the provided times. In general, a
/// 5th-order GCVSpline is used as the interpolant; a lower order is used if the
/// table has too few points for a 5th-order spline. Alternatively, you can
/// provide a different function type as a template argument (e.g.,
/// PiecewiseLinearFunction).
/// @throws Exception if new times are
/// not within existing initial and final times, if the new times are
/// decreasing, or if getNumTimes() < 2.
template <typename TimeVector, typename FunctionType = GCVSpline>
TimeSeriesTable resample(const TimeSeriesTable& in, const TimeVector& newTime) {

    const auto& time = in.getIndependentColumn();

    OPENSIM_THROW_IF(newTime.size() < 2, Exception,
            "Cannot resample if number of times is 0 or 1.");
    OPENSIM_THROW_IF(newTime[0] < time[0], Exception,
            format("New initial time (%f) cannot be less than existing "
                   "initial time (%f)",
                    newTime[0], time[0]));
    OPENSIM_THROW_IF(newTime[newTime.size() - 1] > time[time.size() - 1],
            Exception,
            format("New final time (%f) cannot be greater than existing final "
                   "time (%f)",
                    newTime[newTime.size() - 1], time[time.size() - 1]));
    for (int itime = 1; itime < (int)newTime.size(); ++itime) {
        OPENSIM_THROW_IF(newTime[itime] < newTime[itime - 1], Exception,
                format("New times must be non-decreasing, but "
                       "time[%i] < time[%i] (%f < %f).",
                        itime, itime - 1, newTime[itime], newTime[itime - 1]));
    }

    // Copy over metadata.
    TimeSeriesTable out = in;
    for (int irow = (int)out.getNumRows() - 1; irow >= 0; --irow) {
        out.removeRowAtIndex(irow);
    }

    std::unique_ptr<FunctionSet> functions =
            createFunctionSet<FunctionType>(in);
    SimTK::Vector curTime(1);
    SimTK::RowVector row(functions->getSize());
    for (int itime = 0; itime < (int)newTime.size(); ++itime) {
        curTime[0] = newTime[itime];
        for (int icol = 0; icol < functions->getSize(); ++icol) {
            row(icol) = functions->get(icol).calcValue(curTime);
        }
        // Not efficient!
        out.appendRow(curTime[0], row);
    }
    return out;
}

/// Create a Storage from a TimeSeriesTable. Metadata from the
/// TimeSeriesTable is *not* copied to the Storage.
/// You should use TimeSeriesTable if possible, as support for Storage may be
/// reduced in future versions of OpenSim. However, Storage supports some
/// operations not supported by TimeSeriesTable (e.g., filtering, resampling).
// TODO move to the Storage class.
OSIMMOCO_API Storage convertTableToStorage(const TimeSeriesTable&);

/// Lowpass filter the data in a TimeSeriesTable at a provided cutoff frequency.
/// The table is converted to a Storage object to use the lowpassIIR() method
/// to filter, and then converted back to TimeSeriesTable.
OSIMMOCO_API TimeSeriesTable filterLowpass(
        const TimeSeriesTable& table, double cutoffFreq, bool padData = false);

/// Read in a table of type TimeSeriesTable_<T> from file, where T is the type
/// of the elements contained in the table's columns. The `filepath` argument
/// should refer to a STO or CSV file (or other file types for which there is a
/// FileAdapter). This function assumes that only one table is contained in the
/// file, and will throw an exception otherwise.
template <typename T>
TimeSeriesTable_<T> readTableFromFileT(const std::string& filepath) {
    auto tablesFromFile = FileAdapter::readFile(filepath);
    // There should only be one table.
    OPENSIM_THROW_IF(tablesFromFile.size() != 1, Exception,
            format("Expected file '%s' to contain 1 table, but "
                   "it contains %i tables.",
                    filepath, tablesFromFile.size()));
    // Get the first table.
    auto* firstTable = dynamic_cast<TimeSeriesTable_<T>*>(
            tablesFromFile.begin()->second.get());
    OPENSIM_THROW_IF(!firstTable, Exception,
            "Expected file to contain a TimeSeriesTable_<T> where T is "
            "the type specified in the template argument, but it contains a "
            "different type of table.");

    return *firstTable;
}

/// Read in a TimeSeriesTable from file containing scalar elements. The
/// `filepath` argument should refer to a STO or CSV file (or other file types
/// for which there is a FileAdapter). This function assumes that only one table
/// is contained in the file, and will throw an exception otherwise.
OSIMMOCO_API inline TimeSeriesTable readTableFromFile(
        const std::string& filepath) {
    return readTableFromFileT<double>(filepath);
}

/// Write a single TimeSeriesTable to a file, using the FileAdapter associated
/// with the provided file extension.
OSIMMOCO_API void writeTableToFile(const TimeSeriesTable&, const std::string&);

/// Play back a motion (from the Storage) in the simbody-visuailzer. The Storage
/// should contain all generalized coordinates. The visualizer window allows the
/// user to control playback speed.
/// This function blocks until the user exits the simbody-visualizer window.
// TODO handle degrees.
OSIMMOCO_API void visualize(Model, Storage);

/// This function is the same as visualize(Model, Storage), except that
/// the states are provided in a TimeSeriesTable.
OSIMMOCO_API void visualize(Model, TimeSeriesTable);

/// Calculate the requested outputs using the model in the problem and the
/// states and controls in the MocoTrajectory.
/// The output paths can be regular expressions. For example,
/// ".*activation" gives the activation of all muscles.
/// Constraints are not enforced but prescribed motion (e.g.,
/// PositionMotion) is.
/// The output paths must correspond to outputs that match the type provided in
/// the template argument, otherwise they are not included in the report.
/// @note Parameters in the MocoTrajectory are **not** applied to the model.
template <typename T>
TimeSeriesTable_<T> analyze(Model model, const MocoTrajectory& iterate,
        std::vector<std::string> outputPaths) {

    // Initialize the system so we can access the outputs.
    model.initSystem();
    // Create the reporter object to which we'll add the output data to create
    // the report.
    auto* reporter = new TableReporter_<T>();
    // Loop through all the outputs for all components in the model, and if
    // the output path matches one provided in the argument and the output type
    // agrees with the template argument type, add it to the report.
    for (const auto& comp : model.getComponentList()) {
        for (const auto& outputName : comp.getOutputNames()) {
            const auto& output = comp.getOutput(outputName);
            auto thisOutputPath = output.getPathName();
            for (const auto& outputPathArg : outputPaths) {
                if (std::regex_match(thisOutputPath, 
                        std::regex(outputPathArg))) {
                    // Make sure the output type agrees with the template.
                    if (dynamic_cast<const Output<T>*>(&output)) {
                        reporter->addToReport(output);
                    } else {
                        std::cout << format("Warning: ignoring output %s of "
                                            "type %s.", output.getPathName(), 
                                            output.getTypeName())
                                  << std::endl;
                    }
                }
            }
       
        }
    }
    model.addComponent(reporter);
    model.initSystem();

    // Get states trajectory.
    Storage storage = iterate.exportToStatesStorage();
    auto statesTraj = StatesTrajectory::createFromStatesStorage(model, storage);

    // Loop through the states trajectory to create the report.
    for (int i = 0; i < (int)statesTraj.getSize(); ++i) {
        // Get the current state.
        auto state = statesTraj[i];

        // Enforce any SimTK::Motion's included in the model.
        model.getSystem().prescribe(state);

        // Create a SimTK::Vector of the control values for the current state.
        SimTK::RowVector controlsRow =
            iterate.getControlsTrajectory().row(i);
        SimTK::Vector controls(controlsRow.size(),
            controlsRow.getContiguousScalarData(), true);

        // Set the controls on the state object.
        model.realizeVelocity(state);
        model.setControls(state, controls);

        // Generate report results for the current state.
        model.realizeReport(state);
    }

    return reporter->getTable();
}

/// Given a MocoTrajectory and the associated OpenSim model, return the model with
/// a prescribed controller appended that will compute the control values from
/// the MocoSolution. This can be useful when computing state-dependent model
/// quantities that require realization to the Dynamics stage or later.
/// The function used to fit the controls can either be GCVSpline or
/// PiecewiseLinearFunction.
OSIMMOCO_API void prescribeControlsToModel(const MocoTrajectory& iterate,
        Model& model, std::string functionType = "GCVSpline");

/// Use the controls and initial state in the provided iterate to simulate the
/// model using an ODE time stepping integrator (OpenSim::Manager), and return
/// the resulting states and controls. We return a MocoTrajectory (rather than a
/// StatesTrajectory) to facilitate comparing optimal control solutions with
/// time stepping. Use integratorAccuracy to override the default setting.
OSIMMOCO_API MocoTrajectory simulateIterateWithTimeStepping(
        const MocoTrajectory& iterate, Model model,
        double integratorAccuracy = -1);

/// The map provides the index of each state variable in
/// SimTK::State::getY() from its each state variable path string.
/// Empty slots in Y (e.g., for quaternions) are ignored.
OSIMMOCO_API
std::vector<std::string> createStateVariableNamesInSystemOrder(
        const Model& model);

#ifndef SWIG
/// Same as above, but you can obtain a map from the returned state variable
/// names to the index in SimTK::State::getY() that accounts for empty slots
/// in Y.
OSIMMOCO_API
std::vector<std::string> createStateVariableNamesInSystemOrder(
        const Model& model, std::unordered_map<int, int>& yIndexMap);

/// The map provides the index of each state variable in
/// SimTK::State::getY() from its state variable path string.
OSIMMOCO_API
std::unordered_map<std::string, int> createSystemYIndexMap(const Model& model);
#endif

/// Create a vector of control names based on the actuators in the model for
/// which appliesForce == True. For actuators with one control (e.g.
/// ScalarActuator) the control name is simply the actuator name. For actuators
/// with multiple controls, each control name is the actuator name appended by
/// the control index (e.g. "/actuator_0"); modelControlIndices has length equal
/// to the number of controls associated with actuators that apply a force
/// (appliesForce == True). Its elements are the indices of the controls in the
/// Model::updControls() that are associated with actuators that apply a force.
OSIMMOCO_API
std::vector<std::string> createControlNamesFromModel(
        const Model& model, std::vector<int>& modelControlIndices);
//// Same as above, but when there is no mapping to the modelControlIndices.
OSIMMOCO_API
std::vector<std::string> createControlNamesFromModel(const Model& model);
/// The map provides the index of each control variable in the SimTK::Vector
/// return by OpenSim::Model::getControls() from its control name.
OSIMMOCO_API
std::unordered_map<std::string, int> createSystemControlIndexMap(
        const Model& model);

/// Throws an exception if the order of the controls in the model is not the
/// same as the order of the actuators in the model.
OSIMMOCO_API void checkOrderSystemControls(const Model& model);

/// Throws an exception if the same label appears twice in the list of labels.
/// The argument copies the provided labels since we need to sort them to check
/// for redundancies.
OSIMMOCO_API void checkRedundantLabels(std::vector<std::string> labels);

/// Throw an exception if the property's value is not in the provided set.
/// We assume that `p` is a single-value property.
template <typename T>
void checkPropertyInSet(
        const Object& obj, const Property<T>& p, const std::set<T>& set) {
    const auto& value = p.getValue();
    if (set.find(value) == set.end()) {
        std::stringstream msg;
        msg << "Property '" << p.getName() << "' (in ";
        if (!obj.getName().empty()) {
            msg << "object '" << obj.getName() << "' of type ";
        }
        msg << obj.getConcreteClassName() << ") has invalid value " << value
            << "; expected one of the following:";
        std::string separator(" ");
        for (const auto& s : set) {
            msg << separator << " " << s;
            if (separator.empty()) separator = ", ";
        }
        msg << ".";
        OPENSIM_THROW(Exception, msg.str());
    }
}

/// Throw an exception if the property's value is not positive.
/// We assume that `p` is a single-value property.
template <typename T>
void checkPropertyIsPositive(const Object& obj, const Property<T>& p) {
    const auto& value = p.getValue();
    if (value <= 0) {
        std::stringstream msg;
        msg << "Property '" << p.getName() << "' (in ";
        if (!obj.getName().empty()) {
            msg << "object '" << obj.getName() << "' of type ";
        }
        msg << obj.getConcreteClassName() << ") must be positive, but is "
            << value << ".";
        OPENSIM_THROW(Exception, msg.str());
    }
}

/// Throw an exception if the property's value is neither in the provided
/// range nor in the provided set.
/// We assume that `p` is a single-value property.
template <typename T>
void checkPropertyInRangeOrSet(const Object& obj, const Property<T>& p,
        const T& lower, const T& upper, const std::set<T>& set) {
    const auto& value = p.getValue();
    if ((value < lower || value > upper) && set.find(value) == set.end()) {
        std::stringstream msg;
        msg << "Property '" << p.getName() << "' (in ";
        if (!obj.getName().empty()) {
            msg << "object '" << obj.getName() << "' of type ";
        }
        msg << obj.getConcreteClassName() << ") has invalid value " << value
            << "; expected value to be in range " << lower << "," << upper
            << ", or one of the following:";
        std::string separator("");
        for (const auto& s : set) {
            msg << " " << separator << s;
            if (separator.empty()) separator = ",";
        }
        msg << ".";
        OPENSIM_THROW(Exception, msg.str());
    }
}

/// Record and report elapsed real time ("clock" or "wall" time) in seconds.
class Stopwatch {
public:
    /// This stores the start time as the current time.
    Stopwatch() { reset(); }
    /// Reset the start time to the current time.
    void reset() { m_startTime = SimTK::realTimeInNs(); }
    /// Return the amount of time that has elapsed since this object was
    /// constructed or since reset() has been called.
    double getElapsedTime() const {
        return SimTK::realTime() - SimTK::nsToSec(m_startTime);
    }
    /// Get elapsed time in nanoseconds. See SimTK::realTimeInNs() for more
    /// information.
    long long getElapsedTimeInNs() const {
        return SimTK::realTimeInNs() - m_startTime;
    }
    /// This provides the elapsed time as a formatted string (using format()).
    std::string getElapsedTimeFormatted() const {
        return formatNs(getElapsedTimeInNs());
    }
    /// Format the provided elapsed time in nanoseconds into a string.
    /// The time may be converted into seconds, milliseconds, or microseconds.
    /// Additionally, if the time is greater or equal to 60 seconds, the time in
    /// hours and/or minutes is also added to the string.
    /// Usually, you can call getElapsedTimeFormatted() instead of calling this
    /// function directly. If you call this function directly, use
    /// getElapsedTimeInNs() to get a time in nanoseconds (rather than
    /// getElapsedTime()).
    static std::string formatNs(const long long& nanoseconds) {
        std::stringstream ss;
        double seconds = SimTK::nsToSec(nanoseconds);
        int secRounded = (int)std::round(seconds);
        if (seconds > 1)
            ss << secRounded << " second(s)";
        else if (nanoseconds >= 1000000)
            ss << nanoseconds / 1000000 << " millisecond(s)";
        else if (nanoseconds >= 1000)
            ss << nanoseconds / 1000 << " microsecond(s)";
        else
            ss << nanoseconds << " nanosecond(s)";
        int minutes = secRounded / 60;
        int hours = minutes / 60;
        if (minutes || hours) {
            ss << " (";
            if (hours) {
                ss << hours << " hour(s), ";
                ss << minutes % 60 << " minute(s), ";
                ss << secRounded % 60 << " second(s)";
            } else {
                ss << minutes % 60 << " minute(s), ";
                ss << secRounded % 60 << " second(s)";
            }
            ss << ")";
        }
        return ss.str();
    }

private:
    long long m_startTime;
};

/// This obtains the value of the OPENSIM_MOCO_PARALLEL environment variable.
/// The value has the following meanings:
/// - 0: run in series (not parallel).
/// - 1: run in parallel using all cores.
/// - greater than 1: run in parallel with this number of threads.
/// If the environment variable is not set, this function returns -1.
///
/// This variable does not indicate which calculations are parallelized
/// or how the parallelization is achieved. Moco may even ignore or override
/// the setting from the environment variable. See documentation elsewhere
/// (e.g., from a specific MocoSolver) for more information.
OSIMMOCO_API int getMocoParallelEnvironmentVariable();

/// This class lets you store objects of a single type for reuse by multiple
/// threads, ensuring threadsafe access to each of those objects.
// TODO: Find a way to always give the same thread the same object.
template <typename T>
class ThreadsafeJar {
public:
    /// Request an object for your exclusive use on your thread. This function
    /// blocks the thread until an object is available. Make sure to return
    /// (leave()) the object when you're done!
    std::unique_ptr<T> take() {
        // Only one thread can lock the mutex at a time, so only one thread
        // at a time can be in any of the functions of this class.
        std::unique_lock<std::mutex> lock(m_mutex);
        // Block this thread until the condition variable is woken up
        // (by a notify_...()) and the lambda function returns true.
        m_inventoryMonitor.wait(lock, [this] { return m_entries.size() > 0; });
        std::unique_ptr<T> top = std::move(m_entries.top());
        m_entries.pop();
        return top;
    }
    /// Add or return an object so that another thread can use it. You will need
    /// to std::move() the entry, ensuring that you will no longer have access
    /// to the entry in your code (the pointer will now be null).
    void leave(std::unique_ptr<T> entry) {
        std::unique_lock<std::mutex> lock(m_mutex);
        m_entries.push(std::move(entry));
        lock.unlock();
        m_inventoryMonitor.notify_one();
    }
    /// Obtain the number of entries that can be taken.
    int size() const {
        std::lock_guard<std::mutex> lock(m_mutex);
        return (int)m_entries.size();
    }

private:
    std::stack<std::unique_ptr<T>> m_entries;
    mutable std::mutex m_mutex;
    std::condition_variable m_inventoryMonitor;
};

} // namespace OpenSim

#endif // MOCO_MOCOUTILITIES_H<|MERGE_RESOLUTION|>--- conflicted
+++ resolved
@@ -126,20 +126,11 @@
     StreamFormat(std::ostream& stream) : m_stream(stream) {
         m_format.copyfmt(stream);
     }
-<<<<<<< HEAD
-    ~StreamFormat() {
-        m_stream.copyfmt(m_format);
-    }
-private:
-    std::ostream& m_stream;
-    std::ios m_format {nullptr};
-=======
     ~StreamFormat() { m_stream.copyfmt(m_format); }
 
 private:
     std::ostream& m_stream;
     std::ios m_format{nullptr};
->>>>>>> 05cd8a47
 }; // StreamFormat
 
 /// Create a SimTK::Vector with the provided length whose elements are
