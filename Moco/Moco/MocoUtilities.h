--- conflicted
+++ resolved
@@ -176,12 +176,7 @@
             "Cannot resample if number of times is 0 or 1.");
     OPENSIM_THROW_IF(newTime[0] < time[0], Exception,
             format("New initial time (%f) cannot be less than existing "
-<<<<<<< HEAD
-                   "initial "
-                   "time (%f)",
-=======
                    "initial time (%f)",
->>>>>>> e0819bf8
                     newTime[0], time[0]));
     OPENSIM_THROW_IF(newTime[newTime.size() - 1] > time[time.size() - 1],
             Exception,
@@ -236,12 +231,7 @@
 /// FileAdapter). This function assumes that only one table is contained in the
 /// file, and will throw an exception otherwise.
 template <typename T>
-<<<<<<< HEAD
 TimeSeriesTable_<T> readTableFromFileT(const std::string& filepath) {
-=======
-TimeSeriesTable_<T> readTableFromFile(const std::string& filepath)
-{
->>>>>>> e0819bf8
     auto tablesFromFile = FileAdapter::readFile(filepath);
     // There should only be one table.
     OPENSIM_THROW_IF(tablesFromFile.size() != 1, Exception,
@@ -259,17 +249,13 @@
     return *firstTable;
 }
 
-<<<<<<< HEAD
-/// Read in a TimeSeriesTable from file containing scalar elements. The 
-/// `filepath` argument should refer to a STO or CSV file (or other file types 
-/// for which there is a FileAdapter). This function assumes that only one table 
+/// Read in a TimeSeriesTable from file containing scalar elements. The
+/// `filepath` argument should refer to a STO or CSV file (or other file types
+/// for which there is a FileAdapter). This function assumes that only one table
 /// is contained in the file, and will throw an exception otherwise.
 OSIMMOCO_API inline TimeSeriesTable readTableFromFile(
         const std::string& filepath) {
     return readTableFromFileT<double>(filepath);
-=======
-    return *firstTable;
->>>>>>> e0819bf8
 }
 
 /// Write a single TimeSeriesTable to a file, using the FileAdapter associated
@@ -305,7 +291,7 @@
     // Create the reporter object to which we'll add the output data to create
     // the report.
     auto* reporter = new TableReporter_<T>();
-    // Loop through all the outputs for all components in the model, and if 
+    // Loop through all the outputs for all components in the model, and if
     // the output path matches one provided in the argument and the output type
     // agrees with the template argument type, add it to the report.
     for (const auto& comp : model.getComponentList()) {
