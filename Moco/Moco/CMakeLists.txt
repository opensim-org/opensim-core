--- conflicted
+++ resolved
@@ -85,15 +85,10 @@
         MocoCasADiSolver/CasOCHermiteSimpson.h
         MocoCasADiSolver/CasOCHermiteSimpson.cpp
         MocoCasADiSolver/CasOCIterate.h
-<<<<<<< HEAD
-        Common/TableProcessor.h)
-if (MOCO_WITH_TROPTER)
-=======
         Common/TableProcessor.h
         ModelProcessor.h
         ModelOperators.h)
-if(MOCO_WITH_TROPTER)
->>>>>>> 96d0f6e3
+if (MOCO_WITH_TROPTER)
     list(APPEND MOCO_SOURCES
             tropter/TropterProblem.h
             tropter/TropterProblem.cpp)
