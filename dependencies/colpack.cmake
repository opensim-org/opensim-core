# This file is included by the CMakeLists.txt in this directory.

AddDependency(NAME colpack
              GIT_URL https://github.com/chrisdembia/colpack.git
              GIT_TAG master
<<<<<<< HEAD
              CMAKE_ARGS -DCMAKE_DEBUG_POSTFIX:STRING=_d -DENABLE_EXAMPLES:BOOL=OFF)
=======
              CMAKE_ARGS -DCMAKE_DEBUG_POSTFIX:STRING=_d
                         -DCMAKE_POSITION_INDEPENDENT_CODE:BOOL=ON)
>>>>>>> 3895512a
<|MERGE_RESOLUTION|>--- conflicted
+++ resolved
@@ -3,9 +3,6 @@
 AddDependency(NAME colpack
               GIT_URL https://github.com/chrisdembia/colpack.git
               GIT_TAG master
-<<<<<<< HEAD
-              CMAKE_ARGS -DCMAKE_DEBUG_POSTFIX:STRING=_d -DENABLE_EXAMPLES:BOOL=OFF)
-=======
               CMAKE_ARGS -DCMAKE_DEBUG_POSTFIX:STRING=_d
+                         -DENABLE_EXAMPLES:BOOL=OFF)
                          -DCMAKE_POSITION_INDEPENDENT_CODE:BOOL=ON)
->>>>>>> 3895512a
