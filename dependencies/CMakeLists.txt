--- conflicted
+++ resolved
@@ -289,11 +289,7 @@
     AddDependency(NAME casadi
                   DEPENDS ipopt
                   GIT_URL    https://github.com/stanfordnmbl/casadi.git
-<<<<<<< HEAD
-                  GIT_TAG    21d24a305edc07bedf1fcbb314309fb075d77f25
-=======
                   GIT_TAG    25e7ba3121944f87c6622dfa8d44cc423355a748
->>>>>>> 6fec28f4
                   CMAKE_ARGS -DWITH_IPOPT:BOOL=ON
                              -DWITH_EXAMPLES:BOOL=OFF
                              -DPKG_CONFIG_USE_CMAKE_PREFIX_PATH:BOOL=ON
