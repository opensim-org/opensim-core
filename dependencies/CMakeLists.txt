--- conflicted
+++ resolved
@@ -168,13 +168,8 @@
 
 AddDependency(NAME       ezc3d
               DEFAULT    OFF
-<<<<<<< HEAD
-              GIT_URL    https://github.com/pyomeca/ezc3d.git
-              GIT_TAG    Release_1.3.2
-=======
               URL        https://github.com/pyomeca/ezc3d.git
               TAG        Release_1.3.6
->>>>>>> 0ce63a50
               CMAKE_ARGS -DBUILD_EXAMPLE:BOOL=OFF)
 
 AddDependency(NAME       BTK
