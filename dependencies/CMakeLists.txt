--- conflicted
+++ resolved
@@ -184,13 +184,8 @@
 
 AddDependency(NAME       simbody
               DEFAULT    ON
-<<<<<<< HEAD
               GIT_URL    https://github.com/nickbianco/simbody.git
               GIT_TAG    63cddb128d46efde36175ac588e9d3ac1d98031e
-=======
-              GIT_URL    https://github.com/simbody/simbody.git
-              GIT_TAG    69a1328806f3ec3a99678615a28741002323d2d0
->>>>>>> ea02fa00
               CMAKE_ARGS -DBUILD_EXAMPLES:BOOL=OFF
                          -DBUILD_TESTING:BOOL=OFF
                          ${SIMBODY_EXTRA_CMAKE_ARGS})
